#include "vtr_log.h"
#include "vtr_memory.h"
#include "vtr_util.h"

#include "vpr_error.h"
#include "check_rr_graph.h"

#include "rr_node.h"
#include "physical_types_util.h"

#include "describe_rr_node.h"

/*********************** Subroutines local to this module *******************/

static bool rr_node_is_global_clb_ipin(const RRGraphView& rr_graph, const DeviceGrid& grid, RRNodeId inode);

static void check_unbuffered_edges(const RRGraphView& rr_graph, int from_node);

static bool has_adjacent_channel(const RRGraphView& rr_graph, const DeviceGrid& grid, const t_rr_node& node);

static void check_rr_edge(const RRGraphView& rr_graph,
                          const DeviceGrid& grid,
                          const vtr::vector<RRIndexedDataId, t_rr_indexed_data>& rr_indexed_data,
                          int from_node,
                          int from_edge,
                          int to_node,
                          bool is_flat);

/************************ Subroutine definitions ****************************/

class node_edge_sorter {
  public:
    bool operator()(const std::pair<int, int>& lhs, const std::pair<int, int>& rhs) const {
        return lhs.first < rhs.first;
    }

    bool operator()(const std::pair<int, int>& lhs, const int& rhs) const {
        return lhs.first < rhs;
    }

    bool operator()(const int& lhs, const std::pair<int, int>& rhs) const {
        return lhs < rhs.first;
    }

    bool operator()(const int& lhs, const int& rhs) const {
        return lhs < rhs;
    }
};

void check_rr_graph(const RRGraphView& rr_graph,
                    const std::vector<t_physical_tile_type>& types,
                    const vtr::vector<RRIndexedDataId, t_rr_indexed_data>& rr_indexed_data,
                    const DeviceGrid& grid,
                    const t_chan_width& chan_width,
                    const t_graph_type graph_type,
                    const int virtual_clock_network_root_idx,
                    bool is_flat) {
    e_route_type route_type = DETAILED;
    if (graph_type == GRAPH_GLOBAL) {
        route_type = GLOBAL;
    }

    auto total_edges_to_node = std::vector<int>(rr_graph.num_nodes());
    auto switch_types_from_current_to_node = std::vector<unsigned char>(rr_graph.num_nodes());
    const int num_rr_switches = rr_graph.num_rr_switches();

    std::vector<std::pair<int, int>> edges;

    for (const RRNodeId& rr_node : rr_graph.nodes()) {
        size_t inode = (size_t)rr_node;
        rr_graph.validate_node(rr_node);

        /* Ignore any uninitialized rr_graph nodes */
        if (!rr_graph.node_is_initialized(rr_node)) {
            continue;
        }

        // Virtual clock network sink is special, ignore.
        if (virtual_clock_network_root_idx == int(inode)) {
            continue;
        }

        t_rr_type rr_type = rr_graph.node_type(rr_node);
        int num_edges = rr_graph.num_edges(RRNodeId(inode));

        check_rr_node(rr_graph, rr_indexed_data, grid, chan_width, route_type, inode, is_flat);

        /* Check all the connectivity (edges, etc.) information.                    */
        edges.resize(0);
        edges.reserve(num_edges);

        for (int iedge = 0; iedge < num_edges; iedge++) {
            int to_node = size_t(rr_graph.edge_sink_node(rr_node, iedge));

            if (to_node < 0 || to_node >= (int)rr_graph.num_nodes()) {
                VPR_FATAL_ERROR(VPR_ERROR_ROUTE,
                                "in check_rr_graph: node %d has an edge %d.\n"
                                "\tEdge is out of range.\n",
                                inode, to_node);
            }

            check_rr_edge(rr_graph,
                          grid,
                          rr_indexed_data,
                          inode,
                          iedge,
                          to_node,
                          is_flat);

            edges.emplace_back(to_node, iedge);
            total_edges_to_node[to_node]++;

            auto switch_type = rr_graph.edge_switch(rr_node, iedge);

            if (switch_type < 0 || switch_type >= num_rr_switches) {
                VPR_FATAL_ERROR(VPR_ERROR_ROUTE,
                                "in check_rr_graph: node %d has a switch type %d.\n"
                                "\tSwitch type is out of range.\n",
                                inode, switch_type);
            }
        } /* End for all edges of node. */

        std::sort(edges.begin(), edges.end(), [](const std::pair<int, int>& lhs, const std::pair<int, int>& rhs) {
            return lhs.first < rhs.first;
        });

        //Check that multiple edges between the same from/to nodes make sense
        for (int iedge = 0; iedge < num_edges; iedge++) {
            int to_node = size_t(rr_graph.edge_sink_node(rr_node, iedge));

            auto range = std::equal_range(edges.begin(), edges.end(),
                                          to_node, node_edge_sorter());

            size_t num_edges_to_node = std::distance(range.first, range.second);

            if (num_edges_to_node == 1) continue; //Single edges are always OK

            VTR_ASSERT_MSG(num_edges_to_node > 1, "Expect multiple edges");

            t_rr_type to_rr_type = rr_graph.node_type(RRNodeId(to_node));

            /* It is unusual to have more than one programmable switch (in the same direction) between a from_node and a to_node,
             * as the duplicate switch doesn't add more routing flexibility.
             *
             * However, such duplicate switches can occur for some types of nodes, which we allow below.
             * Reasons one could have duplicate switches between two nodes include:
             *      - The two switches have different electrical characteristics.
             *      - Wires near the edges of an FPGA are often cut off, and the stubs connected together.
             *        A regular switch pattern could then result in one physical wire connecting multiple
             *        times to other wires, IPINs or OPINs.
             *
             * Only expect the following cases to have multiple edges
             * - CHAN <-> CHAN connections
             * - CHAN  -> IPIN connections (unique rr_node for IPIN nodes on multiple sides)
             * - OPIN  -> CHAN connections (unique rr_node for OPIN nodes on multiple sides)
             */
            bool is_chan_to_chan = (rr_type == CHANX || rr_type == CHANY) && (to_rr_type == CHANY || to_rr_type == CHANX);
            bool is_chan_to_ipin = (rr_type == CHANX || rr_type == CHANY) && to_rr_type == IPIN;
            bool is_opin_to_chan = rr_type == OPIN && (to_rr_type == CHANX || to_rr_type == CHANY);
            bool is_internal_edge = false;
            if (is_flat) {
                is_internal_edge = (rr_type == IPIN && to_rr_type == IPIN) || (rr_type == OPIN && to_rr_type == OPIN);
            }
            if (!(is_chan_to_chan || is_chan_to_ipin || is_opin_to_chan || is_internal_edge)) {
                VPR_ERROR(VPR_ERROR_ROUTE,
                          "in check_rr_graph: node %d (%s) connects to node %d (%s) %zu times - multi-connections only expected for CHAN<->CHAN, CHAN->IPIN, OPIN->CHAN.\n",
                          inode, rr_node_typename[rr_type], to_node, rr_node_typename[to_rr_type], num_edges_to_node);
            }

            //Between two wire segments
            VTR_ASSERT_MSG(to_rr_type == CHANX || to_rr_type == CHANY || to_rr_type == IPIN, "Expect channel type or input pin type");
            VTR_ASSERT_MSG(rr_type == CHANX || rr_type == CHANY || rr_type == OPIN, "Expect channel type or output pin type");

            //While multiple connections between the same wires can be electrically legal,
            //they are redundant if they are of the same switch type.
            //
            //Identify any such edges with identical switches
            std::map<short, int> switch_counts;
            for (const auto& to_edge : vtr::Range<decltype(edges)::const_iterator>(range.first, range.second)) {
                auto edge = to_edge.second;
                auto edge_switch = rr_graph.edge_switch(rr_node, edge);

                switch_counts[edge_switch]++;
            }

            //Tell the user about any redundant edges
            for (auto kv : switch_counts) {
                if (kv.second <= 1) continue;

                /* Redundant edges are not allowed for chan <-> chan connections
                 * but allowed for input pin <-> chan or output pin <-> chan connections 
                 */
                if ((to_rr_type == CHANX || to_rr_type == CHANY)
                    && (rr_type == CHANX || rr_type == CHANY)) {
                    auto switch_type = rr_graph.rr_switch_inf(RRSwitchId(kv.first)).type();

                    VPR_ERROR(VPR_ERROR_ROUTE, "in check_rr_graph: node %d has %d redundant connections to node %d of switch type %d (%s)",
                              inode, kv.second, to_node, kv.first, SWITCH_TYPE_STRINGS[size_t(switch_type)]);
                }
            }
        }

        /* Slow test could leave commented out most of the time. */
        check_unbuffered_edges(rr_graph, inode);

        //Check that all config/non-config edges are appropriately organized
        for (auto edge : rr_graph.configurable_edges(RRNodeId(inode))) {
            if (!rr_graph.edge_is_configurable(RRNodeId(inode), edge)) {
                VPR_FATAL_ERROR(VPR_ERROR_ROUTE, "in check_rr_graph: node %d edge %d is non-configurable, but in configurable edges",
                                inode, edge);
            }
        }

        for (auto edge : rr_graph.non_configurable_edges(RRNodeId(inode))) {
            if (rr_graph.edge_is_configurable(RRNodeId(inode), edge)) {
                VPR_FATAL_ERROR(VPR_ERROR_ROUTE, "in check_rr_graph: node %d edge %d is configurable, but in non-configurable edges",
                                inode, edge);
            }
        }

    } /* End for all rr_nodes */

    // AM: For the time being, if is_flat is enabled, we don't have proper tests to check whether a node should have an incoming
    // edge or not
    if(is_flat) {
        return;
    }

    /* I built a list of how many edges went to everything in the code above -- *
     * now I check that everything is reachable.                                */
    bool is_fringe_warning_sent = false;

    for (const RRNodeId& rr_node : rr_graph.nodes()) {
        size_t inode = (size_t)rr_node;
        t_rr_type rr_type = rr_graph.node_type(rr_node);
        int ptc_num = rr_graph.node_ptc_num(rr_node);
        int xlow = rr_graph.node_xlow(rr_node);
        int ylow = rr_graph.node_ylow(rr_node);
        t_physical_tile_type_ptr type = grid.get_physical_type(xlow, ylow);

        if (rr_type == IPIN || rr_type == OPIN) {
            // #TODO: No edges are added for internal pins. However, they need to be checked somehow!
            if (ptc_num >= type->num_pins) {
                VTR_LOG_ERROR("in check_rr_graph: node %d (%s) type: %s is internal node.\n",
                              inode, rr_graph.node_type_string(rr_node), rr_node_typename[rr_type]);
            }
        }

        if (rr_type != SOURCE) {
            if (total_edges_to_node[inode] < 1 && !rr_node_is_global_clb_ipin(rr_graph, grid, rr_node)) {
                /* A global CLB input pin will not have any edges, and neither will  *
                 * a SOURCE or the start of a carry-chain.  Anything else is an error.
                 * For simplicity, carry-chain input pin are entirely ignored in this test
                 */
                bool is_chain = false;
                if (rr_type == IPIN) {
                    for (const t_fc_specification& fc_spec : types[type->index].fc_specs) {
                        if (fc_spec.fc_value == 0 && fc_spec.seg_index == 0) {
                            is_chain = true;
                        }
                    }
                }

                const auto& node = rr_graph.rr_nodes()[inode];

                bool is_fringe = ((rr_graph.node_xlow(rr_node) == 1)
                                  || (rr_graph.node_ylow(rr_node) == 1)
                                  || (rr_graph.node_xhigh(rr_node) == int(grid.width()) - 2)
                                  || (rr_graph.node_yhigh(rr_node) == int(grid.height()) - 2));
                bool is_wire = (rr_graph.node_type(rr_node) == CHANX
                                || rr_graph.node_type(rr_node) == CHANY);

                if (!is_chain && !is_fringe && !is_wire) {
                    if (rr_graph.node_type(rr_node) == IPIN || rr_graph.node_type(rr_node) == OPIN) {
                        if (has_adjacent_channel(rr_graph, grid, node)) {
<<<<<<< HEAD
                            auto block_type = grid.get_physical_type(rr_graph.node_xlow(rr_node), rr_graph.node_ylow(rr_node));
                            std::string pin_name = block_type_pin_index_to_name(block_type, rr_graph.node_pin_num(rr_node));
=======
                            auto block_type = grid[rr_graph.node_xlow(rr_node)][rr_graph.node_ylow(rr_node)].type;
                            std::string pin_name = block_type_pin_index_to_name(block_type, rr_graph.node_pin_num(rr_node), is_flat);
>>>>>>> 2031f1f4
                            /* Print error messages for all the sides that a node may appear */
                            for (const e_side& node_side : SIDES) {
                                if (!rr_graph.is_node_on_specific_side(rr_node, node_side)) {
                                    continue;
                                }
                                VTR_LOG_ERROR("in check_rr_graph: node %d (%s) at (%d,%d) block=%s side=%s pin=%s has no fanin.\n",
                                              inode, rr_graph.node_type_string(rr_node), rr_graph.node_xlow(rr_node), rr_graph.node_ylow(rr_node), block_type->name, SIDE_STRING[node_side], pin_name.c_str());
                            }
                        }
                    } else {
                        VTR_LOG_ERROR("in check_rr_graph: node %d (%s) has no fanin.\n",
                                      inode, rr_graph.node_type_string(rr_node));
                    }
                } else if (!is_chain && !is_fringe_warning_sent) {
                    VTR_LOG_WARN(
                        "in check_rr_graph: fringe node %d %s at (%d,%d) has no fanin.\n"
                        "\t This is possible on a fringe node based on low Fc_out, N, and certain lengths.\n",
                        inode, rr_graph.node_type_string(rr_node), rr_graph.node_xlow(rr_node), rr_graph.node_ylow(rr_node));
                    is_fringe_warning_sent = true;
                }
            }
        } else { /* SOURCE.  No fanin for now; change if feedthroughs allowed. */
            if (total_edges_to_node[inode] != 0) {
                VTR_LOG_ERROR("in check_rr_graph: SOURCE node %d has a fanin of %d, expected 0.\n",
                              inode, total_edges_to_node[inode]);
            }
        }
    }

}

static bool rr_node_is_global_clb_ipin(const RRGraphView& rr_graph, const DeviceGrid& grid, RRNodeId inode) {
    /* Returns true if inode refers to a global CLB input pin node.   */

    int ipin;
    t_physical_tile_type_ptr type;

    type = grid.get_physical_type(rr_graph.node_xlow(inode), rr_graph.node_ylow(inode));

    if (rr_graph.node_type(inode) != IPIN)
        return (false);

    ipin = rr_graph.node_pin_num(inode);

    return type->is_ignored_pin[ipin];
}

void check_rr_node(const RRGraphView& rr_graph,
                   const vtr::vector<RRIndexedDataId, t_rr_indexed_data>& rr_indexed_data,
                   const DeviceGrid& grid,
                   const t_chan_width& chan_width,
                   const enum e_route_type route_type, 
                   const int inode,
                   bool is_flat) {
    /* This routine checks that the rr_node is inside the grid and has a valid
     * pin number, etc.
     */

    //Make sure over-flow doesn't happen
    VTR_ASSERT(inode >= 0);
    int xlow, ylow, xhigh, yhigh, ptc_num, capacity;
    t_rr_type rr_type;
    t_physical_tile_type_ptr type;
    int nodes_per_chan, tracks_per_node;
    RRIndexedDataId cost_index;
    float C, R;
    RRNodeId rr_node = RRNodeId(inode);

    rr_type = rr_graph.node_type(rr_node);
    xlow = rr_graph.node_xlow(rr_node);
    xhigh = rr_graph.node_xhigh(rr_node);
    ylow = rr_graph.node_ylow(rr_node);
    yhigh = rr_graph.node_yhigh(rr_node);
    ptc_num = rr_graph.node_ptc_num(rr_node);
    capacity = rr_graph.node_capacity(rr_node);
    cost_index = rr_graph.node_cost_index(rr_node);
    type = nullptr;

    if (xlow > xhigh || ylow > yhigh) {
        VPR_ERROR(VPR_ERROR_ROUTE,
                  "in check_rr_node: rr endpoints are (%d,%d) and (%d,%d).\n", xlow, ylow, xhigh, yhigh);
    }

    if (xlow < 0 || xhigh > int(grid.width()) - 1 || ylow < 0 || yhigh > int(grid.height()) - 1) {
        VPR_FATAL_ERROR(VPR_ERROR_ROUTE,
                        "in check_rr_node: rr endpoints (%d,%d) and (%d,%d) are out of range.\n", xlow, ylow, xhigh, yhigh);
    }

    if (ptc_num < 0) {
        VPR_ERROR(VPR_ERROR_ROUTE,
                  "in check_rr_node: inode %d (type %d) had a ptc_num of %d.\n", inode, rr_type, ptc_num);
    }

    if (!cost_index || (size_t)cost_index >= (size_t)rr_indexed_data.size()) {
        VPR_FATAL_ERROR(VPR_ERROR_ROUTE,
                        "in check_rr_node: node %d cost index (%d) is out of range.\n", inode, cost_index);
    }

    /* Check that the segment is within the array and such. */
    type = grid.get_physical_type(xlow, ylow);

    switch (rr_type) {
        case SOURCE:
        case SINK:
            if (type == nullptr) {
                VPR_FATAL_ERROR(VPR_ERROR_ROUTE,
                                "in check_rr_node: node %d (type %d) is at an illegal clb location (%d, %d).\n", inode, rr_type, xlow, ylow);
            }
            if (xlow != (xhigh - type->width + 1) || ylow != (yhigh - type->height + 1)) {
                VPR_FATAL_ERROR(VPR_ERROR_ROUTE,
                                "in check_rr_node: node %d (type %d) has endpoints (%d,%d) and (%d,%d)\n", inode, rr_type, xlow, ylow, xhigh, yhigh);
            }
            break;
        case IPIN:
        case OPIN:
            if (type == nullptr) {
                VPR_FATAL_ERROR(VPR_ERROR_ROUTE,
                                "in check_rr_node: node %d (type %d) is at an illegal clb location (%d, %d).\n", inode, rr_type, xlow, ylow);
            }
            if (xlow != xhigh || ylow != yhigh) {
                VPR_FATAL_ERROR(VPR_ERROR_ROUTE,
                                "in check_rr_node: node %d (type %d) has endpoints (%d,%d) and (%d,%d)\n", inode, rr_type, xlow, ylow, xhigh, yhigh);
            }
            break;

        case CHANX:
            if (xlow < 1 || xhigh > int(grid.width()) - 2 || yhigh > int(grid.height()) - 2 || yhigh != ylow) {
                VPR_FATAL_ERROR(VPR_ERROR_ROUTE,
                                "in check_rr_node: CHANX out of range for endpoints (%d,%d) and (%d,%d)\n", xlow, ylow, xhigh, yhigh);
            }
            if (route_type == GLOBAL && xlow != xhigh) {
                VPR_ERROR(VPR_ERROR_ROUTE,
                          "in check_rr_node: node %d spans multiple channel segments (not allowed for global routing).\n", inode);
            }
            break;

        case CHANY:
            if (xhigh > int(grid.width()) - 2 || ylow < 1 || yhigh > int(grid.height()) - 2 || xlow != xhigh) {
                VPR_FATAL_ERROR(VPR_ERROR_ROUTE,
                                "Error in check_rr_node: CHANY out of range for endpoints (%d,%d) and (%d,%d)\n", xlow, ylow, xhigh, yhigh);
            }
            if (route_type == GLOBAL && ylow != yhigh) {
                VPR_ERROR(VPR_ERROR_ROUTE,
                          "in check_rr_node: node %d spans multiple channel segments (not allowed for global routing).\n", inode);
            }
            break;

        default:
            VPR_FATAL_ERROR(VPR_ERROR_ROUTE,
                            "in check_rr_node: Unexpected segment type: %d\n", rr_type);
    }

    /* Check that it's capacities and such make sense. */

    int class_max_ptc = get_tile_class_max_ptc(type, is_flat);
    int pin_max_ptc = get_tile_pin_max_ptc(type, is_flat);
    e_pin_type class_type = OPEN;
    int class_num_pins = -1;
    switch (rr_type) {
        case SOURCE:
        case SINK:
            class_type = get_class_type_from_class_physical_num(type, ptc_num);
            class_num_pins = get_class_num_pins_from_class_physical_num(type, ptc_num);
            if (ptc_num >= class_max_ptc
                || class_type != ((rr_type == SOURCE) ? DRIVER : RECEIVER)) {
                VPR_ERROR(VPR_ERROR_ROUTE,
                          "in check_rr_node: inode %d (type %d) had a ptc_num of %d.\n", inode, rr_type, ptc_num);
            }
            if (class_num_pins != capacity) {
                VPR_FATAL_ERROR(VPR_ERROR_ROUTE,
                                "in check_rr_node: inode %d (type %d) had a capacity of %d.\n", inode, rr_type, capacity);
            }
            break;

        case OPIN:
        case IPIN:
            class_type = get_pin_type_from_pin_physical_num(type, ptc_num);
            if (ptc_num >= pin_max_ptc
                || class_type != ((rr_type == OPIN) ? DRIVER : RECEIVER)) {
                VPR_ERROR(VPR_ERROR_ROUTE,
                          "in check_rr_node: inode %d (type %d) had a ptc_num of %d.\n", inode, rr_type, ptc_num);
            }
            if (capacity != 1) {
                VPR_FATAL_ERROR(VPR_ERROR_ROUTE,
                                "in check_rr_node: inode %d (type %d) has a capacity of %d.\n", inode, rr_type, capacity);
            }
            break;

        case CHANX:
        case CHANY:
            if (route_type == DETAILED) {
                nodes_per_chan = chan_width.max;
                tracks_per_node = 1;
            } else {
                nodes_per_chan = 1;
                tracks_per_node = ((rr_type == CHANX) ? chan_width.x_list[ylow] : chan_width.y_list[xlow]);
            }

            if (ptc_num >= nodes_per_chan) {
                VPR_ERROR(VPR_ERROR_ROUTE,
                          "in check_rr_node: inode %d (type %d) has a ptc_num of %d.\n", inode, rr_type, ptc_num);
            }

            if (capacity != tracks_per_node) {
                VPR_FATAL_ERROR(VPR_ERROR_ROUTE,
                                "in check_rr_node: inode %d (type %d) has a capacity of %d.\n", inode, rr_type, capacity);
            }
            break;

        default:
            VPR_FATAL_ERROR(VPR_ERROR_ROUTE,
                            "in check_rr_node: Unexpected segment type: %d\n", rr_type);
    }

    /* Check that the capacitance and resistance are reasonable. */
    C = rr_graph.node_C(rr_node);
    R = rr_graph.node_R(rr_node);

    if (rr_type == CHANX || rr_type == CHANY) {
        if (C < 0. || R < 0.) {
            VPR_ERROR(VPR_ERROR_ROUTE,
                      "in check_rr_node: node %d of type %d has R = %g and C = %g.\n", inode, rr_type, R, C);
        }
    } else {
        if (C != 0. || R != 0.) {
            VPR_ERROR(VPR_ERROR_ROUTE,
                      "in check_rr_node: node %d of type %d has R = %g and C = %g.\n", inode, rr_type, R, C);
        }
    }
}

static void check_unbuffered_edges(const RRGraphView& rr_graph, int from_node) {
    /* This routine checks that all pass transistors in the routing truly are  *
     * bidirectional.  It may be a slow check, so don't use it all the time.   */

    int from_edge, to_node, to_edge, from_num_edges, to_num_edges;
    t_rr_type from_rr_type, to_rr_type;
    short from_switch_type;
    bool trans_matched;

    from_rr_type = rr_graph.node_type(RRNodeId(from_node));
    if (from_rr_type != CHANX && from_rr_type != CHANY)
        return;

    from_num_edges = rr_graph.num_edges(RRNodeId(from_node));

    for (from_edge = 0; from_edge < from_num_edges; from_edge++) {
        to_node = size_t(rr_graph.edge_sink_node(RRNodeId(from_node), from_edge));
        to_rr_type = rr_graph.node_type(RRNodeId(to_node));

        if (to_rr_type != CHANX && to_rr_type != CHANY)
            continue;

        from_switch_type = rr_graph.edge_switch(RRNodeId(from_node), from_edge);

        if (rr_graph.rr_switch_inf(RRSwitchId(from_switch_type)).buffered())
            continue;

        /* We know that we have a pass transistor from from_node to to_node. Now *
         * check that there is a corresponding edge from to_node back to         *
         * from_node.                                                            */

        to_num_edges = rr_graph.num_edges(RRNodeId(to_node));
        trans_matched = false;

        for (to_edge = 0; to_edge < to_num_edges; to_edge++) {
            if (size_t(rr_graph.edge_sink_node(RRNodeId(to_node), to_edge)) == size_t(from_node)
                && rr_graph.edge_switch(RRNodeId(to_node), to_edge) == from_switch_type) {
                trans_matched = true;
                break;
            }
        }

        if (trans_matched == false) {
            VPR_ERROR(VPR_ERROR_ROUTE,
                      "in check_unbuffered_edges:\n"
                      "connection from node %d to node %d uses an unbuffered switch (switch type %d '%s')\n"
                      "but there is no corresponding unbuffered switch edge in the other direction.\n",
                      from_node, to_node, from_switch_type, rr_graph.rr_switch_inf(RRSwitchId(from_switch_type)).name.c_str());
        }

    } /* End for all from_node edges */
}

static bool has_adjacent_channel(const RRGraphView& rr_graph, const DeviceGrid& grid, const t_rr_node& node) {
    /* TODO: this function should be reworked later to adapt RRGraphView interface 
     *       once xlow(), ylow(), side() APIs are implemented
     */
    VTR_ASSERT(rr_graph.node_type(node.id()) == IPIN || rr_graph.node_type(node.id()) == OPIN);

    if ((rr_graph.node_xlow(node.id()) == 0 && !rr_graph.is_node_on_specific_side(node.id(), RIGHT))                          //left device edge connects only along block's right side
        || (rr_graph.node_ylow(node.id()) == int(grid.height() - 1) && !rr_graph.is_node_on_specific_side(node.id(), BOTTOM)) //top device edge connects only along block's bottom side
        || (rr_graph.node_xlow(node.id()) == int(grid.width() - 1) && !rr_graph.is_node_on_specific_side(node.id(), LEFT))    //right deivce edge connects only along block's left side
        || (rr_graph.node_ylow(node.id()) == 0 && !rr_graph.is_node_on_specific_side(node.id(), TOP))                         //bottom deivce edge connects only along block's top side
    ) {
        return false;
    }
    return true; //All other blocks will be surrounded on all sides by channels
}


static void check_rr_edge(const RRGraphView& rr_graph,
                          const DeviceGrid& grid,
                          const vtr::vector<RRIndexedDataId, t_rr_indexed_data>& rr_indexed_data,
                          int from_node,
                          int iedge,
                          int to_node,
                          bool is_flat) {

    //Check that to to_node's fan-in is correct, given the switch type
    int iswitch = rr_graph.edge_switch(RRNodeId(from_node), iedge);
    auto switch_type = rr_graph.rr_switch_inf(RRSwitchId(iswitch)).type();

    int to_fanin = rr_graph.node_fan_in(RRNodeId(to_node));
    switch (switch_type) {
        case SwitchType::BUFFER:
            //Buffer switches are non-configurable, and uni-directional -- they must have only one driver
            if (to_fanin != 1) {
                std::string msg = "Non-configurable BUFFER type switch must have only one driver. ";
                msg += vtr::string_fmt(" Actual fan-in was %d (expected 1).\n", to_fanin);
                msg += "  Possible cause is complex block output pins connecting to:\n";
                msg += "    " + describe_rr_node(rr_graph, grid, rr_indexed_data, to_node, is_flat);
                VPR_FATAL_ERROR(VPR_ERROR_ROUTE, msg.c_str());
            }
            break;
        case SwitchType::TRISTATE:  //Fallthrough
        case SwitchType::MUX:       //Fallthrough
        case SwitchType::PASS_GATE: //Fallthrough
        case SwitchType::SHORT:     //Fallthrough
            break;                  //pass
        default:
            VPR_FATAL_ERROR(VPR_ERROR_ROUTE, "Invalid switch type %d", switch_type);
    }
}<|MERGE_RESOLUTION|>--- conflicted
+++ resolved
@@ -273,13 +273,8 @@
                 if (!is_chain && !is_fringe && !is_wire) {
                     if (rr_graph.node_type(rr_node) == IPIN || rr_graph.node_type(rr_node) == OPIN) {
                         if (has_adjacent_channel(rr_graph, grid, node)) {
-<<<<<<< HEAD
                             auto block_type = grid.get_physical_type(rr_graph.node_xlow(rr_node), rr_graph.node_ylow(rr_node));
-                            std::string pin_name = block_type_pin_index_to_name(block_type, rr_graph.node_pin_num(rr_node));
-=======
-                            auto block_type = grid[rr_graph.node_xlow(rr_node)][rr_graph.node_ylow(rr_node)].type;
                             std::string pin_name = block_type_pin_index_to_name(block_type, rr_graph.node_pin_num(rr_node), is_flat);
->>>>>>> 2031f1f4
                             /* Print error messages for all the sides that a node may appear */
                             for (const e_side& node_side : SIDES) {
                                 if (!rr_graph.is_node_on_specific_side(rr_node, node_side)) {
