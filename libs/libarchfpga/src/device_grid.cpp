--- conflicted
+++ resolved
@@ -1,7 +1,5 @@
 #include "device_grid.h"
 
-<<<<<<< HEAD
-=======
 ///@brief comparison operator to compare 2 grids based on the given dimension
 struct gridDimComp {
     // The dimension to compare
@@ -17,7 +15,6 @@
     }
 };
 
->>>>>>> 4d302da1
 DeviceGrid::DeviceGrid(std::string grid_name, std::vector<vtr::Matrix<t_grid_tile>> grid)
     : name_(grid_name)
     , grid_(grid) {
