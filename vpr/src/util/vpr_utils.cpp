#include <cstring>
#include <unordered_set>
#include <regex>
#include <algorithm>

#include "vtr_assert.h"
#include "vtr_log.h"
#include "vtr_memory.h"
#include "vtr_random.h"

#include "vpr_types.h"
#include "vpr_error.h"

#include "physical_types.h"
#include "globals.h"
#include "vpr_utils.h"
#include "cluster_placement.h"
#include "place_macro.h"
#include "string.h"
#include "pack_types.h"
#include "device_grid.h"
#include "timing_fail_error.h"
#include "re_cluster_util.h"

/* This module contains subroutines that are used in several unrelated parts *
 * of VPR.  They are VPR-specific utility routines.                          */

/* This defines the maximum string length that could be parsed by functions  *
 * in vpr_utils.                                                             */
#define MAX_STRING_LEN 128

/******************** File-scope variables declarations **********************/

/* These three mappings are needed since there are two different netlist *
 * conventions - in the cluster level, ports and port pins are used      *
 * while in the post-pack level, block pins are used. The reason block   *
 * type is used instead of blocks is to save memories.                   */

/* f_port_pin_to_block_pin array allows us to quickly find what block                   *
 * pin a port pin corresponds to.                                                       *
 * [0...device_ctx.physical_tile_types.size()-1][0..num_sub_tiles][0...num_ports-1][0...num_port_pins-1]  */
static std::vector<std::vector<std::vector<std::vector<int>>>> f_blk_pin_from_port_pin;

//Regular expressions used to determine register and logic primitives
//TODO: Make this set-able from command-line?
const std::regex REGISTER_MODEL_REGEX("(.subckt\\s+)?.*(latch|dff).*", std::regex::icase);
const std::regex LOGIC_MODEL_REGEX("(.subckt\\s+)?.*(lut|names|lcell).*", std::regex::icase);

/******************** Subroutine declarations ********************************/

/* Allocates and loads blk_pin_from_port_pin array. */
static void alloc_and_load_blk_pin_from_port_pin();

/* Go through all the ports in all the blocks to find the port that has the same   *
 * name as port_name and belongs to the block type that has the name pb_type_name. *
 * Then, check that whether start_pin_index and end_pin_index are specified. If    *
 * they are, mark down the pins from start_pin_index to end_pin_index, inclusive.  *
 * Otherwise, mark down all the pins in that port.                                 */
static void mark_direct_of_ports(int idirect, int direct_type, char* pb_type_name, char* port_name, int end_pin_index, int start_pin_index, char* src_string, int line, int** idirect_from_blk_pin, int** direct_type_from_blk_pin);

static void get_blk_pin_from_port_pin(int blk_type_index, int sub_tile, int port, int port_pin, int* blk_pin);
/* Mark the pin entry in idirect_from_blk_pin with idirect and the pin entry in    *
 * direct_type_from_blk_pin with direct_type from start_pin_index to               *
 * end_pin_index.                                                                  */
static void mark_direct_of_pins(int start_pin_index, int end_pin_index, int itype, int isub_tile, int iport, int** idirect_from_blk_pin, int idirect, int** direct_type_from_blk_pin, int direct_type, int line, char* src_string);

static void load_pb_graph_pin_lookup_from_index_rec(t_pb_graph_pin** pb_graph_pin_lookup_from_index, t_pb_graph_node* pb_graph_node);

static void load_pin_id_to_pb_mapping_rec(t_pb* cur_pb, t_pb** pin_id_to_pb_mapping);

static std::vector<int> find_connected_internal_clb_sink_pins(ClusterBlockId clb, int pb_pin);
static void find_connected_internal_clb_sink_pins_recurr(ClusterBlockId clb, int pb_pin, std::vector<int>& connected_sink_pb_pins);
static AtomPinId find_atom_pin_for_pb_route_id(ClusterBlockId clb, int pb_route_id, const IntraLbPbPinLookup& pb_gpin_lookup);

static bool block_type_contains_blif_model(t_logical_block_type_ptr type, const std::regex& blif_model_regex);
static bool pb_type_contains_blif_model(const t_pb_type* pb_type, const std::regex& blif_model_regex);
static t_pb_graph_pin** alloc_and_load_pb_graph_pin_lookup_from_index(t_logical_block_type_ptr type);
static void free_pb_graph_pin_lookup_from_index(t_pb_graph_pin** pb_graph_pin_lookup_from_type);

/******************** Subroutine definitions *********************************/

const t_model* find_model(const t_model* models, const std::string& name, bool required) {
    for (const t_model* model = models; model != nullptr; model = model->next) {
        if (name == model->name) {
            return model;
        }
    }

    if (required) {
        VPR_FATAL_ERROR(VPR_ERROR_ARCH, "Failed to find architecture modedl '%s'\n", name.c_str());
    }

    return nullptr;
}

const t_model_ports* find_model_port(const t_model* model, const std::string& name, bool required) {
    VTR_ASSERT(model);

    for (const t_model_ports* model_ports : {model->inputs, model->outputs}) {
        for (const t_model_ports* port = model_ports; port != nullptr; port = port->next) {
            if (port->name == name) {
                return port;
            }
        }
    }

    if (required) {
        VPR_FATAL_ERROR(VPR_ERROR_ARCH, "Failed to find port '%s; on architecture modedl '%s'\n", name.c_str(), model->name);
    }

    return nullptr;
}

/**
 * print tabs given number of tabs to file
 */
void print_tabs(FILE* fpout, int num_tab) {
    int i;
    for (i = 0; i < num_tab; i++) {
        fprintf(fpout, "\t");
    }
}

/* Points the place_ctx.grid_blocks structure back to the blocks list */
void sync_grid_to_blocks() {
    auto& place_ctx = g_vpr_ctx.mutable_placement();
    auto& device_ctx = g_vpr_ctx.device();
    auto& device_grid = device_ctx.grid;

    /* Reset usage and allocate blocks list if needed */
    auto& grid_blocks = place_ctx.grid_blocks;
    grid_blocks.resize({device_grid.width(), device_grid.height()});
    for (size_t x = 0; x < device_grid.width(); ++x) {
        for (size_t y = 0; y < device_grid.height(); ++y) {
            auto& grid_block = grid_blocks[x][y];
            const auto& type = device_ctx.grid.get_physical_type(x, y);
            grid_block.blocks.resize(type->capacity);

            for (int z = 0; z < type->capacity; ++z) {
                grid_block.blocks[z] = EMPTY_BLOCK_ID;
            }
        }
    }

    /* Go through each block */
    auto& cluster_ctx = g_vpr_ctx.clustering();
    for (auto blk_id : cluster_ctx.clb_nlist.blocks()) {
        int blk_x = place_ctx.block_locs[blk_id].loc.x;
        int blk_y = place_ctx.block_locs[blk_id].loc.y;
        int blk_z = place_ctx.block_locs[blk_id].loc.sub_tile;

        auto type = physical_tile_type(blk_id);

        /* Check range of block coords */
        if (blk_x < 0 || blk_y < 0
            || (blk_x + type->width - 1) > int(device_ctx.grid.width() - 1)
            || (blk_y + type->height - 1) > int(device_ctx.grid.height() - 1)
            || blk_z < 0 || blk_z > (type->capacity)) {
            VPR_FATAL_ERROR(VPR_ERROR_PLACE, "Block %zu is at invalid location (%d, %d, %d).\n",
                            size_t(blk_id), blk_x, blk_y, blk_z);
        }

        /* Check types match */
        if (type != device_ctx.grid.get_physical_type(blk_x, blk_y)) {
            VPR_FATAL_ERROR(VPR_ERROR_PLACE, "A block is in a grid location (%d x %d) with a conflicting types '%s' and '%s' .\n",
                            blk_x, blk_y,
                            type->name,
                            device_ctx.grid.get_physical_type(blk_x, blk_y)->name);
        }

        /* Check already in use */
        if ((EMPTY_BLOCK_ID != place_ctx.grid_blocks[blk_x][blk_y].blocks[blk_z])
            && (INVALID_BLOCK_ID != place_ctx.grid_blocks[blk_x][blk_y].blocks[blk_z])) {
            VPR_FATAL_ERROR(VPR_ERROR_PLACE, "Location (%d, %d, %d) is used more than once.\n",
                            blk_x, blk_y, blk_z);
        }

        if (device_ctx.grid.get_width_offset(blk_x, blk_y) != 0 || device_ctx.grid.get_height_offset(blk_x, blk_y) != 0) {
            VPR_FATAL_ERROR(VPR_ERROR_PLACE, "Large block not aligned in placment for cluster_ctx.blocks %lu at (%d, %d, %d).",
                            size_t(blk_id), blk_x, blk_y, blk_z);
        }

        /* Set the block */
        for (int width = 0; width < type->width; ++width) {
            for (int height = 0; height < type->height; ++height) {
                place_ctx.grid_blocks[blk_x + width][blk_y + height].blocks[blk_z] = blk_id;
                place_ctx.grid_blocks[blk_x + width][blk_y + height].usage++;
                VTR_ASSERT(device_ctx.grid.get_width_offset(blk_x + width, blk_y + height) == width);
                VTR_ASSERT(device_ctx.grid.get_height_offset(blk_x + width, blk_y + height) == height);
            }
        }
    }
}

std::string rr_node_arch_name(int inode, bool is_flat) {
    auto& device_ctx = g_vpr_ctx.device();
    const auto& rr_graph = device_ctx.rr_graph;

    auto rr_node = RRNodeId(inode);

    std::string rr_node_arch_name;
    if (rr_graph.node_type(RRNodeId(inode)) == OPIN || rr_graph.node_type(RRNodeId(inode)) == IPIN) {
        //Pin names
<<<<<<< HEAD
        auto type = device_ctx.grid.get_physical_type(rr_graph.node_xlow(rr_node), rr_graph.node_ylow(rr_node));
        rr_node_arch_name += block_type_pin_index_to_name(type, rr_graph.node_pin_num(rr_node));
    } else if (rr_graph.node_type(RRNodeId(inode)) == SOURCE || rr_graph.node_type(RRNodeId(inode)) == SINK) {
        //Set of pins associated with SOURCE/SINK
        auto type = device_ctx.grid.get_physical_type(rr_graph.node_xlow(rr_node), rr_graph.node_ylow(rr_node));
        auto pin_names = block_type_class_index_to_pin_names(type, rr_graph.node_class_num(rr_node));
=======
        auto type = device_ctx.grid[rr_graph.node_xlow(rr_node)][rr_graph.node_ylow(rr_node)].type;
        rr_node_arch_name += block_type_pin_index_to_name(type, rr_graph.node_pin_num(rr_node), is_flat);
    } else if (rr_graph.node_type(RRNodeId(inode)) == SOURCE || rr_graph.node_type(RRNodeId(inode)) == SINK) {
        //Set of pins associated with SOURCE/SINK
        auto type = device_ctx.grid[rr_graph.node_xlow(rr_node)][rr_graph.node_ylow(rr_node)].type;
        auto pin_names = block_type_class_index_to_pin_names(type, rr_graph.node_class_num(rr_node), is_flat);
>>>>>>> 2031f1f4
        if (pin_names.size() > 1) {
            rr_node_arch_name += rr_graph.node_type_string(RRNodeId(inode));
            rr_node_arch_name += " connected to ";
            rr_node_arch_name += "{";
            rr_node_arch_name += vtr::join(pin_names, ", ");
            rr_node_arch_name += "}";
        } else {
            rr_node_arch_name += pin_names[0];
        }
    } else {
        VTR_ASSERT(rr_graph.node_type(RRNodeId(inode)) == CHANX || rr_graph.node_type(RRNodeId(inode)) == CHANY);
        //Wire segment name
        auto cost_index = rr_graph.node_cost_index(RRNodeId(inode));
        int seg_index = device_ctx.rr_indexed_data[cost_index].seg_index;

        rr_node_arch_name += rr_graph.rr_segments(RRSegmentId(seg_index)).name;
    }

    return rr_node_arch_name;
}

IntraLbPbPinLookup::IntraLbPbPinLookup(const std::vector<t_logical_block_type>& block_types)
    : block_types_(block_types)
    , intra_lb_pb_pin_lookup_(block_types.size(), nullptr) {
    for (unsigned int itype = 0; itype < block_types_.size(); ++itype) {
        intra_lb_pb_pin_lookup_[itype] = alloc_and_load_pb_graph_pin_lookup_from_index(&block_types[itype]);
    }
}

IntraLbPbPinLookup::IntraLbPbPinLookup(const IntraLbPbPinLookup& rhs)
    : IntraLbPbPinLookup(rhs.block_types_) {
    //nop
}

IntraLbPbPinLookup& IntraLbPbPinLookup::operator=(IntraLbPbPinLookup rhs) {
    //Copy-swap idiom
    swap(*this, rhs);

    return *this;
}

IntraLbPbPinLookup::~IntraLbPbPinLookup() {
    for (unsigned int itype = 0; itype < intra_lb_pb_pin_lookup_.size(); ++itype) {
        free_pb_graph_pin_lookup_from_index(intra_lb_pb_pin_lookup_[itype]);
    }
}

const t_pb_graph_pin* IntraLbPbPinLookup::pb_gpin(unsigned int itype, int ipin) const {
    VTR_ASSERT(itype < block_types_.size());

    return intra_lb_pb_pin_lookup_[itype][ipin];
}

void swap(IntraLbPbPinLookup& lhs, IntraLbPbPinLookup& rhs) {
    std::swap(lhs.block_types_, rhs.block_types_);
    std::swap(lhs.intra_lb_pb_pin_lookup_, rhs.intra_lb_pb_pin_lookup_);
}

//Returns the set of pins which are connected to the top level clb pin
//  The pin(s) may be input(s) or and output (returning the connected sinks or drivers respectively)
std::vector<AtomPinId> find_clb_pin_connected_atom_pins(ClusterBlockId clb, int logical_pin, const IntraLbPbPinLookup& pb_gpin_lookup) {
    std::vector<AtomPinId> atom_pins;
    auto& clb_nlist = g_vpr_ctx.clustering().clb_nlist;

    auto logical_block = clb_nlist.block_type(clb);
    auto physical_tile = pick_physical_type(logical_block);

    int physical_pin = get_physical_pin(physical_tile, logical_block, logical_pin);
    VTR_ASSERT(physical_pin >= 0);

    if (is_opin(physical_pin, physical_tile)) {
        //output
        AtomPinId driver = find_clb_pin_driver_atom_pin(clb, logical_pin, pb_gpin_lookup);
        if (driver) {
            atom_pins.push_back(driver);
        }
    } else {
        //input
        atom_pins = find_clb_pin_sink_atom_pins(clb, logical_pin, pb_gpin_lookup);
    }

    return atom_pins;
}

//Returns the atom pin which drives the top level clb output pin
AtomPinId find_clb_pin_driver_atom_pin(ClusterBlockId clb, int logical_pin, const IntraLbPbPinLookup& pb_gpin_lookup) {
    auto& cluster_ctx = g_vpr_ctx.clustering();
    auto& atom_ctx = g_vpr_ctx.atom();

    if (logical_pin < 0) {
        //CLB output pin has no internal driver
        return AtomPinId::INVALID();
    }
    const t_pb_routes& pb_routes = cluster_ctx.clb_nlist.block_pb(clb)->pb_route;
    AtomNetId atom_net = pb_routes[logical_pin].atom_net_id;

    int pb_pin_id = logical_pin;
    //Trace back until the driver is reached
    while (pb_routes[pb_pin_id].driver_pb_pin_id >= 0) {
        pb_pin_id = pb_routes[pb_pin_id].driver_pb_pin_id;
    }
    VTR_ASSERT(pb_pin_id >= 0);

    VTR_ASSERT(atom_net == pb_routes[pb_pin_id].atom_net_id);

    //Map the pb_pin_id to AtomPinId
    AtomPinId atom_pin = find_atom_pin_for_pb_route_id(clb, pb_pin_id, pb_gpin_lookup);
    VTR_ASSERT(atom_pin);

    VTR_ASSERT_MSG(atom_ctx.nlist.pin_net(atom_pin) == atom_net, "Driver atom pin should drive the same net");

    return atom_pin;
}

//Returns the set of atom sink pins associated with the top level clb input pin
std::vector<AtomPinId> find_clb_pin_sink_atom_pins(ClusterBlockId clb, int logical_pin, const IntraLbPbPinLookup& pb_gpin_lookup) {
    auto& cluster_ctx = g_vpr_ctx.clustering();
    auto& atom_ctx = g_vpr_ctx.atom();

    const t_pb_routes& pb_routes = cluster_ctx.clb_nlist.block_pb(clb)->pb_route;

    VTR_ASSERT_MSG(logical_pin < cluster_ctx.clb_nlist.block_type(clb)->pb_type->num_pins, "Must be a valid tile pin");

    VTR_ASSERT(cluster_ctx.clb_nlist.block_pb(clb));
    VTR_ASSERT_MSG(logical_pin < cluster_ctx.clb_nlist.block_pb(clb)->pb_graph_node->num_pins(), "Pin must map to a top-level pb pin");

    VTR_ASSERT_MSG(pb_routes[logical_pin].driver_pb_pin_id < 0, "CLB input pin should have no internal drivers");

    AtomNetId atom_net = pb_routes[logical_pin].atom_net_id;
    VTR_ASSERT(atom_net);

    std::vector<int> connected_sink_pb_pins = find_connected_internal_clb_sink_pins(clb, logical_pin);

    std::vector<AtomPinId> sink_atom_pins;
    for (int sink_pb_pin : connected_sink_pb_pins) {
        //Map the logical_pin_id to AtomPinId
        AtomPinId atom_pin = find_atom_pin_for_pb_route_id(clb, sink_pb_pin, pb_gpin_lookup);
        VTR_ASSERT(atom_pin);

        VTR_ASSERT_MSG(atom_ctx.nlist.pin_net(atom_pin) == atom_net, "Sink atom pins should be driven by the same net");

        sink_atom_pins.push_back(atom_pin);
    }

    return sink_atom_pins;
}

//Find sinks internal to the given clb which are connected to the specified pb_pin
static std::vector<int> find_connected_internal_clb_sink_pins(ClusterBlockId clb, int pb_pin) {
    std::vector<int> connected_sink_pb_pins;
    find_connected_internal_clb_sink_pins_recurr(clb, pb_pin, connected_sink_pb_pins);

    return connected_sink_pb_pins;
}

//Recursive helper for find_connected_internal_clb_sink_pins()
static void find_connected_internal_clb_sink_pins_recurr(ClusterBlockId clb, int pb_pin, std::vector<int>& connected_sink_pb_pins) {
    auto& cluster_ctx = g_vpr_ctx.clustering();

    if (cluster_ctx.clb_nlist.block_pb(clb)->pb_route[pb_pin].sink_pb_pin_ids.empty()) {
        //No more sinks => primitive input
        connected_sink_pb_pins.push_back(pb_pin);
    }
    for (int sink_pb_pin : cluster_ctx.clb_nlist.block_pb(clb)->pb_route[pb_pin].sink_pb_pin_ids) {
        find_connected_internal_clb_sink_pins_recurr(clb, sink_pb_pin, connected_sink_pb_pins);
    }
}

//Maps from a CLB's pb_route ID to it's matching AtomPinId (if the pb_route is a primitive pin)
static AtomPinId find_atom_pin_for_pb_route_id(ClusterBlockId clb, int pb_route_id, const IntraLbPbPinLookup& pb_gpin_lookup) {
    auto& cluster_ctx = g_vpr_ctx.clustering();
    auto& atom_ctx = g_vpr_ctx.atom();

    VTR_ASSERT_MSG(cluster_ctx.clb_nlist.block_pb(clb)->pb_route[pb_route_id].atom_net_id, "PB route should correspond to a valid atom net");

    //Find the graph pin associated with this pb_route
    const t_pb_graph_pin* gpin = pb_gpin_lookup.pb_gpin(cluster_ctx.clb_nlist.block_type(clb)->index, pb_route_id);
    VTR_ASSERT(gpin);

    //Get the PB associated with this block
    const t_pb* pb = cluster_ctx.clb_nlist.block_pb(clb);

    //Find the graph node containing the pin
    const t_pb_graph_node* gnode = gpin->parent_node;

    //Find the pb matching the gnode
    const t_pb* child_pb = pb->find_pb(gnode);

    VTR_ASSERT_MSG(child_pb, "Should find pb containing pb route");

    //Check if this is a leaf/atom pb
    if (child_pb->child_pbs == nullptr) {
        //It is a leaf, and hence should map to an atom

        //Find the associated atom
        AtomBlockId atom_block = atom_ctx.lookup.pb_atom(child_pb);
        VTR_ASSERT(atom_block);

        //Now find the matching pin by seeing which pin maps to the gpin
        for (AtomPinId atom_pin : atom_ctx.nlist.block_pins(atom_block)) {
            const t_pb_graph_pin* atom_pin_gpin = atom_ctx.lookup.atom_pin_pb_graph_pin(atom_pin);
            if (atom_pin_gpin == gpin) {
                //Match
                return atom_pin;
            }
        }
    }

    //No match
    return AtomPinId::INVALID();
}

/* Return the net pin which drive the CLB input connected to sink_pb_pin_id, or nullptr if none (i.e. driven internally)
 *   clb: Block in which the the sink pin is located on
 *   sink_pb_pin_id: The physical pin index of the sink pin on the block
 *
 *  Returns a tuple containing
 *   ClusterNetId: Corresponds to the net connected to the sink pin
 *                 INVALID if not an external CLB pin, or if it's an output (driver pin)
 *   clb_pin: Physical pin index, same as sink_pb_pin_id but potentially with an offset (if z is defined)
 *            -1 if not an external CLB pin, or if it's an output (driver pin)
 *   clb_net_pin: Index of the pin relative to the net, (i.e. 0 = driver, +1 = sink)
 *                -1 if not an external CLB pin, or if it's an output (driver pin)
 */
std::tuple<ClusterNetId, int, int> find_pb_route_clb_input_net_pin(ClusterBlockId clb, int sink_pb_pin_id) {
    auto& cluster_ctx = g_vpr_ctx.clustering();

    VTR_ASSERT(sink_pb_pin_id < cluster_ctx.clb_nlist.block_pb(clb)->pb_graph_node->total_pb_pins);
    VTR_ASSERT(clb != ClusterBlockId::INVALID());
    VTR_ASSERT(sink_pb_pin_id >= 0);

    const t_pb_routes& pb_routes = cluster_ctx.clb_nlist.block_pb(clb)->pb_route;

    VTR_ASSERT_MSG(pb_routes[sink_pb_pin_id].atom_net_id, "PB route should be associated with a net");

    //Walk back from the sink to the CLB input pin
    int curr_pb_pin_id = sink_pb_pin_id;
    int next_pb_pin_id = pb_routes[curr_pb_pin_id].driver_pb_pin_id;

    while (next_pb_pin_id >= 0) {
        //Advance back towards the input
        curr_pb_pin_id = next_pb_pin_id;

        VTR_ASSERT_MSG(pb_routes[next_pb_pin_id].atom_net_id == pb_routes[sink_pb_pin_id].atom_net_id,
                       "Connected pb_routes should connect the same net");

        next_pb_pin_id = pb_routes[curr_pb_pin_id].driver_pb_pin_id;
    }

    bool is_output_pin = (pb_routes[curr_pb_pin_id].pb_graph_pin->port->type == OUT_PORT);

    if (!is_clb_external_pin(clb, curr_pb_pin_id) || is_output_pin) {
        return std::make_tuple(ClusterNetId::INVALID(), -1, -1);
    }

    //curr_pb_pin should be a top-level CLB input
    ClusterNetId clb_net_idx = cluster_ctx.clb_nlist.block_net(clb, curr_pb_pin_id);
    int clb_net_pin_idx = cluster_ctx.clb_nlist.block_pin_net_index(clb, curr_pb_pin_id);

    /* The net could be remapped, we should verify the remapped location */
    auto remapped_clb = cluster_ctx.post_routing_clb_pin_nets.find(clb);
    if (remapped_clb != cluster_ctx.post_routing_clb_pin_nets.end()) {
        auto remapped_result = remapped_clb->second.find(curr_pb_pin_id);
        if ((remapped_result != remapped_clb->second.end())
            && (remapped_result->second != clb_net_idx)) {
            clb_net_idx = remapped_result->second;
            VTR_ASSERT(clb_net_idx);
            clb_net_pin_idx = cluster_ctx.clb_nlist.block_pin_net_index(clb, cluster_ctx.pre_routing_net_pin_mapping.at(clb).at(curr_pb_pin_id));
        }
    }
    VTR_ASSERT(clb_net_pin_idx >= 0);

    return std::tuple<ClusterNetId, int, int>(clb_net_idx, curr_pb_pin_id, clb_net_pin_idx);
}

bool is_clb_external_pin(ClusterBlockId blk_id, int pb_pin_id) {
    auto& cluster_ctx = g_vpr_ctx.clustering();

    const t_pb_graph_pin* gpin = cluster_ctx.clb_nlist.block_pb(blk_id)->pb_route[pb_pin_id].pb_graph_pin;
    VTR_ASSERT(gpin);

    //If the gpin's parent graph node is the same as the pb's graph node
    //this must be a top level pin
    const t_pb_graph_node* gnode = gpin->parent_node;
    bool is_top_level_pin = (gnode == cluster_ctx.clb_nlist.block_pb(blk_id)->pb_graph_node);

    return is_top_level_pin;
}

bool is_empty_type(t_physical_tile_type_ptr type) {
    auto& device_ctx = g_vpr_ctx.device();

    return type == device_ctx.EMPTY_PHYSICAL_TILE_TYPE;
}

bool is_empty_type(t_logical_block_type_ptr type) {
    auto& device_ctx = g_vpr_ctx.device();

    return type == device_ctx.EMPTY_LOGICAL_BLOCK_TYPE;
}

t_physical_tile_type_ptr physical_tile_type(ClusterBlockId blk) {
    auto& place_ctx = g_vpr_ctx.placement();
    auto& device_ctx = g_vpr_ctx.device();

    auto block_loc = place_ctx.block_locs[blk];
    auto loc = block_loc.loc;

    return device_ctx.grid.get_physical_type(loc.x, loc.y);
}

t_physical_tile_type_ptr physical_tile_type(AtomBlockId atom_blk) {
    auto& atom_look_up = g_vpr_ctx.atom().lookup;

    auto cluster_blk = atom_look_up.atom_clb(atom_blk);
    VTR_ASSERT(cluster_blk != ClusterBlockId::INVALID());

    return physical_tile_type(cluster_blk);
}

t_physical_tile_type_ptr physical_tile_type(ParentBlockId blk_id, bool is_flat) {
    if (is_flat) {
        return physical_tile_type(convert_to_atom_block_id(blk_id));
    } else {
        return physical_tile_type(convert_to_cluster_block_id(blk_id));
    }
}

int get_sub_tile_index(ClusterBlockId blk) {
    auto& place_ctx = g_vpr_ctx.placement();
    auto& device_ctx = g_vpr_ctx.device();
    auto& cluster_ctx = g_vpr_ctx.clustering();

    auto logical_block = cluster_ctx.clb_nlist.block_type(blk);
    auto block_loc = place_ctx.block_locs[blk];
    auto loc = block_loc.loc;
    int sub_tile_coordinate = loc.sub_tile;

    auto type = device_ctx.grid.get_physical_type(loc.x, loc.y);

    for (const auto& sub_tile : type->sub_tiles) {
        if (sub_tile.capacity.is_in_range(sub_tile_coordinate)) {
            auto result = std::find(sub_tile.equivalent_sites.begin(), sub_tile.equivalent_sites.end(), logical_block);
            if (result == sub_tile.equivalent_sites.end()) {
                VPR_THROW(VPR_ERROR_PLACE, "The Block Id %d has been placed in an incompatible sub tile location.\n", blk);
            }

            return sub_tile.index;
        }
    }

    VPR_THROW(VPR_ERROR_PLACE, "The Block Id %d has been placed in an impossible sub tile location.\n", blk);
}

/* Each node in the pb_graph for a top-level pb_type can be uniquely identified
 * by its pins. Since the pins in a cluster of a certain type are densely indexed,
 * this function will find the pin index (int pin_count_in_cluster) of the first
 * pin for a given pb_graph_node, and use this index value as unique identifier
 * for the node.
 */
int get_unique_pb_graph_node_id(const t_pb_graph_node* pb_graph_node) {
    t_pb_graph_pin first_input_pin;
    t_pb_graph_pin first_output_pin;
    int node_id;

    if (pb_graph_node->num_input_pins != nullptr) {
        /* If input port exists on this node, return the index of the first
         * input pin as node_id.
         */
        first_input_pin = pb_graph_node->input_pins[0][0];
        node_id = first_input_pin.pin_count_in_cluster;
        return node_id;
    } else {
        /* If no input port exists on node, then return the index of the first
         * output pin. Every pb_node is guaranteed to have at least an input or
         * output pin.
         */
        first_output_pin = pb_graph_node->output_pins[0][0];
        node_id = first_output_pin.pin_count_in_cluster;
        return node_id;
    }
}

t_class_range get_class_range_for_block(const ClusterBlockId blk_id) {
    /* Assumes that the placement has been done so each block has a set of pins allocated to it */
    auto& place_ctx = g_vpr_ctx.placement();

    auto type = physical_tile_type(blk_id);
    auto sub_tile = type->sub_tiles[get_sub_tile_index(blk_id)];
    int sub_tile_capacity = sub_tile.capacity.total();
    auto class_range = sub_tile.class_range;
    int class_range_total = class_range.high - class_range.low + 1;

    VTR_ASSERT((class_range_total) % sub_tile_capacity == 0);
    int rel_capacity = place_ctx.block_locs[blk_id].loc.sub_tile - sub_tile.capacity.low;

    t_class_range abs_class_range;
    abs_class_range.low = rel_capacity * (class_range_total / sub_tile_capacity) + class_range.low;
    abs_class_range.high = (rel_capacity + 1) * (class_range_total / sub_tile_capacity) - 1 + class_range.low;

    return abs_class_range;
}

t_class_range get_class_range_for_block(const AtomBlockId atom_blk) {
    auto& atom_look_up = g_vpr_ctx.atom().lookup;

    auto cluster_blk = atom_look_up.atom_clb(atom_blk);

    t_physical_tile_type_ptr physical_tile;
    const t_sub_tile* sub_tile;
    int sub_tile_cap;
    t_logical_block_type_ptr logical_block;
    std::tie(physical_tile, sub_tile, sub_tile_cap, logical_block) = get_cluster_blk_physical_spec(cluster_blk);
    const t_pb_graph_node* pb_graph_node = atom_look_up.atom_pb_graph_node(atom_blk);
    VTR_ASSERT(pb_graph_node != nullptr);
    return get_pb_graph_node_class_physical_range(physical_tile,
                                                  sub_tile,
                                                  logical_block,
                                                  sub_tile_cap,
                                                  pb_graph_node);
}

t_class_range get_class_range_for_block(const ParentBlockId blk_id, bool is_flat) {
    if (is_flat) {
        return get_class_range_for_block(convert_to_atom_block_id(blk_id));
    } else {
        return get_class_range_for_block(convert_to_cluster_block_id(blk_id));
    }
}

void get_pin_range_for_block(const ClusterBlockId blk_id,
                             int* pin_low,
                             int* pin_high) {
    /* Assumes that the placement has been done so each block has a set of pins allocated to it */
    auto& place_ctx = g_vpr_ctx.placement();

    auto type = physical_tile_type(blk_id);
    auto sub_tile = type->sub_tiles[get_sub_tile_index(blk_id)];
    int sub_tile_capacity = sub_tile.capacity.total();

    VTR_ASSERT(sub_tile.num_phy_pins % sub_tile_capacity == 0);
    int rel_capacity = place_ctx.block_locs[blk_id].loc.sub_tile - sub_tile.capacity.low;
    int rel_pin_low = rel_capacity * (sub_tile.num_phy_pins / sub_tile_capacity);
    int rel_pin_high = (rel_capacity + 1) * (sub_tile.num_phy_pins / sub_tile_capacity) - 1;

    *pin_low = sub_tile.sub_tile_to_tile_pin_indices[rel_pin_low];
    *pin_high = sub_tile.sub_tile_to_tile_pin_indices[rel_pin_high];
}

t_physical_tile_type_ptr find_tile_type_by_name(std::string name, const std::vector<t_physical_tile_type>& types) {
    for (auto const& type : types) {
        if (type.name == name) {
            return &type;
        }
    }
    return nullptr; //Not found
}

t_block_loc get_block_loc(const ParentBlockId& block_id, bool is_flat) {
    auto& place_ctx = g_vpr_ctx.placement();
    ClusterBlockId cluster_block_id = ClusterBlockId::INVALID();

    if (is_flat) {
        AtomBlockId atom_block_id = convert_to_atom_block_id(block_id);
        auto& atom_look_up = g_vpr_ctx.atom().lookup;
        cluster_block_id = atom_look_up.atom_clb(atom_block_id);
    } else {
        cluster_block_id = convert_to_cluster_block_id(block_id);
    }

    VTR_ASSERT(cluster_block_id != ClusterBlockId::INVALID());
    auto blk_loc = place_ctx.block_locs[cluster_block_id];

    return blk_loc;
}

int get_block_num_class(const ParentBlockId& block_id, bool is_flat) {
    auto type = physical_tile_type(block_id, is_flat);
    return get_tile_class_max_ptc(type, is_flat);
}

int get_block_pin_class_num(const ParentBlockId& block_id, const ParentPinId& pin_id, bool is_flat) {
    int class_num;

    if (is_flat) {
        AtomPinId atom_pin_id = convert_to_atom_pin_id(pin_id);
        class_num = get_atom_pin_class_num(atom_pin_id);
    } else {
        ClusterBlockId cluster_block_id = convert_to_cluster_block_id(block_id);
        ClusterPinId cluster_pin_id = convert_to_cluster_pin_id(pin_id);
        auto type = physical_tile_type(cluster_block_id);
        int phys_pin = tile_pin_index(cluster_pin_id);
        class_num = get_class_num_from_pin_physical_num(type, phys_pin);
    }

    return class_num;
}

t_logical_block_type_ptr infer_logic_block_type(const DeviceGrid& grid) {
    auto& device_ctx = g_vpr_ctx.device();
    //Collect candidate blocks which contain LUTs
    std::vector<t_logical_block_type_ptr> logic_block_candidates;

    for (const auto& type : device_ctx.logical_block_types) {
        if (block_type_contains_blif_model(&type, LOGIC_MODEL_REGEX)) {
            logic_block_candidates.push_back(&type);
        }
    }

    if (logic_block_candidates.empty()) {
        //No LUTs, fallback to looking for which contain FFs
        for (const auto& type : device_ctx.logical_block_types) {
            if (block_type_contains_blif_model(&type, REGISTER_MODEL_REGEX)) {
                logic_block_candidates.push_back(&type);
            }
        }
    }

    //Sort the candidates by the most common block type
    auto by_desc_grid_count = [&](t_logical_block_type_ptr lhs, t_logical_block_type_ptr rhs) {
        int lhs_num_instances = 0;
        int rhs_num_instances = 0;
        // Count number of instances for each type
        for (auto type : lhs->equivalent_tiles)
            lhs_num_instances += grid.num_instances(type);
        for (auto type : rhs->equivalent_tiles)
            rhs_num_instances += grid.num_instances(type);
        return lhs_num_instances > rhs_num_instances;
    };
    std::stable_sort(logic_block_candidates.begin(), logic_block_candidates.end(), by_desc_grid_count);

    if (!logic_block_candidates.empty()) {
        return logic_block_candidates.front();
    } else {
        //Otherwise assume it is the most common block type
        auto most_common_type = find_most_common_block_type(grid);
        if (most_common_type == nullptr) {
            VTR_LOG_WARN("Unable to infer which block type is a logic block\n");
        }
        return most_common_type;
    }
}

t_logical_block_type_ptr find_most_common_block_type(const DeviceGrid& grid) {
    auto& device_ctx = g_vpr_ctx.device();

    t_logical_block_type_ptr max_type = nullptr;
    size_t max_count = 0;
    for (const auto& logical_block : device_ctx.logical_block_types) {
        size_t inst_cnt = 0;
        for (const auto& equivalent_tile : logical_block.equivalent_tiles) {
            inst_cnt += grid.num_instances(equivalent_tile);
        }

        if (max_count < inst_cnt) {
            max_count = inst_cnt;
            max_type = &logical_block;
        }
    }

    if (max_type == nullptr) {
        VTR_LOG_WARN("Unable to determine most common block type (perhaps the device grid was empty?)\n");
    }

    return max_type;
}

t_physical_tile_type_ptr find_most_common_tile_type(const DeviceGrid& grid) {
    auto& device_ctx = g_vpr_ctx.device();

    t_physical_tile_type_ptr max_type = nullptr;
    size_t max_count = 0;
    for (const auto& physical_tile : device_ctx.physical_tile_types) {
        size_t inst_cnt = grid.num_instances(&physical_tile);

        if (max_count < inst_cnt) {
            max_count = inst_cnt;
            max_type = &physical_tile;
        }
    }

    if (max_type == nullptr) {
        VTR_LOG_WARN("Unable to determine most common block type (perhaps the device grid was empty?)\n");
    }

    return max_type;
}

InstPort parse_inst_port(std::string str) {
    InstPort inst_port(str);

    auto& device_ctx = g_vpr_ctx.device();
    auto blk_type = find_tile_type_by_name(inst_port.instance_name(), device_ctx.physical_tile_types);
    if (blk_type == nullptr) {
        VPR_FATAL_ERROR(VPR_ERROR_ARCH, "Failed to find block type named %s", inst_port.instance_name().c_str());
    }

    int num_pins = find_tile_port_by_name(blk_type, inst_port.port_name().c_str()).num_pins;

    if (num_pins == OPEN) {
        VPR_FATAL_ERROR(VPR_ERROR_ARCH, "Failed to find port %s on block type %s", inst_port.port_name().c_str(), inst_port.instance_name().c_str());
    }

    if (inst_port.port_low_index() == InstPort::UNSPECIFIED) {
        VTR_ASSERT(inst_port.port_high_index() == InstPort::UNSPECIFIED);

        inst_port.set_port_low_index(0);
        inst_port.set_port_high_index(num_pins - 1);

    } else {
        if (inst_port.port_low_index() < 0 || inst_port.port_low_index() >= num_pins
            || inst_port.port_high_index() < 0 || inst_port.port_high_index() >= num_pins) {
            VPR_FATAL_ERROR(VPR_ERROR_ARCH, "Pin indices [%d:%d] on port %s of block type %s out of expected range [%d:%d]",
                            inst_port.port_low_index(), inst_port.port_high_index(),
                            inst_port.port_name().c_str(), inst_port.instance_name().c_str(),
                            0, num_pins - 1);
        }
    }
    return inst_port;
}

static bool block_type_contains_blif_model(t_logical_block_type_ptr type, const std::regex& blif_model_regex) {
    return pb_type_contains_blif_model(type->pb_type, blif_model_regex);
}
static bool pb_type_contains_blif_model(const t_pb_type* pb_type, const std::regex& blif_model_regex) {
    if (!pb_type) {
        return false;
    }

    if (pb_type->blif_model != nullptr) {
        //Leaf pb_type
        VTR_ASSERT(pb_type->num_modes == 0);
        if (std::regex_match(pb_type->blif_model, blif_model_regex)) {
            return true;
        } else {
            return false;
        }
    } else {
        for (int imode = 0; imode < pb_type->num_modes; ++imode) {
            const t_mode* mode = &pb_type->modes[imode];

            for (int ichild = 0; ichild < mode->num_pb_type_children; ++ichild) {
                const t_pb_type* pb_type_child = &mode->pb_type_children[ichild];
                if (pb_type_contains_blif_model(pb_type_child, blif_model_regex)) {
                    return true;
                }
            }
        }
    }
    return false;
}

int get_max_primitives_in_pb_type(t_pb_type* pb_type) {
    int i, j;
    int max_size, temp_size;
    if (pb_type->modes == nullptr) {
        max_size = 1;
    } else {
        max_size = 0;
        temp_size = 0;
        for (i = 0; i < pb_type->num_modes; i++) {
            for (j = 0; j < pb_type->modes[i].num_pb_type_children; j++) {
                temp_size += pb_type->modes[i].pb_type_children[j].num_pb
                             * get_max_primitives_in_pb_type(
                                   &pb_type->modes[i].pb_type_children[j]);
            }
            if (temp_size > max_size) {
                max_size = temp_size;
            }
        }
    }
    return max_size;
}

/* finds maximum number of nets that can be contained in pb_type, this is bounded by the number of driving pins */
int get_max_nets_in_pb_type(const t_pb_type* pb_type) {
    int i, j;
    int max_nets, temp_nets;
    if (pb_type->modes == nullptr) {
        max_nets = pb_type->num_output_pins;
    } else {
        max_nets = 0;
        for (i = 0; i < pb_type->num_modes; i++) {
            temp_nets = 0;
            for (j = 0; j < pb_type->modes[i].num_pb_type_children; j++) {
                temp_nets += pb_type->modes[i].pb_type_children[j].num_pb
                             * get_max_nets_in_pb_type(
                                   &pb_type->modes[i].pb_type_children[j]);
            }
            if (temp_nets > max_nets) {
                max_nets = temp_nets;
            }
        }
    }
    if (pb_type->parent_mode == nullptr) {
        max_nets += pb_type->num_input_pins + pb_type->num_output_pins
                    + pb_type->num_clock_pins;
    }
    return max_nets;
}

int get_max_depth_of_pb_type(t_pb_type* pb_type) {
    int i, j;
    int max_depth, temp_depth;
    max_depth = pb_type->depth;
    for (i = 0; i < pb_type->num_modes; i++) {
        for (j = 0; j < pb_type->modes[i].num_pb_type_children; j++) {
            temp_depth = get_max_depth_of_pb_type(
                &pb_type->modes[i].pb_type_children[j]);
            if (temp_depth > max_depth) {
                max_depth = temp_depth;
            }
        }
    }
    return max_depth;
}

/**
 * given an atom block and physical primitive type, is the mapping legal
 */
bool primitive_type_feasible(const AtomBlockId blk_id, const t_pb_type* cur_pb_type) {
    if (cur_pb_type == nullptr) {
        return false;
    }

    auto& atom_ctx = g_vpr_ctx.atom();
    if (cur_pb_type->model != atom_ctx.nlist.block_model(blk_id)) {
        //Primitive and atom do not match
        return false;
    }

    VTR_ASSERT_MSG(atom_ctx.nlist.is_compressed(), "This function assumes a compressed/non-dirty netlist");

    //Keep track of how many atom ports were checked.
    //
    //We need to do this since we iterate over the pb's ports and
    //may miss some atom ports if there is a mismatch
    size_t checked_ports = 0;

    //Look at each port on the pb and find the associated port on the
    //atom. To be feasible the pb must have as many pins on each port
    //as the atom requires
    for (int iport = 0; iport < cur_pb_type->num_ports; ++iport) {
        const t_port* pb_port = &cur_pb_type->ports[iport];
        const t_model_ports* pb_model_port = pb_port->model_port;

        //Find the matching port on the atom
        auto port_id = atom_ctx.nlist.find_atom_port(blk_id, pb_model_port);

        if (port_id) { //Port is used by the atom

            //In compressed form the atom netlist stores only in-use pins,
            //so we can query the number of required pins directly
            int required_atom_pins = atom_ctx.nlist.port_pins(port_id).size();

            int available_pb_pins = pb_port->num_pins;

            if (available_pb_pins < required_atom_pins) {
                //Too many pins required
                return false;
            }

            //Note that this port was checked
            ++checked_ports;
        }
    }

    //Similarly to pins, only in-use ports are stored in the compressed
    //atom netlist, so we can figure out how many ports should have been
    //checked directly
    size_t atom_ports = atom_ctx.nlist.block_ports(blk_id).size();

    //See if all the atom ports were checked
    if (checked_ports != atom_ports) {
        VTR_ASSERT(checked_ports < atom_ports);
        //Required atom port was missing from physical primitive
        return false;
    }

    //Feasible
    return true;
}

//Returns the sibling atom of a memory slice pb
//  Note that the pb must be part of a MEMORY_CLASS
AtomBlockId find_memory_sibling(const t_pb* pb) {
    auto& atom_ctx = g_vpr_ctx.atom();

    const t_pb_type* pb_type = pb->pb_graph_node->pb_type;

    VTR_ASSERT(pb_type->class_type == MEMORY_CLASS);

    const t_pb* memory_class_pb = pb->parent_pb;

    for (int isibling = 0; isibling < pb_type->parent_mode->num_pb_type_children; ++isibling) {
        const t_pb* sibling_pb = &memory_class_pb->child_pbs[pb->mode][isibling];

        if (sibling_pb->name != nullptr) {
            return atom_ctx.lookup.pb_atom(sibling_pb);
        }
    }
    return AtomBlockId::INVALID();
}

/**
 * Return pb_graph_node pin from model port and pin
 *  NULL if not found
 */
t_pb_graph_pin* get_pb_graph_node_pin_from_model_port_pin(const t_model_ports* model_port, const int model_pin, const t_pb_graph_node* pb_graph_node) {
    int i;

    if (model_port->dir == IN_PORT) {
        if (model_port->is_clock == false) {
            for (i = 0; i < pb_graph_node->num_input_ports; i++) {
                if (pb_graph_node->input_pins[i][0].port->model_port == model_port) {
                    if (pb_graph_node->num_input_pins[i] > model_pin) {
                        return &pb_graph_node->input_pins[i][model_pin];
                    } else {
                        return nullptr;
                    }
                }
            }
        } else {
            for (i = 0; i < pb_graph_node->num_clock_ports; i++) {
                if (pb_graph_node->clock_pins[i][0].port->model_port == model_port) {
                    if (pb_graph_node->num_clock_pins[i] > model_pin) {
                        return &pb_graph_node->clock_pins[i][model_pin];
                    } else {
                        return nullptr;
                    }
                }
            }
        }
    } else {
        VTR_ASSERT(model_port->dir == OUT_PORT);
        for (i = 0; i < pb_graph_node->num_output_ports; i++) {
            if (pb_graph_node->output_pins[i][0].port->model_port == model_port) {
                if (pb_graph_node->num_output_pins[i] > model_pin) {
                    return &pb_graph_node->output_pins[i][model_pin];
                } else {
                    return nullptr;
                }
            }
        }
    }
    return nullptr;
}

//Retrieves the atom pin associated with a specific CLB and pb_graph_pin
AtomPinId find_atom_pin(ClusterBlockId blk_id, const t_pb_graph_pin* pb_gpin) {
    auto& cluster_ctx = g_vpr_ctx.clustering();
    auto& atom_ctx = g_vpr_ctx.atom();

    int pb_route_id = pb_gpin->pin_count_in_cluster;
    AtomNetId atom_net = cluster_ctx.clb_nlist.block_pb(blk_id)->pb_route[pb_route_id].atom_net_id;

    VTR_ASSERT(atom_net);

    AtomPinId atom_pin;

    //Look through all the pins on this net, looking for the matching pin
    for (AtomPinId pin : atom_ctx.nlist.net_pins(atom_net)) {
        AtomBlockId blk = atom_ctx.nlist.pin_block(pin);
        if (atom_ctx.lookup.atom_clb(blk) == blk_id) {
            //Part of the same CLB
            if (atom_ctx.lookup.atom_pin_pb_graph_pin(pin) == pb_gpin)
                //The same pin
                atom_pin = pin;
        }
    }

    VTR_ASSERT(atom_pin);

    return atom_pin;
}

//Retrieves the pb_graph_pin associated with an AtomPinId
//  Currently this function just wraps get_pb_graph_node_pin_from_model_port_pin()
//  in a more convenient interface.
const t_pb_graph_pin* find_pb_graph_pin(const AtomNetlist& netlist, const AtomLookup& netlist_lookup, const AtomPinId pin_id) {
    VTR_ASSERT(pin_id);

    //Get the graph node
    AtomBlockId blk_id = netlist.pin_block(pin_id);
    const t_pb_graph_node* pb_gnode = netlist_lookup.atom_pb_graph_node(blk_id);
    VTR_ASSERT(pb_gnode);

    //The graph node and pin/block should agree on the model they represent
    VTR_ASSERT(netlist.block_model(blk_id) == pb_gnode->pb_type->model);

    //Get the pin index
    AtomPortId port_id = netlist.pin_port(pin_id);
    int ipin = netlist.pin_port_bit(pin_id);

    //Get the model port
    const t_model_ports* model_port = netlist.port_model(port_id);
    VTR_ASSERT(model_port);

    return get_pb_graph_node_pin_from_model_port_pin(model_port, ipin, pb_gnode);
}

t_pb_graph_pin* get_pb_graph_node_pin_from_block_pin(ClusterBlockId iblock, int ipin) {
    int i, count;
    const t_pb_type* pb_type;
    t_pb_graph_node* pb_graph_node;
    auto& cluster_ctx = g_vpr_ctx.clustering();

    pb_graph_node = cluster_ctx.clb_nlist.block_pb(iblock)->pb_graph_node;
    pb_type = pb_graph_node->pb_type;

    /* If this is post-placed, then the ipin may have been shuffled up by the z * num_pins,
     * bring it back down to 0..num_pins-1 range for easier analysis */
    ipin %= (pb_type->num_input_pins + pb_type->num_output_pins + pb_type->num_clock_pins);

    if (ipin < pb_type->num_input_pins) {
        count = ipin;
        for (i = 0; i < pb_graph_node->num_input_ports; i++) {
            if (count - pb_graph_node->num_input_pins[i] >= 0) {
                count -= pb_graph_node->num_input_pins[i];
            } else {
                return &pb_graph_node->input_pins[i][count];
            }
        }
    } else if (ipin < pb_type->num_input_pins + pb_type->num_output_pins) {
        count = ipin - pb_type->num_input_pins;
        for (i = 0; i < pb_graph_node->num_output_ports; i++) {
            if (count - pb_graph_node->num_output_pins[i] >= 0) {
                count -= pb_graph_node->num_output_pins[i];
            } else {
                return &pb_graph_node->output_pins[i][count];
            }
        }
    } else {
        count = ipin - pb_type->num_input_pins - pb_type->num_output_pins;
        for (i = 0; i < pb_graph_node->num_clock_ports; i++) {
            if (count - pb_graph_node->num_clock_pins[i] >= 0) {
                count -= pb_graph_node->num_clock_pins[i];
            } else {
                return &pb_graph_node->clock_pins[i][count];
            }
        }
    }
    VTR_ASSERT(0);
    return nullptr;
}

const t_port* find_pb_graph_port(const t_pb_graph_node* pb_gnode, std::string port_name) {
    const t_pb_graph_pin* gpin = find_pb_graph_pin(pb_gnode, port_name, 0);

    if (gpin != nullptr) {
        return gpin->port;
    }
    return nullptr;
}

const t_pb_graph_pin* find_pb_graph_pin(const t_pb_graph_node* pb_gnode, std::string port_name, int index) {
    for (int iport = 0; iport < pb_gnode->num_input_ports; iport++) {
        if (pb_gnode->num_input_pins[iport] < index) continue;

        const t_pb_graph_pin* gpin = &pb_gnode->input_pins[iport][index];

        if (gpin->port->name == port_name) {
            return gpin;
        }
    }
    for (int iport = 0; iport < pb_gnode->num_output_ports; iport++) {
        if (pb_gnode->num_output_pins[iport] < index) continue;

        const t_pb_graph_pin* gpin = &pb_gnode->output_pins[iport][index];

        if (gpin->port->name == port_name) {
            return gpin;
        }
    }
    for (int iport = 0; iport < pb_gnode->num_clock_ports; iport++) {
        if (pb_gnode->num_clock_pins[iport] < index) continue;

        const t_pb_graph_pin* gpin = &pb_gnode->clock_pins[iport][index];

        if (gpin->port->name == port_name) {
            return gpin;
        }
    }

    //Not found
    return nullptr;
}

/* Recusively visit through all pb_graph_nodes to populate pb_graph_pin_lookup_from_index */
static void load_pb_graph_pin_lookup_from_index_rec(t_pb_graph_pin** pb_graph_pin_lookup_from_index, t_pb_graph_node* pb_graph_node) {
    for (int iport = 0; iport < pb_graph_node->num_input_ports; iport++) {
        for (int ipin = 0; ipin < pb_graph_node->num_input_pins[iport]; ipin++) {
            t_pb_graph_pin* pb_pin = &pb_graph_node->input_pins[iport][ipin];
            VTR_ASSERT(pb_graph_pin_lookup_from_index[pb_pin->pin_count_in_cluster] == nullptr);
            pb_graph_pin_lookup_from_index[pb_pin->pin_count_in_cluster] = pb_pin;
        }
    }
    for (int iport = 0; iport < pb_graph_node->num_output_ports; iport++) {
        for (int ipin = 0; ipin < pb_graph_node->num_output_pins[iport]; ipin++) {
            t_pb_graph_pin* pb_pin = &pb_graph_node->output_pins[iport][ipin];
            VTR_ASSERT(pb_graph_pin_lookup_from_index[pb_pin->pin_count_in_cluster] == nullptr);
            pb_graph_pin_lookup_from_index[pb_pin->pin_count_in_cluster] = pb_pin;
        }
    }
    for (int iport = 0; iport < pb_graph_node->num_clock_ports; iport++) {
        for (int ipin = 0; ipin < pb_graph_node->num_clock_pins[iport]; ipin++) {
            t_pb_graph_pin* pb_pin = &pb_graph_node->clock_pins[iport][ipin];
            VTR_ASSERT(pb_graph_pin_lookup_from_index[pb_pin->pin_count_in_cluster] == nullptr);
            pb_graph_pin_lookup_from_index[pb_pin->pin_count_in_cluster] = pb_pin;
        }
    }

    for (int imode = 0; imode < pb_graph_node->pb_type->num_modes; imode++) {
        for (int ipb_type = 0; ipb_type < pb_graph_node->pb_type->modes[imode].num_pb_type_children; ipb_type++) {
            for (int ipb = 0; ipb < pb_graph_node->pb_type->modes[imode].pb_type_children[ipb_type].num_pb; ipb++) {
                load_pb_graph_pin_lookup_from_index_rec(pb_graph_pin_lookup_from_index, &pb_graph_node->child_pb_graph_nodes[imode][ipb_type][ipb]);
            }
        }
    }
}

/* Create a lookup that returns a pb_graph_pin pointer given the pb_graph_pin index */
static t_pb_graph_pin** alloc_and_load_pb_graph_pin_lookup_from_index(t_logical_block_type_ptr type) {
    t_pb_graph_pin** pb_graph_pin_lookup_from_type = nullptr;

    t_pb_graph_node* pb_graph_head = type->pb_graph_head;
    if (pb_graph_head == nullptr) {
        return nullptr;
    }
    int num_pins = pb_graph_head->total_pb_pins;

    VTR_ASSERT(num_pins > 0);

    pb_graph_pin_lookup_from_type = new t_pb_graph_pin*[num_pins];
    for (int id = 0; id < num_pins; id++) {
        pb_graph_pin_lookup_from_type[id] = nullptr;
    }

    VTR_ASSERT(pb_graph_pin_lookup_from_type);

    load_pb_graph_pin_lookup_from_index_rec(pb_graph_pin_lookup_from_type, pb_graph_head);

    for (int id = 0; id < num_pins; id++) {
        VTR_ASSERT(pb_graph_pin_lookup_from_type[id] != nullptr);
    }

    return pb_graph_pin_lookup_from_type;
}

/* Free pb_graph_pin lookup array */
static void free_pb_graph_pin_lookup_from_index(t_pb_graph_pin** pb_graph_pin_lookup_from_type) {
    if (pb_graph_pin_lookup_from_type == nullptr) {
        return;
    }
    delete[] pb_graph_pin_lookup_from_type;
}

/**
 * Create lookup table that returns a pointer to the pb given [index to block][pin_id].
 */
vtr::vector<ClusterBlockId, t_pb**> alloc_and_load_pin_id_to_pb_mapping() {
    auto& cluster_ctx = g_vpr_ctx.clustering();

    vtr::vector<ClusterBlockId, t_pb**> pin_id_to_pb_mapping(cluster_ctx.clb_nlist.blocks().size());
    for (auto blk_id : cluster_ctx.clb_nlist.blocks()) {
        pin_id_to_pb_mapping[blk_id] = new t_pb*[cluster_ctx.clb_nlist.block_type(blk_id)->pb_graph_head->total_pb_pins];
        for (int j = 0; j < cluster_ctx.clb_nlist.block_type(blk_id)->pb_graph_head->total_pb_pins; j++) {
            pin_id_to_pb_mapping[blk_id][j] = nullptr;
        }
        load_pin_id_to_pb_mapping_rec(cluster_ctx.clb_nlist.block_pb(blk_id), pin_id_to_pb_mapping[blk_id]);
    }
    return pin_id_to_pb_mapping;
}

/**
 * Recursively create lookup table that returns a pointer to the pb given a pb_graph_pin id.
 */
static void load_pin_id_to_pb_mapping_rec(t_pb* cur_pb, t_pb** pin_id_to_pb_mapping) {
    t_pb_graph_node* pb_graph_node = cur_pb->pb_graph_node;
    t_pb_type* pb_type = pb_graph_node->pb_type;
    int mode = cur_pb->mode;

    for (int i = 0; i < pb_graph_node->num_input_ports; i++) {
        for (int j = 0; j < pb_graph_node->num_input_pins[i]; j++) {
            pin_id_to_pb_mapping[pb_graph_node->input_pins[i][j].pin_count_in_cluster] = cur_pb;
        }
    }
    for (int i = 0; i < pb_graph_node->num_output_ports; i++) {
        for (int j = 0; j < pb_graph_node->num_output_pins[i]; j++) {
            pin_id_to_pb_mapping[pb_graph_node->output_pins[i][j].pin_count_in_cluster] = cur_pb;
        }
    }
    for (int i = 0; i < pb_graph_node->num_clock_ports; i++) {
        for (int j = 0; j < pb_graph_node->num_clock_pins[i]; j++) {
            pin_id_to_pb_mapping[pb_graph_node->clock_pins[i][j].pin_count_in_cluster] = cur_pb;
        }
    }

    if (pb_type->num_modes == 0 || cur_pb->child_pbs == nullptr) {
        return;
    }

    for (int i = 0; i < pb_type->modes[mode].num_pb_type_children; i++) {
        for (int j = 0; j < pb_type->modes[mode].pb_type_children[i].num_pb; j++) {
            load_pin_id_to_pb_mapping_rec(&cur_pb->child_pbs[i][j], pin_id_to_pb_mapping);
        }
    }
}

/**
 * free pin_index_to_pb_mapping lookup table
 */
void free_pin_id_to_pb_mapping(vtr::vector<ClusterBlockId, t_pb**>& pin_id_to_pb_mapping) {
    auto& cluster_ctx = g_vpr_ctx.clustering();
    for (auto blk_id : cluster_ctx.clb_nlist.blocks()) {
        delete[] pin_id_to_pb_mapping[blk_id];
    }
    pin_id_to_pb_mapping.clear();
}

std::tuple<t_physical_tile_type_ptr, const t_sub_tile*, int, t_logical_block_type_ptr> get_cluster_blk_physical_spec(ClusterBlockId cluster_blk_id) {
    auto& grid = g_vpr_ctx.device().grid;
    auto& place_ctx = g_vpr_ctx.placement();
    auto& loc = place_ctx.block_locs[cluster_blk_id].loc;
    int i = loc.x;
    int j = loc.y;
    int cap = loc.sub_tile;
    const auto& physical_type = grid.get_physical_type(i, j);
    VTR_ASSERT(grid.get_width_offset(i, j) == 0 && grid.get_height_offset(i, j) == 0);
    VTR_ASSERT(cap < physical_type->capacity);

    auto& cluster_net_list = g_vpr_ctx.clustering().clb_nlist;
    auto sub_tile = &physical_type->sub_tiles[get_sub_tile_index(cluster_blk_id)];
    int rel_cap = cap - sub_tile->capacity.low;
    VTR_ASSERT(rel_cap >= 0);
    auto logical_block = cluster_net_list.block_type(cluster_blk_id);

    return std::make_tuple(physical_type, sub_tile, rel_cap, logical_block);
}

std::vector<int> get_cluster_internal_class_pairs(const AtomLookup& atom_lookup,
                                                  ClusterBlockId cluster_block_id) {
    std::vector<int> class_num_vec;

    t_physical_tile_type_ptr physical_tile;
    const t_sub_tile* sub_tile;
    int rel_cap;
    t_logical_block_type_ptr logical_block;

    std::tie(physical_tile, sub_tile, rel_cap, logical_block) = get_cluster_blk_physical_spec(cluster_block_id);
    class_num_vec.reserve(physical_tile->primitive_class_inf.size());

    const auto& cluster_atoms = *cluster_to_atoms(cluster_block_id);
    for (auto atom_blk_id : cluster_atoms) {
        auto atom_pb_graph_node = atom_lookup.atom_pb_graph_node(atom_blk_id);
        auto class_range = get_pb_graph_node_class_physical_range(physical_tile,
                                                                  sub_tile,
                                                                  logical_block,
                                                                  rel_cap,
                                                                  atom_pb_graph_node);
        for (int class_num = class_range.low; class_num <= class_range.high; class_num++) {
            class_num_vec.push_back(class_num);
        }
    }

    return class_num_vec;
}

std::vector<int> get_cluster_internal_pins(ClusterBlockId cluster_blk_id) {
    std::vector<int> internal_pins;

    auto& cluster_net_list = g_vpr_ctx.clustering().clb_nlist;

    t_physical_tile_type_ptr physical_tile;
    const t_sub_tile* sub_tile;
    int rel_cap;
    t_logical_block_type_ptr logical_block;

    std::tie(physical_tile, sub_tile, rel_cap, logical_block) = get_cluster_blk_physical_spec(cluster_blk_id);
    internal_pins.reserve(logical_block->pin_logical_num_to_pb_pin_mapping.size());

    std::list<const t_pb*> internal_pbs;
    const t_pb* pb = cluster_net_list.block_pb(cluster_blk_id);
    // Pins on the tile are already added. Thus, we should ** not ** at the top-level block's classes.
    add_pb_child_to_list(internal_pbs, pb);

    while (!internal_pbs.empty()) {
        pb = internal_pbs.front();
        internal_pbs.pop_front();

        auto pin_num_range = get_pb_pins(physical_tile,
                                         sub_tile,
                                         logical_block,
                                         pb,
                                         rel_cap);
        for (int pin_num = pin_num_range.low; pin_num <= pin_num_range.high; pin_num++) {
            internal_pins.push_back(pin_num);
        }

        add_pb_child_to_list(internal_pbs, pb);
    }
    internal_pins.shrink_to_fit();
    VTR_ASSERT(internal_pins.size() <= logical_block->pin_logical_num_to_pb_pin_mapping.size());
    return internal_pins;
}

t_pin_range get_pb_pins(t_physical_tile_type_ptr physical_type,
                        const t_sub_tile* sub_tile,
                        t_logical_block_type_ptr logical_block,
                        const t_pb* pb,
                        int rel_cap) {
    /* If pb is the root block, pins on the tile is returned */
    VTR_ASSERT(pb->pb_graph_node != nullptr);

    //TODO: This is not working if there is a custom mapping between tile pins and the root-level
    // pb-block.
    t_pin_range pin_num_range;
    if (pb->pb_graph_node->is_root()) {
        int num_pins = sub_tile->num_phy_pins / sub_tile->capacity.total();
        int first_num_node = sub_tile->sub_tile_to_tile_pin_indices[0] + num_pins * rel_cap;

        return {first_num_node, first_num_node + num_pins - 1};
    } else {
        return get_pb_graph_node_pins(physical_type,
                                      sub_tile,
                                      logical_block,
                                      rel_cap,
                                      pb->pb_graph_node);
    }
}
/**
 * Determine cost for using primitive within a complex block, should use primitives of low cost before selecting primitives of high cost
 * For now, assume primitives that have a lot of pins are scarcer than those without so use primitives with less pins before those with more
 */
float compute_primitive_base_cost(const t_pb_graph_node* primitive) {
    return (primitive->pb_type->num_input_pins
            + primitive->pb_type->num_output_pins
            + primitive->pb_type->num_clock_pins);
}

int num_ext_inputs_atom_block(AtomBlockId blk_id) {
    /* Returns the number of input pins on this atom block that must be hooked *
     * up through external interconnect. That is, the number of input          *
     * pins used - the number which connect (internally) to the outputs.       */

    int ext_inps = 0;

    /* TODO: process to get ext_inps is slow, should cache in lookup table */

    std::unordered_set<AtomNetId> input_nets;

    //Record the unique input nets
    auto& atom_ctx = g_vpr_ctx.atom();
    for (auto pin_id : atom_ctx.nlist.block_input_pins(blk_id)) {
        auto net_id = atom_ctx.nlist.pin_net(pin_id);
        input_nets.insert(net_id);
    }

    ext_inps = input_nets.size();

    //Look through the output nets for any duplicates of the input nets
    for (auto pin_id : atom_ctx.nlist.block_output_pins(blk_id)) {
        auto net_id = atom_ctx.nlist.pin_net(pin_id);
        if (input_nets.count(net_id)) {
            --ext_inps;
        }
    }

    VTR_ASSERT(ext_inps >= 0);

    return (ext_inps);
}

void free_pb(t_pb* pb) {
    if (pb == nullptr) {
        return;
    }

    const t_pb_type* pb_type;
    int i, j, mode;

    pb_type = pb->pb_graph_node->pb_type;

    if (pb->name) {
        free(pb->name);
        pb->name = nullptr;
    }

    if (pb_type->blif_model == nullptr) {
        mode = pb->mode;
        for (i = 0; i < pb_type->modes[mode].num_pb_type_children && pb->child_pbs != nullptr; i++) {
            for (j = 0; j < pb_type->modes[mode].pb_type_children[i].num_pb && pb->child_pbs[i] != nullptr; j++) {
                if (pb->child_pbs[i][j].name != nullptr || pb->child_pbs[i][j].child_pbs != nullptr) {
                    free_pb(&pb->child_pbs[i][j]);
                }
            }
            if (pb->child_pbs[i]) {
                //Free children (num_pb)
                delete[] pb->child_pbs[i];
            }
        }
        if (pb->child_pbs) {
            //Free child pointers (modes)
            delete[] pb->child_pbs;
        }

        pb->child_pbs = nullptr;

    } else {
        /* Primitive */
        auto& atom_ctx = g_vpr_ctx.mutable_atom();
        auto blk_id = atom_ctx.lookup.pb_atom(pb);
        if (blk_id) {
            //Update atom netlist mapping
            atom_ctx.lookup.set_atom_clb(blk_id, ClusterBlockId::INVALID());
            atom_ctx.lookup.set_atom_pb(blk_id, nullptr);
        }
        atom_ctx.lookup.set_atom_pb(AtomBlockId::INVALID(), pb);
    }
    free_pb_stats(pb);
}

void revalid_molecules(const t_pb* pb) {
    const t_pb_type* pb_type = pb->pb_graph_node->pb_type;

    if (pb_type->blif_model == nullptr) {
        int mode = pb->mode;
        for (int i = 0; i < pb_type->modes[mode].num_pb_type_children && pb->child_pbs != nullptr; i++) {
            for (int j = 0; j < pb_type->modes[mode].pb_type_children[i].num_pb && pb->child_pbs[i] != nullptr; j++) {
                if (pb->child_pbs[i][j].name != nullptr || pb->child_pbs[i][j].child_pbs != nullptr) {
                    revalid_molecules(&pb->child_pbs[i][j]);
                }
            }
        }
    } else {
        //Primitive
        auto& atom_ctx = g_vpr_ctx.mutable_atom();

        auto blk_id = atom_ctx.lookup.pb_atom(pb);
        if (blk_id) {
            /* If any molecules were marked invalid because of this logic block getting packed, mark them valid */

            //Update atom netlist mapping
            atom_ctx.lookup.set_atom_clb(blk_id, ClusterBlockId::INVALID());
            atom_ctx.lookup.set_atom_pb(blk_id, nullptr);

            auto rng = atom_ctx.atom_molecules.equal_range(blk_id);
            for (const auto& kv : vtr::make_range(rng.first, rng.second)) {
                t_pack_molecule* cur_molecule = kv.second;
                if (cur_molecule->valid == false) {
                    int i;
                    for (i = 0; i < get_array_size_of_molecule(cur_molecule); i++) {
                        if (cur_molecule->atom_block_ids[i]) {
                            if (atom_ctx.lookup.atom_clb(cur_molecule->atom_block_ids[i]) != ClusterBlockId::INVALID()) {
                                break;
                            }
                        }
                    }
                    /* All atom blocks are open for this molecule, place back in queue */
                    if (i == get_array_size_of_molecule(cur_molecule)) {
                        cur_molecule->valid = true;
                        // when invalidating a molecule check if it's a chain molecule
                        // that is part of a long chain. If so, check if this molecule
                        // have modified the chain_id value based on the stale packing
                        // then reset the chain id and the first packed molecule pointer
                        // this is packing is being reset
                        if (cur_molecule->is_chain() && cur_molecule->chain_info->is_long_chain && cur_molecule->chain_info->first_packed_molecule == cur_molecule) {
                            cur_molecule->chain_info->first_packed_molecule = nullptr;
                            cur_molecule->chain_info->chain_id = -1;
                        }
                    }
                }
            }
        }
    }
}

void free_pb_stats(t_pb* pb) {
    if (pb) {
        if (pb->pb_stats == nullptr) {
            return;
        }

        pb->pb_stats->gain.clear();
        pb->pb_stats->timinggain.clear();
        pb->pb_stats->sharinggain.clear();
        pb->pb_stats->hillgain.clear();
        pb->pb_stats->connectiongain.clear();
        pb->pb_stats->num_pins_of_net_in_pb.clear();

        if (pb->pb_stats->feasible_blocks) {
            delete[](pb->pb_stats->feasible_blocks);
        }
        if (!pb->parent_pb) {
            pb->pb_stats->transitive_fanout_candidates.clear();
        }
        delete pb->pb_stats;
        pb->pb_stats = nullptr;
    }
}

/***************************************************************************************
 * Y.G.THIEN
 * 29 AUG 2012
 *
 * The following functions maps the block pins indices for all block types to the      *
 * corresponding port indices and port_pin indices. This is necessary since there are  *
 * different netlist conventions - in the cluster level, ports and port pins are used  *
 * while in the post-pack level, block pins are used.                                  *
 *                                                                                     *
 ***************************************************************************************/

static void get_blk_pin_from_port_pin(int blk_type_index, int sub_tile, int port, int port_pin, int* blk_pin) {
    /* This mapping is needed since there are two different netlist                         *
     * conventions - in the cluster level, ports and port pins are used                     *
     * while in the post-pack level, block pins are used. The reason block                  *
     * type is used instead of blocks is to save memories.                                  *
     *                                                                                      *
     * f_port_pin_to_block_pin array allows us to quickly find what block                   *
     * pin a port pin corresponds to.                                                       *
     * [0...device_ctx.logical_block_types.size()-1][0...num_ports-1][0...num_port_pins-1]  */

    /* If the array is not allocated and loaded, allocate it.                */
    if (f_blk_pin_from_port_pin.empty()) {
        alloc_and_load_blk_pin_from_port_pin();
    }

    /* Return the port and port_pin for the pin.                             */
    *blk_pin = f_blk_pin_from_port_pin[blk_type_index][sub_tile][port][port_pin];
}

static void alloc_and_load_blk_pin_from_port_pin() {
    /* Allocates and loads blk_pin_from_port_pin array. */

    auto& device_ctx = g_vpr_ctx.device();
    auto& types = device_ctx.physical_tile_types;

    /* Resize and initialize the values to OPEN (-1). */
    int num_types = types.size();
    f_blk_pin_from_port_pin.resize(num_types);
    for (int itype = 1; itype < num_types; itype++) {
        int blk_pin_count = 0;
        auto& type = types[itype];
        int num_sub_tiles = type.sub_tiles.size();
        f_blk_pin_from_port_pin[itype].resize(num_sub_tiles);
        for (int isub_tile = 0; isub_tile < num_sub_tiles; isub_tile++) {
            int num_ports = type.sub_tiles[isub_tile].ports.size();
            f_blk_pin_from_port_pin[itype][isub_tile].resize(num_ports);
            for (int iport = 0; iport < num_ports; iport++) {
                int num_pins = type.sub_tiles[isub_tile].ports[iport].num_pins;
                for (int ipin = 0; ipin < num_pins; ipin++) {
                    f_blk_pin_from_port_pin[itype][isub_tile][iport].push_back(blk_pin_count);
                    blk_pin_count++;
                }
            }
        }
    }
}

/***************************************************************************************
 * Y.G.THIEN
 * 30 AUG 2012
 *
 * The following functions parses the direct connections' information obtained from    *
 * the arch file. Then, the functions map the block pins indices for all block types   *
 * to the corresponding idirect (the index of the direct connection as specified in    *
 * the arch file) and direct type (whether this pin is a SOURCE or a SINK for the      *
 * direct connection). If a pin is not part of any direct connections, the value       *
 * OPEN (-1) is stored in both entries.                                                *
 *                                                                                     *
 * The mapping arrays are freed by the caller. Currently, this mapping is only used to *
 * load placement macros in place_macro.c                                              *
 *                                                                                     *
 ***************************************************************************************/

void parse_direct_pin_name(char* src_string, int line, int* start_pin_index, int* end_pin_index, char* pb_type_name, char* port_name) {
    /* Parses out the pb_type_name and port_name from the direct passed in.   *
     * If the start_pin_index and end_pin_index is specified, parse them too. *
     * Return the values parsed by reference.                                 */

    char source_string[MAX_STRING_LEN + 1];
    char* find_format = nullptr;
    int ichar, match_count;

    if (vtr::split(src_string).size() > 1) {
        VPR_THROW(VPR_ERROR_ARCH,
                  "Only a single port pin range specification allowed for direct connect (was: '%s')", src_string);
    }

    // parse out the pb_type and port name, possibly pin_indices
    find_format = strstr(src_string, "[");
    if (find_format == nullptr) {
        /* Format "pb_type_name.port_name" */
        *start_pin_index = *end_pin_index = -1;

        if (strlen(src_string) + 1 <= MAX_STRING_LEN + 1) {
            strcpy(source_string, src_string);
        } else {
            VPR_FATAL_ERROR(VPR_ERROR_ARCH,
                            "Pin name exceeded buffer size of %zu characters", MAX_STRING_LEN + 1);
        }
        for (ichar = 0; ichar < (int)(strlen(source_string)); ichar++) {
            if (source_string[ichar] == '.')
                source_string[ichar] = ' ';
        }

        match_count = sscanf(source_string, "%s %s", pb_type_name, port_name);
        if (match_count != 2) {
            VTR_LOG_ERROR(
                "[LINE %d] Invalid pin - %s, name should be in the format "
                "\"pb_type_name\".\"port_name\" or \"pb_type_name\".\"port_name[end_pin_index:start_pin_index]\". "
                "The end_pin_index and start_pin_index can be the same.\n",
                line, src_string);
            exit(1);
        }
    } else {
        /* Format "pb_type_name.port_name[end_pin_index:start_pin_index]" */
        strcpy(source_string, src_string);
        for (ichar = 0; ichar < (int)(strlen(source_string)); ichar++) {
            //Need white space between the components when using %s with
            //sscanf
            if (source_string[ichar] == '.')
                source_string[ichar] = ' ';
            if (source_string[ichar] == '[')
                source_string[ichar] = ' ';
        }

        match_count = sscanf(source_string, "%s %s %d:%d]",
                             pb_type_name, port_name,
                             end_pin_index, start_pin_index);
        if (match_count != 4) {
            VTR_LOG_ERROR(
                "[LINE %d] Invalid pin - %s, name should be in the format "
                "\"pb_type_name\".\"port_name\" or \"pb_type_name\".\"port_name[end_pin_index:start_pin_index]\". "
                "The end_pin_index and start_pin_index can be the same.\n",
                line, src_string);
            exit(1);
        }
        if (*end_pin_index < 0 || *start_pin_index < 0) {
            VTR_LOG_ERROR(
                "[LINE %d] Invalid pin - %s, the pin_index in "
                "[end_pin_index:start_pin_index] should not be a negative value.\n",
                line, src_string);
            exit(1);
        }
        if (*end_pin_index < *start_pin_index) {
            VTR_LOG_ERROR(
                "[LINE %d] Invalid from_pin - %s, the end_pin_index in "
                "[end_pin_index:start_pin_index] should not be less than start_pin_index.\n",
                line, src_string);
            exit(1);
        }
    }
}

static void mark_direct_of_pins(int start_pin_index, int end_pin_index, int itype, int isub_tile, int iport, int** idirect_from_blk_pin, int idirect, int** direct_type_from_blk_pin, int direct_type, int line, char* src_string) {
    /* Mark the pin entry in idirect_from_blk_pin with idirect and the pin entry in    *
     * direct_type_from_blk_pin with direct_type from start_pin_index to               *
     * end_pin_index.                                                                  */

    int iport_pin, iblk_pin;
    auto& device_ctx = g_vpr_ctx.device();

    // Mark pins with indices from start_pin_index to end_pin_index, inclusive
    for (iport_pin = start_pin_index; iport_pin <= end_pin_index; iport_pin++) {
        get_blk_pin_from_port_pin(itype, isub_tile, iport, iport_pin, &iblk_pin);

        //iterate through all segment connections and check if all Fc's are 0
        bool all_fcs_0 = true;
        for (const auto& fc_spec : device_ctx.physical_tile_types[itype].fc_specs) {
            for (int ipin : fc_spec.pins) {
                if (iblk_pin == ipin && fc_spec.fc_value > 0) {
                    all_fcs_0 = false;
                    break;
                }
            }
            if (!all_fcs_0) break;
        }

        // Check the fc for the pin, direct chain link only if fc == 0
        if (all_fcs_0) {
            idirect_from_blk_pin[itype][iblk_pin] = idirect;

            // Check whether the pins are marked, errors out if so
            if (direct_type_from_blk_pin[itype][iblk_pin] != OPEN) {
                VPR_FATAL_ERROR(VPR_ERROR_ARCH,
                                "[LINE %d] Invalid pin - %s, this pin is in more than one direct connection.\n",
                                line, src_string);
            } else {
                direct_type_from_blk_pin[itype][iblk_pin] = direct_type;
            }
        }
    } // Finish marking all the pins
}

static void mark_direct_of_ports(int idirect, int direct_type, char* pb_type_name, char* port_name, int end_pin_index, int start_pin_index, char* src_string, int line, int** idirect_from_blk_pin, int** direct_type_from_blk_pin) {
    /* Go through all the ports in all the blocks to find the port that has the same   *
     * name as port_name and belongs to the block type that has the name pb_type_name. *
     * Then, check that whether start_pin_index and end_pin_index are specified. If    *
     * they are, mark down the pins from start_pin_index to end_pin_index, inclusive.  *
     * Otherwise, mark down all the pins in that port.                                 */

    auto& device_ctx = g_vpr_ctx.device();

    // Go through all the block types
    for (int itype = 1; itype < (int)device_ctx.physical_tile_types.size(); itype++) {
        auto& physical_tile = device_ctx.physical_tile_types[itype];
        // Find blocks with the same pb_type_name
        if (strcmp(physical_tile.name, pb_type_name) == 0) {
            int num_sub_tiles = physical_tile.sub_tiles.size();
            for (int isub_tile = 0; isub_tile < num_sub_tiles; isub_tile++) {
                auto& ports = physical_tile.sub_tiles[isub_tile].ports;
                int num_ports = ports.size();
                for (int iport = 0; iport < num_ports; iport++) {
                    // Find ports with the same port_name
                    if (strcmp(ports[iport].name, port_name) == 0) {
                        int num_port_pins = ports[iport].num_pins;

                        // Check whether the end_pin_index is valid
                        if (end_pin_index > num_port_pins) {
                            VTR_LOG_ERROR(
                                "[LINE %d] Invalid pin - %s, the end_pin_index in "
                                "[end_pin_index:start_pin_index] should "
                                "be less than the num_port_pins %d.\n",
                                line, src_string, num_port_pins);
                            exit(1);
                        }

                        // Check whether the pin indices are specified
                        if (start_pin_index >= 0 || end_pin_index >= 0) {
                            mark_direct_of_pins(start_pin_index, end_pin_index, itype,
                                                isub_tile, iport, idirect_from_blk_pin, idirect,
                                                direct_type_from_blk_pin, direct_type, line, src_string);
                        } else {
                            mark_direct_of_pins(0, num_port_pins - 1, itype,
                                                isub_tile, iport, idirect_from_blk_pin, idirect,
                                                direct_type_from_blk_pin, direct_type, line, src_string);
                        }
                    } // Do nothing if port_name does not match
                }     // Finish going through all the ports
            }         // Finish going through all the subtiles
        }             // Do nothing if pb_type_name does not match
    }                 // Finish going through all the blocks
}

void alloc_and_load_idirect_from_blk_pin(t_direct_inf* directs, int num_directs, int*** idirect_from_blk_pin, int*** direct_type_from_blk_pin) {
    /* Allocates and loads idirect_from_blk_pin and direct_type_from_blk_pin arrays.    *
     *                                                                                  *
     * For a bus (multiple bits) direct connection, all the pins in the bus are marked. *
     *                                                                                  *
     * idirect_from_blk_pin array allow us to quickly find pins that could be in a      *
     * direct connection. Values stored is the index of the possible direct connection  *
     * as specified in the arch file, OPEN (-1) is stored for pins that could not be    *
     * part of a direct chain conneciton.                                               *
     *                                                                                  *
     * direct_type_from_blk_pin array stores the value SOURCE if the pin is the         *
     * from_pin, SINK if the pin is the to_pin in the direct connection as specified in *
     * the arch file, OPEN (-1) is stored for pins that could not be part of a direct   *
     * chain conneciton.                                                                *
     *                                                                                  *
     * Stores the pointers to the two 2D arrays in the addresses passed in.             *
     *                                                                                  *
     * The two arrays are freed by the caller(s).                                       */

    int iblk_pin, idirect, num_type_pins;
    int **temp_idirect_from_blk_pin, **temp_direct_type_from_blk_pin;

    char to_pb_type_name[MAX_STRING_LEN + 1], to_port_name[MAX_STRING_LEN + 1],
        from_pb_type_name[MAX_STRING_LEN + 1], from_port_name[MAX_STRING_LEN + 1];
    int to_start_pin_index = -1, to_end_pin_index = -1;
    int from_start_pin_index = -1, from_end_pin_index = -1;
    auto& device_ctx = g_vpr_ctx.device();

    /* Allocate and initialize the values to OPEN (-1). */
    temp_idirect_from_blk_pin = new int*[device_ctx.physical_tile_types.size()];
    temp_direct_type_from_blk_pin = new int*[device_ctx.physical_tile_types.size()];
    for (const auto& type : device_ctx.physical_tile_types) {
        if (is_empty_type(&type)) continue;

        int itype = type.index;
        num_type_pins = type.num_pins;

        temp_idirect_from_blk_pin[itype] = new int[num_type_pins];
        temp_direct_type_from_blk_pin[itype] = new int[num_type_pins];

        /* Initialize values to OPEN */
        for (iblk_pin = 0; iblk_pin < num_type_pins; iblk_pin++) {
            temp_idirect_from_blk_pin[itype][iblk_pin] = OPEN;
            temp_direct_type_from_blk_pin[itype][iblk_pin] = OPEN;
        }
    }

    /* Load the values */
    // Go through directs and find pins with possible direct connections
    for (idirect = 0; idirect < num_directs; idirect++) {
        // Parse out the pb_type and port name, possibly pin_indices from from_pin
        parse_direct_pin_name(directs[idirect].from_pin, directs[idirect].line,
                              &from_end_pin_index, &from_start_pin_index, from_pb_type_name, from_port_name);

        // Parse out the pb_type and port name, possibly pin_indices from to_pin
        parse_direct_pin_name(directs[idirect].to_pin, directs[idirect].line,
                              &to_end_pin_index, &to_start_pin_index, to_pb_type_name, to_port_name);

        /* Now I have all the data that I need, I could go through all the block pins   *
         * in all the blocks to find all the pins that could have possible direct       *
         * connections. Mark all down all those pins with the idirect the pins belong   *
         * to and whether it is a source or a sink of the direct connection.            */

        // Find blocks with the same name as from_pb_type_name and from_port_name
        mark_direct_of_ports(idirect, SOURCE, from_pb_type_name, from_port_name,
                             from_end_pin_index, from_start_pin_index, directs[idirect].from_pin,
                             directs[idirect].line,
                             temp_idirect_from_blk_pin, temp_direct_type_from_blk_pin);

        // Then, find blocks with the same name as to_pb_type_name and from_port_name
        mark_direct_of_ports(idirect, SINK, to_pb_type_name, to_port_name,
                             to_end_pin_index, to_start_pin_index, directs[idirect].to_pin,
                             directs[idirect].line,
                             temp_idirect_from_blk_pin, temp_direct_type_from_blk_pin);

    } // Finish going through all the directs

    /* Returns the pointer to the 2D arrays by reference. */
    *idirect_from_blk_pin = temp_idirect_from_blk_pin;
    *direct_type_from_blk_pin = temp_direct_type_from_blk_pin;
}

/*
 * this function is only called by print_switch_usage()
 * at the point of this function call, every switch type / fanin combination
 * has a unique index.
 * but for switch usage analysis, we need to convert the index back to the
 * type / fanin combination
 */
static int convert_switch_index(int* switch_index, int* fanin) {
    if (*switch_index == -1)
        return 1;

    auto& device_ctx = g_vpr_ctx.device();

    for (int iswitch = 0; iswitch < (int)device_ctx.arch_switch_inf.size(); iswitch++) {
        for (auto itr = device_ctx.switch_fanin_remap[iswitch].begin(); itr != device_ctx.switch_fanin_remap[iswitch].end(); itr++) {
            if (itr->second == *switch_index) {
                *switch_index = iswitch;
                *fanin = itr->first;
                return 0;
            }
        }
    }
    *switch_index = -1;
    *fanin = -1;
    VTR_LOG("\n\nerror converting switch index ! \n\n");
    return -1;
}

/*
 * print out number of usage for every switch (type / fanin combination)
 * (referring to rr_graph.c: alloc_rr_switch_inf())
 * NOTE: to speed up this function, for XXX uni-directional arch XXX, the most efficient
 * way is to change the device_ctx.rr_nodes data structure (let it store the inward switch index,
 * instead of outward switch index list): --> instead of using a nested loop of
 *     for (inode in rr_nodes) {
 *         for (iedges in edges) {
 *             get switch type;
 *             get fanin;
 *         }
 *     }
 * as is done in rr_graph.c: alloc_rr_switch_inf()
 * we can just use a single loop
 *     for (inode in rr_nodes) {
 *         get switch type of inode;
 *         get fanin of inode;
 *     }
 * now since device_ctx.rr_nodes does not contain the switch type inward to the current node,
 * we have to use an extra loop to setup the information of inward switch first.
 */
void print_switch_usage() {
    auto& device_ctx = g_vpr_ctx.device();
    const auto& rr_graph = device_ctx.rr_graph;
    if (device_ctx.switch_fanin_remap.empty()) {
        VTR_LOG_WARN("Cannot print switch usage stats: device_ctx.switch_fanin_remap is empty\n");
        return;
    }
    std::map<int, int>* switch_fanin_count;
    std::map<int, float>* switch_fanin_delay;
    switch_fanin_count = new std::map<int, int>[device_ctx.all_sw_inf.size()];
    switch_fanin_delay = new std::map<int, float>[device_ctx.all_sw_inf.size()];
    // a node can have multiple inward switches, so
    // map key: switch index; map value: count (fanin)
    std::map<int, int>* inward_switch_inf = new std::map<int, int>[rr_graph.num_nodes()];
    for (const RRNodeId& inode : rr_graph.nodes()) {
        int num_edges = rr_graph.num_edges(inode);
        for (int iedge = 0; iedge < num_edges; iedge++) {
            int switch_index = rr_graph.edge_switch(inode, iedge);
            int to_node_index = size_t(rr_graph.edge_sink_node(inode, iedge));
            // Assumption: suppose for a L4 wire (bi-directional): ----+----+----+----, it can be driven from any point (0, 1, 2, 3).
            //             physically, the switch driving from point 1 & 3 should be the same. But we will assign then different switch
            //             index; or there is no way to differentiate them after abstracting a 2D wire into a 1D node
            if (inward_switch_inf[to_node_index].count(switch_index) == 0)
                inward_switch_inf[to_node_index][switch_index] = 0;
            //VTR_ASSERT(from_node.type != OPIN);
            inward_switch_inf[to_node_index][switch_index]++;
        }
    }
    for (const RRNodeId& rr_id : device_ctx.rr_graph.nodes()) {
        std::map<int, int>::iterator itr;
        for (itr = inward_switch_inf[(size_t)rr_id].begin(); itr != inward_switch_inf[(size_t)rr_id].end(); itr++) {
            int switch_index = itr->first;
            int fanin = itr->second;
            float Tdel = rr_graph.rr_switch_inf(RRSwitchId(switch_index)).Tdel;
            int status = convert_switch_index(&switch_index, &fanin);
            if (status == -1) {
                delete[] switch_fanin_count;
                delete[] switch_fanin_delay;
                delete[] inward_switch_inf;
                return;
            }
            if (switch_fanin_count[switch_index].count(fanin) == 0) {
                switch_fanin_count[switch_index][fanin] = 0;
            }
            switch_fanin_count[switch_index][fanin]++;
            switch_fanin_delay[switch_index][fanin] = Tdel;
        }
    }
    VTR_LOG("\n=============== switch usage stats ===============\n");
    for (int iswitch = 0; iswitch < (int)device_ctx.all_sw_inf.size(); iswitch++) {
        std::string s_name = device_ctx.all_sw_inf.at(iswitch).name;
        float s_area = device_ctx.all_sw_inf.at(iswitch).mux_trans_size;
        VTR_LOG(">>>>> switch index: %d, name: %s, mux trans size: %g\n", iswitch, s_name.c_str(), s_area);

        std::map<int, int>::iterator itr;
        for (itr = switch_fanin_count[iswitch].begin(); itr != switch_fanin_count[iswitch].end(); itr++) {
            VTR_LOG("\t\tnumber of fanin: %d", itr->first);
            VTR_LOG("\t\tnumber of wires driven by this switch: %d", itr->second);
            VTR_LOG("\t\tTdel: %g\n", switch_fanin_delay[iswitch][itr->first]);
        }
    }
    VTR_LOG("\n==================================================\n\n");
    delete[] switch_fanin_count;
    delete[] switch_fanin_delay;
    delete[] inward_switch_inf;
}

/*
 * Motivation:
 *     to see what portion of long wires are utilized
 *     potentially a good measure for router look ahead quality
 */
/*
 * void print_usage_by_wire_length() {
 * map<int, int> used_wire_count;
 * map<int, int> total_wire_count;
 * auto& device_ctx = g_vpr_ctx.device();
 * for (const RRNodeId& rr_id : device_ctx.rr_graph.nodes()){
 * if (rr_graph.node_type(rr_id) == CHANX || rr_graph.node_type(rr_id) == CHANY) {
 * //int length = abs(rr_graph.node_xhigh(rr_id) + rr_graph.node_yhigh(rr_id)
 * //             - rr_graph.node_xlow(rr_id) - rr_graph.node_ylow(rr_id));
 * int length = device_ctx.rr_nodes[(size_t)rr_id].get_length();
 * if (rr_node_route_inf[(size_t)rr_id].occ() > 0) {
 * if (used_wire_count.count(length) == 0)
 * used_wire_count[length] = 0;
 * used_wire_count[length] ++;
 * }
 * if (total_wire_count.count(length) == 0)
 * total_wire_count[length] = 0;
 * total_wire_count[length] ++;
 * }
 * }
 * int total_wires = 0;
 * map<int, int>::iterator itr;
 * for (itr = total_wire_count.begin(); itr != total_wire_count.end(); itr++) {
 * total_wires += itr->second;
 * }
 * VTR_LOG("\n\t-=-=-=-=-=-=-=-=-=-=- wire usage stats -=-=-=-=-=-=-=-=-=-=-\n");
 * for (itr = total_wire_count.begin(); itr != total_wire_count.end(); itr++)
 * VTR_LOG("\ttotal number: wire of length %d, ratio to all length of wires: %g\n", itr->first, ((float)itr->second) / total_wires);
 * for (itr = used_wire_count.begin(); itr != used_wire_count.end(); itr++) {
 * float ratio_to_same_type_total = ((float)itr->second) / total_wire_count[itr->first];
 * float ratio_to_all_type_total = ((float)itr->second) / total_wires;
 * VTR_LOG("\t\tratio to same type of wire: %g\tratio to all types of wire: %g\n", ratio_to_same_type_total, ratio_to_all_type_total);
 * }
 * VTR_LOG("\n\t-=-=-=-=-=-=-=-=-=-=-=-=-=-=-=-=-=-=-=-=-=-=-=-=-=-=-=-=-=-=\n\n");
 * used_wire_count.clear();
 * total_wire_count.clear();
 * }
 */

void place_sync_external_block_connections(ClusterBlockId iblk) {
    auto& cluster_ctx = g_vpr_ctx.clustering();
    auto& clb_nlist = cluster_ctx.clb_nlist;
    auto& place_ctx = g_vpr_ctx.mutable_placement();

    auto physical_tile = physical_tile_type(iblk);
    auto logical_block = clb_nlist.block_type(iblk);

    int sub_tile_index = get_sub_tile_index(iblk);
    auto sub_tile = physical_tile->sub_tiles[sub_tile_index];

    VTR_ASSERT(sub_tile.num_phy_pins % sub_tile.capacity.total() == 0);

    int max_num_block_pins = sub_tile.num_phy_pins / sub_tile.capacity.total();
    /* Logical location and physical location is offset by z * max_num_block_pins */

    int rel_capacity = place_ctx.block_locs[iblk].loc.sub_tile - sub_tile.capacity.low;

    for (auto pin : clb_nlist.block_pins(iblk)) {
        int logical_pin_index = clb_nlist.pin_logical_index(pin);
        int sub_tile_pin_index = get_sub_tile_physical_pin(sub_tile_index, physical_tile, logical_block, logical_pin_index);

        int new_physical_pin_index = sub_tile.sub_tile_to_tile_pin_indices[sub_tile_pin_index + rel_capacity * max_num_block_pins];

        auto result = place_ctx.physical_pins.find(pin);
        if (result != place_ctx.physical_pins.end()) {
            place_ctx.physical_pins[pin] = new_physical_pin_index;
        } else {
            place_ctx.physical_pins.insert(pin, new_physical_pin_index);
        }
    }
}

int max_pins_per_grid_tile() {
    auto& device_ctx = g_vpr_ctx.device();
    int max_pins = 0;
    for (auto& type : device_ctx.physical_tile_types) {
        int pins_per_grid_tile = type.num_pins / (type.width * type.height);
        //Use the maximum number of pins normalized by block area
        max_pins = std::max(max_pins, pins_per_grid_tile);
    }
    return max_pins;
}

t_physical_tile_type_ptr get_physical_tile_type(const ClusterBlockId blk) {
    auto& cluster_ctx = g_vpr_ctx.clustering();
    auto& place_ctx = g_vpr_ctx.placement();
    if (place_ctx.block_locs.empty()) { //No placement, pick best match
        return pick_physical_type(cluster_ctx.clb_nlist.block_type(blk));
    } else { //Have placement, select physical tile implementing blk
        auto& device_ctx = g_vpr_ctx.device();

        t_pl_loc loc = place_ctx.block_locs[blk].loc;

        return device_ctx.grid.get_physical_type(loc.x, loc.y);
    }
}

int net_pin_to_tile_pin_index(const ClusterNetId net_id, int net_pin_index) {
    auto& cluster_ctx = g_vpr_ctx.clustering();

    // Get the logical pin index of pin within it's logical block type
    auto pin_id = cluster_ctx.clb_nlist.net_pin(net_id, net_pin_index);

    return tile_pin_index(pin_id);
}

int tile_pin_index(const ClusterPinId pin) {
    auto& place_ctx = g_vpr_ctx.placement();

    return place_ctx.physical_pins[pin];
}

int get_atom_pin_class_num(const AtomPinId atom_pin_id) {
    auto& atom_look_up = g_vpr_ctx.atom().lookup;
    auto& atom_net_list = g_vpr_ctx.atom().nlist;

    auto atom_blk_id = atom_net_list.pin_block(atom_pin_id);
    auto cluster_block_id = atom_look_up.atom_clb(atom_blk_id);

    t_physical_tile_type_ptr physical_type;
    const t_sub_tile* sub_tile;
    int sub_tile_rel_cap;
    t_logical_block_type_ptr logical_block;
    std::tie(physical_type, sub_tile, sub_tile_rel_cap, logical_block) = get_cluster_blk_physical_spec(cluster_block_id);
    auto pb_graph_pin = atom_look_up.atom_pin_pb_graph_pin(atom_pin_id);
    int pin_physical_num = -1;
    pin_physical_num = get_pb_pin_physical_num(physical_type, sub_tile, logical_block, sub_tile_rel_cap, pb_graph_pin);

    return get_class_num_from_pin_physical_num(physical_type, pin_physical_num);
}

t_physical_tile_port find_tile_port_by_name(t_physical_tile_type_ptr type, const char* port_name) {
    for (const auto& sub_tile : type->sub_tiles) {
        for (const auto& port : sub_tile.ports) {
            if (0 == strcmp(port.name, port_name)) {
                return port;
            }
        }
    }

    // Port has not been found, throw an error.
    VPR_THROW(VPR_ERROR_ARCH, "Unable to find port %s (on block %s).\n", port_name, type->name);
}

void pretty_print_uint(const char* prefix, size_t value, int num_digits, int scientific_precision) {
    //Print as integer if it will fit in the width, other wise scientific
    if (value <= std::pow(10, num_digits) - 1) {
        //Direct
        VTR_LOG("%s%*zu", prefix, num_digits, value);
    } else {
        //Scientific
        VTR_LOG("%s%#*.*g", prefix, num_digits, scientific_precision, float(value));
    }
}

void pretty_print_float(const char* prefix, double value, int num_digits, int scientific_precision) {
    //Print as float if it will fit in the width, other wise scientific

    //How many whole digits are there in non-scientific style?
    size_t whole_digits = num_digits - scientific_precision - 1; //-1 for decimal point
    if (value <= std::pow(10, whole_digits) - 1) {
        //Direct
        VTR_LOG("%s%*.*f", prefix, num_digits, scientific_precision, value);
    } else {
        //Scientific
        VTR_LOG("%s%#*.*g", prefix, num_digits, scientific_precision + 1, value);
    }
}

void print_timing_stats(std::string name,
                        const t_timing_analysis_profile_info& current,
                        const t_timing_analysis_profile_info& past) {
    VTR_LOG("%s timing analysis took %g seconds (%g STA, %g slack) (%zu full updates: %zu setup, %zu hold, %zu combined).\n",
            name.c_str(),
            current.timing_analysis_wallclock_time() - past.timing_analysis_wallclock_time(),
            current.sta_wallclock_time - past.sta_wallclock_time,
            current.slack_wallclock_time - past.slack_wallclock_time,
            current.num_full_updates() - past.num_full_updates(),
            current.num_full_setup_updates - past.num_full_setup_updates,
            current.num_full_hold_updates - past.num_full_hold_updates,
            current.num_full_setup_hold_updates - past.num_full_setup_hold_updates);
}

std::vector<const t_pb_graph_node*> get_all_pb_graph_node_primitives(const t_pb_graph_node* pb_graph_node) {
    std::vector<const t_pb_graph_node*> primitives;
    if (pb_graph_node->is_primitive()) {
        primitives.push_back(pb_graph_node);
        return primitives;
    }

    auto pb_type = pb_graph_node->pb_type;
    for (int mode_idx = 0; mode_idx < pb_graph_node->pb_type->num_modes; mode_idx++) {
        for (int pb_type_idx = 0; pb_type_idx < (pb_type->modes[mode_idx]).num_pb_type_children; pb_type_idx++) {
            int num_pb = pb_type->modes[mode_idx].pb_type_children[pb_type_idx].num_pb;
            for (int pb_idx = 0; pb_idx < num_pb; pb_idx++) {
                const t_pb_graph_node* child_pb_graph_node = &(pb_graph_node->child_pb_graph_nodes[mode_idx][pb_type_idx][pb_idx]);
                auto tmp_primitives = get_all_pb_graph_node_primitives(child_pb_graph_node);
                primitives.insert(std::end(primitives), std::begin(tmp_primitives), std::end(tmp_primitives));
            }
        }
    }
    return primitives;
}

bool is_inter_cluster_node(t_physical_tile_type_ptr physical_tile,
                           t_rr_type node_type,
                           int node_ptc) {
    if (node_type == CHANX || node_type == CHANY) {
        return true;
    } else {
        VTR_ASSERT(node_type == IPIN || node_type == SINK || node_type == OPIN || node_type == SOURCE);
        if (node_type == IPIN || node_type == OPIN) {
            return is_pin_on_tile(physical_tile, node_ptc);
        } else {
            VTR_ASSERT(node_type == SINK || node_type == SOURCE);
            return is_class_on_tile(physical_tile, node_ptc);
        }
    }
}

int get_rr_node_max_ptc(const RRGraphView& rr_graph_view,
                        RRNodeId node_id,
                        bool is_flat) {
    auto node_type = rr_graph_view.node_type(node_id);

    VTR_ASSERT(node_type == IPIN || node_type == OPIN || node_type == SINK || node_type == SOURCE);

    const DeviceContext& device_ctx = g_vpr_ctx.device();
    auto physical_type = device_ctx.grid[rr_graph_view.node_xlow(node_id)][rr_graph_view.node_ylow(node_id)].type;

    if (node_type == SINK || node_type == SOURCE) {
        return get_tile_class_max_ptc(physical_type, is_flat);
    } else {
        return get_tile_pin_max_ptc(physical_type, is_flat);
    }
}

RRNodeId get_pin_rr_node_id(const RRSpatialLookup& rr_spatial_lookup,
                            t_physical_tile_type_ptr physical_tile,
                            const int root_i,
                            const int root_j,
                            int pin_physical_num) {
    auto pin_type = get_pin_type_from_pin_physical_num(physical_tile, pin_physical_num);
    t_rr_type node_type = (pin_type == e_pin_type::DRIVER) ? t_rr_type::OPIN : t_rr_type::IPIN;
    std::vector<int> x_offset;
    std::vector<int> y_offset;
    std::vector<e_side> pin_sides;
    std::tie(x_offset, y_offset, pin_sides) = get_pin_coordinates(physical_tile, pin_physical_num, std::vector<e_side>(SIDES.begin(), SIDES.end()));
    VTR_ASSERT(!x_offset.empty());
    RRNodeId node_id = RRNodeId::INVALID();
    for (int coord_idx = 0; coord_idx < (int)pin_sides.size(); coord_idx++) {
        node_id = rr_spatial_lookup.find_node(root_i + x_offset[coord_idx],
                                              root_j + y_offset[coord_idx],
                                              node_type,
                                              pin_physical_num,
                                              pin_sides[coord_idx]);
        if (node_id != RRNodeId::INVALID())
            break;
    }
    return node_id;
}

RRNodeId get_class_rr_node_id(const RRSpatialLookup& rr_spatial_lookup,
                              t_physical_tile_type_ptr physical_tile,
                              const int i,
                              const int j,
                              int class_physical_num) {
    auto class_type = get_class_type_from_class_physical_num(physical_tile, class_physical_num);
    VTR_ASSERT(class_type == DRIVER || class_type == RECEIVER);
    t_rr_type node_type = (class_type == e_pin_type::DRIVER) ? t_rr_type::SOURCE : t_rr_type::SINK;
    return rr_spatial_lookup.find_node(i, j, node_type, class_physical_num);
}

bool node_in_same_physical_tile(RRNodeId node_first, RRNodeId node_second) {
    const auto& device_ctx = g_vpr_ctx.device();
    const auto& rr_graph = device_ctx.rr_graph;
    auto first_rr_type = rr_graph.node_type(node_first);
    auto second_rr_type = rr_graph.node_type(node_second);

    // If one of the given node's type is CHANX/Y nodes are definitely not in the same physical tile
    if (first_rr_type == t_rr_type::CHANX || first_rr_type == t_rr_type::CHANY || second_rr_type == t_rr_type::CHANX || second_rr_type == t_rr_type::CHANY) {
        return false;
    } else {
        VTR_ASSERT(first_rr_type == t_rr_type::IPIN || first_rr_type == t_rr_type::OPIN || first_rr_type == t_rr_type::SINK || first_rr_type == t_rr_type::SOURCE);
        VTR_ASSERT(second_rr_type == t_rr_type::IPIN || second_rr_type == t_rr_type::OPIN || second_rr_type == t_rr_type::SINK || second_rr_type == t_rr_type::SOURCE);
        int first_x = rr_graph.node_xlow(node_first);
        int first_y = rr_graph.node_ylow(node_first);
        int sec_x = rr_graph.node_xlow(node_second);
        int sec_y = rr_graph.node_ylow(node_second);

        // Get the root-location of the pin's block
        int first_root_x = first_x - device_ctx.grid[first_x][first_y].width_offset;
        int first_root_y = first_y - device_ctx.grid[first_x][first_y].height_offset;

        int sec_root_x = sec_x - device_ctx.grid[sec_x][sec_y].width_offset;
        int sec_root_y = sec_y - device_ctx.grid[sec_x][sec_y].height_offset;

        // If the root-location of the nodes are similar, they should be located in the same tile
        if (first_root_x == sec_root_x && first_root_y == sec_root_y)
            return true;
        else
            return false;
    }
}

std::vector<int> get_cluster_netlist_intra_tile_classes_at_loc(const int i,
                                                               const int j,
                                                               t_physical_tile_type_ptr physical_type) {
    std::vector<int> class_num_vec;

    const auto& place_ctx = g_vpr_ctx.placement();
    const auto& atom_lookup = g_vpr_ctx.atom().lookup;
    const auto& grid_block = place_ctx.grid_blocks[i][j];

    class_num_vec.reserve(physical_type->primitive_class_inf.size());

    //iterate over different sub tiles inside a tile
    for (int abs_cap = 0; abs_cap < physical_type->capacity; abs_cap++) {
        if (grid_block.subtile_empty(abs_cap)) {
            continue;
        }
        auto cluster_blk_id = grid_block.blocks[abs_cap];
        VTR_ASSERT(cluster_blk_id != ClusterBlockId::INVALID() || cluster_blk_id != EMPTY_BLOCK_ID);

        auto primitive_classes = get_cluster_internal_class_pairs(atom_lookup,
                                                                  cluster_blk_id);
        /* Initialize SINK/SOURCE nodes and connect them to their respective pins */
        for (auto class_num : primitive_classes) {
            class_num_vec.push_back(class_num);
        }
    }

    class_num_vec.shrink_to_fit();
    return class_num_vec;
}

std::vector<int> get_cluster_netlist_intra_tile_pins_at_loc(const int i,
                                                            const int j,
                                                            const vtr::vector<ClusterBlockId, t_cluster_pin_chain>& pin_chains,
                                                            const vtr::vector<ClusterBlockId, std::unordered_set<int>>& pin_chains_num,
                                                            t_physical_tile_type_ptr physical_type) {
    auto& place_ctx = g_vpr_ctx.placement();
    auto grid_block = place_ctx.grid_blocks[i][j];

    std::vector<int> pin_num_vec;
    pin_num_vec.reserve(get_tile_num_internal_pin(physical_type));

    for (int abs_cap = 0; abs_cap < physical_type->capacity; abs_cap++) {
        std::vector<int> cluster_internal_pins;

        if (grid_block.subtile_empty(abs_cap)) {
            continue;
        }
        auto cluster_blk_id = grid_block.blocks[abs_cap];
        VTR_ASSERT(cluster_blk_id != ClusterBlockId::INVALID() && cluster_blk_id != EMPTY_BLOCK_ID);

        cluster_internal_pins = get_cluster_internal_pins(cluster_blk_id);
        const auto& cluster_pin_chains = pin_chains_num[cluster_blk_id];
        const auto& cluster_chain_sinks = pin_chains[cluster_blk_id].chain_sink;
        const auto& cluster_pin_chain_idx = pin_chains[cluster_blk_id].pin_chain_idx;
        // remove common elements betweeen cluster_pin_chains.
        for (auto pin : cluster_internal_pins) {
            auto it = cluster_pin_chains.find(pin);
            if (it == cluster_pin_chains.end()) {
                pin_num_vec.push_back(pin);
            } else {
                VTR_ASSERT(cluster_pin_chain_idx[pin] != OPEN);
                if (is_pin_on_tile(physical_type, pin) || is_primitive_pin(physical_type, pin) || cluster_chain_sinks[cluster_pin_chain_idx[pin]] == pin) {
                    pin_num_vec.push_back(pin);
                }
            }
        }
    }

    pin_num_vec.shrink_to_fit();
    return pin_num_vec;
}

std::vector<int> get_cluster_block_pins(t_physical_tile_type_ptr physical_tile,
                                        ClusterBlockId cluster_blk_id,
                                        int abs_cap) {
    int max_num_pin = get_tile_total_num_pin(physical_tile) / physical_tile->capacity;
    int num_tile_pin_per_inst = physical_tile->num_pins / physical_tile->capacity;
    std::vector<int> pin_num_vec(num_tile_pin_per_inst);
    std::iota(pin_num_vec.begin(), pin_num_vec.end(), abs_cap * num_tile_pin_per_inst);

    pin_num_vec.reserve(max_num_pin);

    auto internal_pins = get_cluster_internal_pins(cluster_blk_id);
    pin_num_vec.insert(pin_num_vec.end(), internal_pins.begin(), internal_pins.end());

    pin_num_vec.shrink_to_fit();
    return pin_num_vec;
}

t_arch_switch_inf create_internal_arch_sw(float delay) {
    t_arch_switch_inf arch_switch_inf;
    arch_switch_inf.set_type(SwitchType::MUX);
    std::ostringstream stream_obj;
    stream_obj << delay << std::scientific;
    arch_switch_inf.name = ("Internal Switch/" + stream_obj.str());
    arch_switch_inf.R = 0.;
    arch_switch_inf.Cin = 0.;
    arch_switch_inf.Cout = 0;
    arch_switch_inf.set_Tdel(t_arch_switch_inf::UNDEFINED_FANIN, delay);
    arch_switch_inf.power_buffer_type = POWER_BUFFER_TYPE_NONE;
    arch_switch_inf.mux_trans_size = 0.;
    arch_switch_inf.buf_size_type = BufferSize::ABSOLUTE;
    arch_switch_inf.buf_size = 0.;
    arch_switch_inf.intra_tile = true;

    return arch_switch_inf;
}

void add_pb_child_to_list(std::list<const t_pb*>& pb_list, const t_pb* parent_pb) {
    for (int child_pb_type_idx = 0; child_pb_type_idx < parent_pb->get_num_child_types(); child_pb_type_idx++) {
        int num_children = parent_pb->get_num_children_of_type(child_pb_type_idx);
        for (int child_idx = 0; child_idx < num_children; child_idx++) {
            const t_pb* child_pb = &parent_pb->child_pbs[child_pb_type_idx][child_idx];
            // We are adding a child, thus it is for sure not a root pb.
            // If parent_pb for a non-root pb is null, it means this pb doesn't contain
            // any atom block
            if (child_pb->parent_pb != nullptr) {
                pb_list.push_back(child_pb);
            }
        }
    }
}<|MERGE_RESOLUTION|>--- conflicted
+++ resolved
@@ -201,21 +201,12 @@
     std::string rr_node_arch_name;
     if (rr_graph.node_type(RRNodeId(inode)) == OPIN || rr_graph.node_type(RRNodeId(inode)) == IPIN) {
         //Pin names
-<<<<<<< HEAD
         auto type = device_ctx.grid.get_physical_type(rr_graph.node_xlow(rr_node), rr_graph.node_ylow(rr_node));
-        rr_node_arch_name += block_type_pin_index_to_name(type, rr_graph.node_pin_num(rr_node));
+        rr_node_arch_name += block_type_pin_index_to_name(type, rr_graph.node_pin_num(rr_node), is_flat);
     } else if (rr_graph.node_type(RRNodeId(inode)) == SOURCE || rr_graph.node_type(RRNodeId(inode)) == SINK) {
         //Set of pins associated with SOURCE/SINK
         auto type = device_ctx.grid.get_physical_type(rr_graph.node_xlow(rr_node), rr_graph.node_ylow(rr_node));
-        auto pin_names = block_type_class_index_to_pin_names(type, rr_graph.node_class_num(rr_node));
-=======
-        auto type = device_ctx.grid[rr_graph.node_xlow(rr_node)][rr_graph.node_ylow(rr_node)].type;
-        rr_node_arch_name += block_type_pin_index_to_name(type, rr_graph.node_pin_num(rr_node), is_flat);
-    } else if (rr_graph.node_type(RRNodeId(inode)) == SOURCE || rr_graph.node_type(RRNodeId(inode)) == SINK) {
-        //Set of pins associated with SOURCE/SINK
-        auto type = device_ctx.grid[rr_graph.node_xlow(rr_node)][rr_graph.node_ylow(rr_node)].type;
         auto pin_names = block_type_class_index_to_pin_names(type, rr_graph.node_class_num(rr_node), is_flat);
->>>>>>> 2031f1f4
         if (pin_names.size() > 1) {
             rr_node_arch_name += rr_graph.node_type_string(RRNodeId(inode));
             rr_node_arch_name += " connected to ";
@@ -2292,7 +2283,7 @@
     VTR_ASSERT(node_type == IPIN || node_type == OPIN || node_type == SINK || node_type == SOURCE);
 
     const DeviceContext& device_ctx = g_vpr_ctx.device();
-    auto physical_type = device_ctx.grid[rr_graph_view.node_xlow(node_id)][rr_graph_view.node_ylow(node_id)].type;
+    auto physical_type = device_ctx.grid.get_physical_type(rr_graph_view.node_xlow(node_id), rr_graph_view.node_ylow(node_id));
 
     if (node_type == SINK || node_type == SOURCE) {
         return get_tile_class_max_ptc(physical_type, is_flat);
@@ -2355,11 +2346,11 @@
         int sec_y = rr_graph.node_ylow(node_second);
 
         // Get the root-location of the pin's block
-        int first_root_x = first_x - device_ctx.grid[first_x][first_y].width_offset;
-        int first_root_y = first_y - device_ctx.grid[first_x][first_y].height_offset;
-
-        int sec_root_x = sec_x - device_ctx.grid[sec_x][sec_y].width_offset;
-        int sec_root_y = sec_y - device_ctx.grid[sec_x][sec_y].height_offset;
+        int first_root_x = first_x - device_ctx.grid.get_width_offset(first_x, first_y);
+        int first_root_y = first_y - device_ctx.grid.get_height_offset(first_x, first_y);
+
+        int sec_root_x = sec_x - device_ctx.grid.get_width_offset(sec_x, sec_y);
+        int sec_root_y = sec_y - device_ctx.grid.get_height_offset(sec_x, sec_y);
 
         // If the root-location of the nodes are similar, they should be located in the same tile
         if (first_root_x == sec_root_x && first_root_y == sec_root_y)
