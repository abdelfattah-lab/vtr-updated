--- conflicted
+++ resolved
@@ -90,11 +90,7 @@
         // FIXME: This was stolen from place/place.cpp
         //        it used a static method, just taking what I think I will need.
         auto& blk_loc_registry = g_vpr_ctx.mutable_placement().mutable_blk_loc_registry();
-<<<<<<< HEAD
-        const auto& directs = g_vpr_ctx.device().arch->Directs;
-=======
         const auto& directs = g_vpr_ctx.device().arch->directs;
->>>>>>> f3326338
 
         init_placement_context(blk_loc_registry, directs);
 
