--- conflicted
+++ resolved
@@ -257,11 +257,7 @@
 #ifndef NO_SERVER
     if (g_vpr_ctx.server().gate_io.is_running()) {
         const ServerContext& server_ctx = g_vpr_ctx.server(); // shortcut
-<<<<<<< HEAD
-        draw_crit_path_elements(server_ctx.crit_paths, server_ctx.crit_path_element_indexes, g);
-=======
-        draw_crit_path_elements(server_ctx.crit_paths(), server_ctx.crit_path_element_indexes(), server_ctx.draw_crit_path_contour(), g);
->>>>>>> 2b744637
+        draw_crit_path_elements(server_ctx.crit_paths, server_ctx.crit_path_element_indexes, server_ctx.draw_crit_path_contour, g);
     } else {
         draw_crit_path(g);
     }
