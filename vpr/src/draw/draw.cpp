/*********************************** Top-level Summary *************************************
 * This is VPR's main graphics application program. The program interacts with ezgl/graphics.hpp,
 * which provides an API for displaying graphics on both X11 and Win32. The most important
 * subroutine in this file is draw_main_canvas(), which is a callback function that will be called
 * whenever the screen needs to be updated. Then, draw_main_canvas() will decide what
 * drawing subroutines to call depending on whether PLACEMENT or ROUTING is shown on screen.
 * The initial_setup_X() functions link the menu button signals to the corresponding drawing functions.
 * As a note, looks into draw_global.c for understanding the data structures associated with drawing->
 *
 * Contains all functions that didn't fit in any other draw_*.cpp file.
 * Authors: Vaughn Betz, Long Yu (Mike) Wang, Dingyu (Tina) Yang, Sebastian Lievano
 * Last updated: August 2022
 */

#include <cstdio>
#include <cfloat>
#include <cstring>
#include <cmath>
#include <algorithm>
#include <sstream>
#include <array>
#include <iostream>
#include <time.h>

#include "vtr_assert.h"
#include "vtr_ndoffsetmatrix.h"
#include "vtr_memory.h"
#include "vtr_log.h"
#include "vtr_color_map.h"
#include "vtr_path.h"

#include "vpr_utils.h"
#include "vpr_error.h"

#include "globals.h"
#include "draw_color.h"
#include "draw.h"
#include "draw_basic.h"
#include "draw_rr.h"
#include "draw_rr_edges.h"
#include "draw_toggle_functions.h"
#include "draw_triangle.h"
#include "draw_mux.h"
#include "draw_searchbar.h"
#include "read_xml_arch_file.h"
#include "draw_global.h"
#include "intra_logic_block.h"
#include "atom_netlist.h"
#include "tatum/report/TimingPathCollector.hpp"
#include "hsl.h"
#include "route_export.h"
#include "search_bar.h"
#include "save_graphics.h"
#include "timing_info.h"
#include "physical_types.h"
#include "route_common.h"
#include "breakpoint.h"
#include "manual_moves.h"
#include "draw_noc.h"
#include "draw_floorplanning.h"

#include "move_utils.h"
#include "ui_setup.h"
#include "buttons.h"

#ifdef VTR_ENABLE_DEBUG_LOGGING
#    include "move_utils.h"
#endif

#ifdef WIN32 /* For runtime tracking in WIN32. The clock() function defined in time.h will *
              * track CPU runtime.														   */
#    include <time.h>
#else /* For X11. The clock() function in time.h will not output correct time difference   *
       * for X11, because the graphics is processed by the Xserver rather than local CPU,  *
       * which means tracking CPU time will not be the same as the actual wall clock time. *
       * Thus, so use gettimeofday() in sys/time.h to track actual calendar time.          */
#    include <sys/time.h>
#endif

#ifndef NO_GRAPHICS

//To process key presses we need the X11 keysym definitions,
//which are unavailable when building with MINGW
#    if defined(X11) && !defined(__MINGW32__)
#        include <X11/keysym.h>
#    endif

#    include "rr_graph.h"
#    include "route_utilization.h"
#    include "place_macro.h"
#    include "buttons.h"
#    include "draw_rr.h"
/****************************** Define Macros *******************************/

#    define DEFAULT_RR_NODE_COLOR ezgl::BLACK
#    define OLD_BLK_LOC_COLOR blk_GOLD
#    define NEW_BLK_LOC_COLOR blk_GREEN
//#define TIME_DRAWSCREEN /* Enable if want to track runtime for drawscreen() */

void act_on_key_press(ezgl::application* /*app*/, GdkEventKey* /*event*/, char* key_name);
void act_on_mouse_press(ezgl::application* app, GdkEventButton* event, double x, double y);
void act_on_mouse_move(ezgl::application* app, GdkEventButton* event, double x, double y);

static void highlight_blocks(double x, double y);

static float get_router_expansion_cost(const t_rr_node_route_inf node_inf,
                                       e_draw_router_expansion_cost draw_router_expansion_cost);
static void draw_router_expansion_costs(ezgl::renderer* g);

static void draw_main_canvas(ezgl::renderer* g);
static void default_setup(ezgl::application* app);
static void initial_setup_NO_PICTURE_to_PLACEMENT(ezgl::application* app,
                                                  bool is_new_window);
static void initial_setup_NO_PICTURE_to_PLACEMENT_with_crit_path(
    ezgl::application* app,
    bool is_new_window);
static void initial_setup_PLACEMENT_to_ROUTING(ezgl::application* app,
                                               bool is_new_window);
static void initial_setup_ROUTING_to_PLACEMENT(ezgl::application* app,
                                               bool is_new_window);
static void initial_setup_NO_PICTURE_to_ROUTING(ezgl::application* app,
                                                bool is_new_window);
static void initial_setup_NO_PICTURE_to_ROUTING_with_crit_path(
    ezgl::application* app,
    bool is_new_window);
static void setup_default_ezgl_callbacks(ezgl::application* app);
static void set_force_pause(GtkWidget* /*widget*/, gint /*response_id*/, gpointer /*data*/);
static void set_block_outline(GtkWidget* widget, gint /*response_id*/, gpointer /*data*/);
static void set_block_text(GtkWidget* widget, gint /*response_id*/, gpointer /*data*/);
static void set_draw_partitions(GtkWidget* widget, gint /*response_id*/, gpointer /*data*/);
static void clip_routing_util(GtkWidget* widget, gint /*response_id*/, gpointer /*data*/);
static void run_graphics_commands(const std::string& commands);

/************************** File Scope Variables ****************************/

//Kelly's maximum contrast colors are selected to be easily distinguishable as described in:
//  Kenneth Kelly, "Twenty-Two Colors of Maximum Contrast", Color Eng. 3(6), 1943
//We use these to highlight a relatively small number of things (e.g. stages in a critical path,
//a subset of selected net) where it is important for them to be visually distinct.

const std::vector<ezgl::color> kelly_max_contrast_colors = {
    //ezgl::color(242, 243, 244), //white: skip white since it doesn't contrast well with VPR's light background
    ezgl::color(34, 34, 34),    //black
    ezgl::color(243, 195, 0),   //yellow
    ezgl::color(135, 86, 146),  //purple
    ezgl::color(243, 132, 0),   //orange
    ezgl::color(161, 202, 241), //light blue
    ezgl::color(190, 0, 50),    //red
    ezgl::color(194, 178, 128), //buf
    ezgl::color(132, 132, 130), //gray
    ezgl::color(0, 136, 86),    //green
    ezgl::color(230, 143, 172), //purplish pink
    ezgl::color(0, 103, 165),   //blue
    ezgl::color(249, 147, 121), //yellowish pink
    ezgl::color(96, 78, 151),   //violet
    ezgl::color(246, 166, 0),   //orange yellow
    ezgl::color(179, 68, 108),  //purplish red
    ezgl::color(220, 211, 0),   //greenish yellow
    ezgl::color(136, 45, 23),   //redish brown
    ezgl::color(141, 182, 0),   //yellow green
    ezgl::color(101, 69, 34),   //yellowish brown
    ezgl::color(226, 88, 34),   //reddish orange
    ezgl::color(43, 61, 38)     //olive green
};

ezgl::application::settings settings("/ezgl/main.ui", "MainWindow", "MainCanvas", "org.verilogtorouting.vpr.PID" + std::to_string(vtr::get_pid()), setup_default_ezgl_callbacks);
ezgl::application application(settings);

bool window_mode = false;
bool window_point_1_collected = false;
ezgl::point2d point_1(0, 0);
ezgl::rectangle initial_world;
std::string rr_highlight_message;

#endif // NO_GRAPHICS

/********************** Subroutine definitions ******************************/

void init_graphics_state(bool show_graphics_val,
                         int gr_automode_val,
                         enum e_route_type route_type,
                         bool save_graphics,
                         std::string graphics_commands,
                         bool is_flat) {
#ifndef NO_GRAPHICS
    /* Call accessor functions to retrieve global variables. */
    t_draw_state* draw_state = get_draw_state_vars();

    /* Sets the static show_graphics and gr_automode variables to the    *
     * desired values.  They control if graphics are enabled and, if so, *
     * how often the user is prompted for input.                         */

    draw_state->show_graphics = show_graphics_val;
    draw_state->gr_automode = gr_automode_val;
    draw_state->draw_route_type = route_type;
    draw_state->save_graphics = save_graphics;
    draw_state->graphics_commands = graphics_commands;
    draw_state->is_flat = is_flat;

#else
    //Suppress unused parameter warnings
    (void)show_graphics_val;
    (void)gr_automode_val;
    (void)route_type;
    (void)save_graphics;
    (void)graphics_commands;
    (void)is_flat;
#endif // NO_GRAPHICS
}

#ifndef NO_GRAPHICS
static void draw_main_canvas(ezgl::renderer* g) {
    t_draw_state* draw_state = get_draw_state_vars();

    g->set_font_size(14);

    draw_block_pin_util();
    drawplace(g);
    draw_internal_draw_subblk(g);

    if (draw_state->pic_on_screen == PLACEMENT) {
        switch (draw_state->show_nets) {
            case DRAW_CLUSTER_NETS:
                drawnets(g);
                break;
            case DRAW_PRIMITIVE_NETS:
                break;
            default:
                break;
        }
    } else { /* ROUTING on screen */

        switch (draw_state->show_nets) {
            case DRAW_CLUSTER_NETS:
                drawroute(ALL_NETS, g);
                break;
            case DRAW_PRIMITIVE_NETS:
                // fall through
            default:
                draw_rr(g);
                break;
        }

        draw_congestion(g);

        draw_routing_costs(g);

        draw_router_expansion_costs(g);

        draw_routing_util(g);

        draw_routing_bb(g);
    }

    draw_placement_macros(g);

#ifndef NO_SERVER
    if (g_vpr_ctx.server().gate_io.is_running()) {
        const ServerContext& server_ctx = g_vpr_ctx.server(); // shortcut
        draw_crit_path_elements(server_ctx.crit_paths, server_ctx.crit_path_element_indexes, server_ctx.draw_crit_path_contour, g);
    } else {
        draw_crit_path(g);
    }
#else
    draw_crit_path(g);
#endif /* NO_SERVER */

    draw_logical_connections(g);

    draw_noc(g);

    if (draw_state->draw_partitions) {
        highlight_all_regions(g);
        draw_constrained_atoms(g);
    }

    if (draw_state->color_map) {
        draw_color_map_legend(*draw_state->color_map, g);
        draw_state->color_map.reset(); //Free color map in preparation for next redraw
    }

    if (draw_state->auto_proceed) {
        //Automatically exit the event loop, so user's don't need to manually click proceed

        //Avoid trying to repeatedly exit (which would cause errors in GTK)
        draw_state->auto_proceed = false;

        application.quit(); //Ensure we leave the event loop
    }
}

/**
 * @brief Default setup function, connects signals/sets up ui created in main.ui file
 *
 * To minimize code repetition, this function sets up all buttons that ALWAYS get set up.
 * If you want to add to the initial setup functions, and your new setup function will always be called,
 * please put it here instead of writing it 5 independent times. Thanks!
 * @param app ezgl application
 */
static void default_setup(ezgl::application* app) {
    basic_button_setup(app);
    net_button_setup(app);
    block_button_setup(app);
    search_setup(app);
    view_button_setup(app);
}

// Initial Setup functions run default setup if they are a new window. Then, they will run
// the specific hiding/showing functions that separate them from the other init. setup functions

/* function below intializes the interface window with a set of buttons and links
 * signals to corresponding functions for situation where the window is opened from
 * NO_PICTURE_to_PLACEMENT */
static void initial_setup_NO_PICTURE_to_PLACEMENT(ezgl::application* app,
                                                  bool is_new_window) {
    if (is_new_window)
        default_setup(app);

    //Hiding unused functionality
    hide_widget("RoutingMenuButton", app);
}

/* function below intializes the interface window with a set of buttons and links
 * signals to corresponding functions for situation where the window is opened from
 * NO_PICTURE_to_PLACEMENT_with_crit_path */
static void initial_setup_NO_PICTURE_to_PLACEMENT_with_crit_path(
    ezgl::application* app,
    bool is_new_window) {
    if (is_new_window)
        default_setup(app);

    //Showing given functionality
    crit_path_button_setup(app);
    /* Routing hasn't been done yet, so hide the display options that show routing
     * as they don't make sense and would crash if clicked on */
    hide_crit_path_routing(app, true);
    //Hiding unused routing menu
    hide_widget("RoutingMenuButton", app);
}

/* function below intializes the interface window with a set of buttons and links
 * signals to corresponding functions for situation where the window is opened from
 * PLACEMENT_to_ROUTING */
static void initial_setup_PLACEMENT_to_ROUTING(ezgl::application* app,
                                               bool is_new_window) {
    if (is_new_window)
        default_setup(app);

    routing_button_setup(app);
    crit_path_button_setup(app);
    hide_crit_path_routing(app, false);
}

/* function below intializes the interface window with a set of buttons and links
 * signals to corresponding functions for situation where the window is opened from
 * ROUTING_to_PLACEMENT */
static void initial_setup_ROUTING_to_PLACEMENT(ezgl::application* app,
                                               bool is_new_window) {
    if (is_new_window)
        default_setup(app);

    //Hiding unused functionality
    hide_widget("RoutingMenuButton", app);
    crit_path_button_setup(app);
    hide_crit_path_routing(app, false);
}

/* function below intializes the interface window with a set of buttons and links
 * signals to corresponding functions for situation where the window is opened from
 * NO_PICTURE_to_ROUTING */
static void initial_setup_NO_PICTURE_to_ROUTING(ezgl::application* app,
                                                bool is_new_window) {
    if (is_new_window)
        default_setup(app);

    routing_button_setup(app);
    crit_path_button_setup(app);
    hide_crit_path_routing(app, false);
}

/* function below intializes the interface window with a set of buttons and links
 * signals to corresponding functions for situation where the window is opened from
 * NO_PICTURE_to_ROUTING_with_crit_path */
static void initial_setup_NO_PICTURE_to_ROUTING_with_crit_path(
    ezgl::application* app,
    bool is_new_window) {
    if (is_new_window)
        default_setup(app);

    routing_button_setup(app);
    crit_path_button_setup(app);
    hide_crit_path_routing(app, false);
}
#endif //NO_GRAPHICS

void update_screen(ScreenUpdatePriority priority, const char* msg, enum pic_type pic_on_screen_val, std::shared_ptr<SetupTimingInfo> setup_timing_info) {
#ifndef NO_GRAPHICS

    /* Updates the screen if the user has requested graphics.  The priority  *
     * value controls whether or not the Proceed button must be clicked to   *
     * continue.  Saves the pic_on_screen_val to allow pan and zoom redraws. */
    t_draw_state* draw_state = get_draw_state_vars();

    if (!draw_state->show_graphics)
        ezgl::set_disable_event_loop(true);
    else
        ezgl::set_disable_event_loop(false);

    ezgl::setup_callback_fn init_setup = nullptr;

    /* If it's the type of picture displayed has changed, set up the proper  *
     * buttons.                                                              */
    if (draw_state->pic_on_screen != pic_on_screen_val) { //State changed

        if (draw_state->pic_on_screen == NO_PICTURE) {
            //Only add the canvas the first time we open graphics
            application.add_canvas("MainCanvas", draw_main_canvas,
                                   initial_world);
        }

        draw_state->setup_timing_info = setup_timing_info;

        if (pic_on_screen_val == PLACEMENT
            && draw_state->pic_on_screen == NO_PICTURE) {
            if (setup_timing_info) {
                init_setup = initial_setup_NO_PICTURE_to_PLACEMENT_with_crit_path;
            } else {
                init_setup = initial_setup_NO_PICTURE_to_PLACEMENT;
            }
            draw_state->save_graphics_file_base = "vpr_placement";

        } else if (pic_on_screen_val == ROUTING
                   && draw_state->pic_on_screen == PLACEMENT) {
            //Routing, opening after placement
            init_setup = initial_setup_PLACEMENT_to_ROUTING;
            draw_state->save_graphics_file_base = "vpr_routing";

        } else if (pic_on_screen_val == PLACEMENT
                   && draw_state->pic_on_screen == ROUTING) {
            init_setup = initial_setup_ROUTING_to_PLACEMENT;
            draw_state->save_graphics_file_base = "vpr_placement";

        } else if (pic_on_screen_val == ROUTING
                   && draw_state->pic_on_screen == NO_PICTURE) {
            //Routing opening first
            if (setup_timing_info) {
                init_setup = initial_setup_NO_PICTURE_to_ROUTING_with_crit_path;
            } else {
                init_setup = initial_setup_NO_PICTURE_to_ROUTING;
            }
            draw_state->save_graphics_file_base = "vpr_routing";
        }

        draw_state->pic_on_screen = pic_on_screen_val;

    } else {
        //No change (e.g. paused)
        init_setup = nullptr;
    }

    bool state_change = (init_setup != nullptr);
    bool should_pause = int(priority) >= draw_state->gr_automode;

    //If there was a state change, we must call ezgl::application::run() to update the buttons.
    //However, by default this causes graphics to pause for user interaction.
    //
    //If the priority is such that we shouldn't pause we need to continue automatically, so
    //the user won't need to click manually.
    draw_state->auto_proceed = (state_change && !should_pause);

    if (state_change                   //Must update buttons
        || should_pause                //The priority means graphics should pause for user interaction
        || draw_state->forced_pause) { //The user asked to pause

        if (draw_state->forced_pause) {
            VTR_LOG("Pausing in interactive graphics (user pressed 'Pause')\n");
            draw_state->forced_pause = false; //Reset pause flag
        }

        application.run(init_setup, act_on_mouse_press, act_on_mouse_move,
                        act_on_key_press);

        if (!draw_state->graphics_commands.empty()) {
            run_graphics_commands(draw_state->graphics_commands);
        }
    }

    if (draw_state->show_graphics) {
        application.update_message(msg);
        application.refresh_drawing();
        application.flush_drawing();
    }

    if (draw_state->save_graphics) {
        std::string extension = "pdf";
        save_graphics(extension, draw_state->save_graphics_file_base);
    }

#else
    (void)setup_timing_info;
    (void)priority;
    (void)msg;
    (void)pic_on_screen_val;
#endif //NO_GRAPHICS
}

#ifndef NO_GRAPHICS
void toggle_window_mode(GtkWidget* /*widget*/,
                        ezgl::application* /*app*/) {
    window_mode = true;
}

#endif // NO_GRAPHICS

void alloc_draw_structs(const t_arch* arch) {
#ifndef NO_GRAPHICS
    /* Call accessor functions to retrieve global variables. */
    t_draw_coords* draw_coords = get_draw_coords_vars();
    t_draw_state* draw_state = get_draw_state_vars();
    auto& device_ctx = g_vpr_ctx.device();
    auto& cluster_ctx = g_vpr_ctx.clustering();

    /* Allocate the structures needed to draw the placement and routing->  Set *
     * up the default colors for blocks and nets.                             */
    draw_coords->tile_x = new float[device_ctx.grid.width()];
    draw_coords->tile_y = new float[device_ctx.grid.height()];

    /* For sub-block drawings inside clbs */
    draw_internal_alloc_blk();

    draw_state->net_color.resize(cluster_ctx.clb_nlist.nets().size());
    draw_state->block_color_.resize(cluster_ctx.clb_nlist.blocks().size());
    draw_state->use_default_block_color_.resize(
        cluster_ctx.clb_nlist.blocks().size());

    /* Space is allocated for draw_rr_node but not initialized because we do *
     * not yet know information about the routing resources.				  */
    draw_state->draw_rr_node.resize(device_ctx.rr_graph.num_nodes());

    draw_state->draw_layer_display.resize(device_ctx.grid.get_num_layers());
    //By default show the lowest layer only. This is the only die layer for 2D FPGAs
    draw_state->draw_layer_display[0].visible = true;

    draw_state->arch_info = arch;

    deselect_all(); /* Set initial colors */
#else
    (void)arch;
#endif // NO_GRAPHICS
}

void free_draw_structs() {
#ifndef NO_GRAPHICS
    /* Free everything allocated by alloc_draw_structs. Called after close_graphics() *
     * in vpr_api.c.
     *
     * For safety, set all the array pointers to NULL in case any data
     * structure gets freed twice.													 */
    t_draw_coords* draw_coords = get_draw_coords_vars();

    if (draw_coords != nullptr) {
        delete[] draw_coords->tile_x;
        draw_coords->tile_x = nullptr;
        delete[] draw_coords->tile_y;
        draw_coords->tile_y = nullptr;
    }

#else
    ;
#endif /* NO_GRAPHICS */
}

<<<<<<< HEAD
void init_draw_coords(float width_val, const BlkLocRegistry& blk_loc_registry) {
=======
void init_draw_coords(float clb_width, const BlkLocRegistry& blk_loc_registry) {
>>>>>>> 33a82f1c
#ifndef NO_GRAPHICS
    t_draw_state* draw_state = get_draw_state_vars();
    t_draw_coords* draw_coords = get_draw_coords_vars();
    const auto& device_ctx = g_vpr_ctx.device();
    const auto& rr_graph = device_ctx.rr_graph;

    /* Store a reference to block location variables so that other drawing
     * functions can access block location information without accessing
     * the global placement state, which is inaccessible during placement.*/
    set_graphics_blk_loc_registry_ref(blk_loc_registry);

    if (!draw_state->show_graphics && !draw_state->save_graphics
        && draw_state->graphics_commands.empty())
        return; //do not initialize only if --disp off and --save_graphics off

    /* Each time routing is on screen, need to reallocate the color of each *
     * rr_node, as the number of rr_nodes may change.						*/
    if (rr_graph.num_nodes() != 0) {
        draw_state->draw_rr_node.resize(rr_graph.num_nodes());
        for (RRNodeId inode : rr_graph.nodes()) {
            draw_state->draw_rr_node[inode].color = DEFAULT_RR_NODE_COLOR;
            draw_state->draw_rr_node[inode].node_highlighted = false;
        }
    }
    draw_coords->tile_width = clb_width;
    draw_coords->pin_size = 0.3;
    for (const auto& type : device_ctx.physical_tile_types) {
        auto num_pins = type.num_pins;
        if (num_pins > 0) {
            draw_coords->pin_size = std::min(draw_coords->pin_size,
                                             (draw_coords->get_tile_width() / (4.0F * num_pins)));
        }
    }

    size_t j = 0;
    for (size_t i = 0; i < (device_ctx.grid.width() - 1); i++) {
        draw_coords->tile_x[i] = (i * draw_coords->get_tile_width()) + j;
        j += device_ctx.chan_width.y_list[i] + 1; /* N wires need N+1 units of space */
    }
    draw_coords->tile_x[device_ctx.grid.width() - 1] = ((device_ctx.grid.width()
                                                         - 1)
                                                        * draw_coords->get_tile_width())
                                                       + j;
    j = 0;
    for (size_t i = 0; i < (device_ctx.grid.height() - 1); ++i) {
        draw_coords->tile_y[i] = (i * draw_coords->get_tile_width()) + j;
        j += device_ctx.chan_width.x_list[i] + 1;
    }
    draw_coords->tile_y[device_ctx.grid.height() - 1] = ((device_ctx.grid.height() - 1) * draw_coords->get_tile_width())
                                                        + j;
    /* Load coordinates of sub-blocks inside the clbs */
    draw_internal_init_blk();
    //Margin beyond edge of the drawn device to extend the visible world
    //Setting this to > 0.0 means 'Zoom Fit' leave some fraction of white
    //space around the device edges
    constexpr float VISIBLE_MARGIN = 0.01;

    float draw_width = draw_coords->tile_x[device_ctx.grid.width() - 1]
                       + draw_coords->get_tile_width();
    float draw_height = draw_coords->tile_y[device_ctx.grid.height() - 1]
                        + draw_coords->get_tile_width();

    initial_world = ezgl::rectangle(
        {-VISIBLE_MARGIN * draw_width, -VISIBLE_MARGIN * draw_height},
        {(1. + VISIBLE_MARGIN) * draw_width, (1. + VISIBLE_MARGIN)
                                                 * draw_height});
#else
<<<<<<< HEAD
    (void)width_val;
=======
    (void)clb_width;
>>>>>>> 33a82f1c
    (void)blk_loc_registry;
#endif /* NO_GRAPHICS */
}

#ifndef NO_GRAPHICS

int get_track_num(int inode, const vtr::OffsetMatrix<int>& chanx_track, const vtr::OffsetMatrix<int>& chany_track) {
    /* Returns the track number of this routing resource node.   */

    int i, j;
    t_rr_type rr_type;
    auto& device_ctx = g_vpr_ctx.device();
    const auto& rr_graph = device_ctx.rr_graph;
    RRNodeId rr_node = RRNodeId(inode);

    if (get_draw_state_vars()->draw_route_type == DETAILED)
        return (rr_graph.node_track_num(rr_node));

    /* GLOBAL route stuff below. */

    rr_type = rr_graph.node_type(rr_node);
    i = rr_graph.node_xlow(rr_node); /* NB: Global rr graphs must have only unit */
    j = rr_graph.node_ylow(rr_node); /* length channel segments.                 */

    switch (rr_type) {
        case CHANX:
            return (chanx_track[i][j]);

        case CHANY:
            return (chany_track[i][j]);

        default:
            vpr_throw(VPR_ERROR_OTHER, __FILE__, __LINE__,
                      "in get_track_num: Unexpected node type %d for node %d.\n",
                      rr_type, inode);
            return OPEN;
    }
}

/* This helper function determines whether a net has been highlighted. The highlighting
 * could be caused by the user clicking on a routing resource, toggled, or
 * fan-in/fan-out of a highlighted node.
 */
bool draw_if_net_highlighted(ClusterNetId inet) {
    t_draw_state* draw_state = get_draw_state_vars();

    if (draw_state->net_color[inet] != DEFAULT_RR_NODE_COLOR) {
        return true;
    }
    return false;
}

/**
 * @brief cbk function for key press
 *
 * At the moment, only does something if user is currently typing in searchBar and
 * hits enter, at which point it runs autocomplete
 */
void act_on_key_press(ezgl::application* app, GdkEventKey* /*event*/, char* key_name) {
    std::string key(key_name);
    GtkWidget* searchBar = GTK_WIDGET(app->get_object("TextInput"));
    std::string text(gtk_entry_get_text(GTK_ENTRY(searchBar)));
    t_draw_state* draw_state = get_draw_state_vars();
    if (gtk_widget_is_focus(searchBar)) {
        if (key == "Return" || key == "Tab") {
            enable_autocomplete(app);
            gtk_editable_set_position(GTK_EDITABLE(searchBar), text.length());
            return;
        }
    }
    if (draw_state->justEnabled) {
        draw_state->justEnabled = false;
    } else {
        gtk_entry_set_completion(GTK_ENTRY(searchBar), nullptr);
    }
    if (key == "Escape") {
        deselect_all();
    }
}

void act_on_mouse_press(ezgl::application* app, GdkEventButton* event, double x, double y) {
    if (event->button == 1) {

        if (window_mode) {
            //click on any two points to form new window rectangle bound

            if (!window_point_1_collected) {
                //collect first point data

                window_point_1_collected = true;
                point_1 = {x, y};
            } else {
                //collect second point data

                //click on any two points to form new window rectangle bound
                ezgl::point2d point_2 = {x, y};
                ezgl::rectangle current_window = (app->get_canvas(
                                                      app->get_main_canvas_id()))
                                                     ->get_camera()
                                                     .get_world();

                //calculate a rectangle with the same ratio based on the two clicks
                double window_ratio = current_window.height()
                                      / current_window.width();
                double new_height = abs(point_1.y - point_2.y);
                double new_width = new_height / window_ratio;

                //zoom in
                ezgl::rectangle new_window = {point_1, {point_1.x + new_width, point_2.y}};
                (app->get_canvas(app->get_main_canvas_id()))->get_camera().set_world(new_window);

                //reset flags
                window_mode = false;
                window_point_1_collected = false;
            }
            app->refresh_drawing();
        } else {
            // regular clicking mode

            /* This routine is called when the user clicks in the graphics area. *
             * It determines if a clb was clicked on.  If one was, it is         *
             * highlighted in green, it's fanin nets and clbs are highlighted in *
             * blue and it's fanout is highlighted in red.  If no clb was        *
             * clicked on (user clicked on white space) any old highlighting is  *
             * removed.  Note that even though global nets are not drawn, their  *
             * fanins and fanouts are highlighted when you click on a block      *
             * attached to them.                                                 */

            /* Control + mouse click to select multiple nets. */
            if (!(event->state & GDK_CONTROL_MASK))
                deselect_all();

            //Check if we hit an rr node
            // Note that we check this before checking for a block, since pins and routing may appear overtop of a multi-width/height block
            if (highlight_rr_nodes(x, y)) {
                return; //Selected an rr node
            }

            highlight_blocks(x, y);
        }
    }
}

void act_on_mouse_move(ezgl::application* app, GdkEventButton* /* event */, double x, double y) {
    // user has clicked the window button, in window mode
    if (window_point_1_collected) {
        // draw a grey, dashed-line box to indicate the zoom-in region
        app->refresh_drawing();
        ezgl::renderer* g = app->get_renderer();
        g->set_line_dash(ezgl::line_dash::asymmetric_5_3);
        g->set_color(blk_GREY);
        g->set_line_width(2);
        g->draw_rectangle(point_1, {x, y});
        return;
    }

    // user has not clicked the window button, in regular mode
    t_draw_state* draw_state = get_draw_state_vars();

    if (draw_state->draw_rr_toggle != DRAW_NO_RR) {
        RRNodeId hit_node = draw_check_rr_node_hit(x, y);

        if (hit_node) {
            //Update message

            const auto& device_ctx = g_vpr_ctx.device();
            std::string info = describe_rr_node(device_ctx.rr_graph, device_ctx.grid, device_ctx.rr_indexed_data, hit_node, draw_state->is_flat);
            std::string msg = vtr::string_fmt("Moused over %s", info.c_str());
            app->update_message(msg.c_str());
        } else {
            if (!rr_highlight_message.empty()) {
                app->update_message(rr_highlight_message.c_str());
            } else {
                app->update_message(draw_state->default_message);
            }
        }
    }
}

ezgl::point2d atom_pin_draw_coord(AtomPinId pin) {
    auto& atom_ctx = g_vpr_ctx.atom();

    AtomBlockId blk = atom_ctx.nlist.pin_block(pin);
    ClusterBlockId clb_index = atom_ctx.lookup.atom_clb(blk);
    const t_pb_graph_node* pg_gnode = atom_ctx.lookup.atom_pb_graph_node(blk);

    t_draw_coords* draw_coords = get_draw_coords_vars();
    ezgl::rectangle pb_bbox = draw_coords->get_absolute_pb_bbox(clb_index,
                                                                pg_gnode);

    //We place each atom pin inside it's pb bounding box
    //and distribute the pins along it's vertical centre line
    const float FRACTION_USABLE_WIDTH = 0.8;
    float width = pb_bbox.width();
    float usable_width = width * FRACTION_USABLE_WIDTH;
    float x_offset = pb_bbox.left() + width * (1 - FRACTION_USABLE_WIDTH) / 2;

    int pin_index, pin_total;
    find_pin_index_at_model_scope(pin, blk, &pin_index, &pin_total);

    const ezgl::point2d point = {x_offset + usable_width * pin_index / ((float)pin_total),
                                 pb_bbox.center_y()};

    return point;
}

//Returns the set of rr nodes which connect driver to sink
std::vector<RRNodeId> trace_routed_connection_rr_nodes(
    ClusterNetId net_id,
    int driver_pin,
    int sink_pin) {
    auto& route_ctx = g_vpr_ctx.routing();

    VTR_ASSERT(route_ctx.route_trees[net_id]);
    const RouteTree& tree = route_ctx.route_trees[net_id].value();

    VTR_ASSERT(tree.root().inode == route_ctx.net_rr_terminals[net_id][driver_pin]);

    RRNodeId sink_rr_node = route_ctx.net_rr_terminals[ParentNetId(size_t(net_id))][sink_pin];

    std::vector<RRNodeId> rr_nodes_on_path;

    //Collect the rr nodes
    trace_routed_connection_rr_nodes_recurr(tree.root(),
                                            sink_rr_node,
                                            rr_nodes_on_path);

    //Traced from sink to source, but we want to draw from source to sink
    std::reverse(rr_nodes_on_path.begin(), rr_nodes_on_path.end());

    return rr_nodes_on_path;
}

//Helper function for trace_routed_connection_rr_nodes
//Adds the rr nodes linking rt_node to sink_rr_node to rr_nodes_on_path
//Returns true if rt_node is on the path
bool trace_routed_connection_rr_nodes_recurr(const RouteTreeNode& rt_node,
                                             RRNodeId sink_rr_node,
                                             std::vector<RRNodeId>& rr_nodes_on_path) {
    //DFS from the current rt_node to the sink_rr_node, when the sink is found trace back the used rr nodes

    if (rt_node.inode == RRNodeId(sink_rr_node)) {
        rr_nodes_on_path.push_back(sink_rr_node);
        return true;
    }

    for (const RouteTreeNode& child_rt_node : rt_node.child_nodes()) {
        bool on_path_to_sink = trace_routed_connection_rr_nodes_recurr(
            child_rt_node, sink_rr_node, rr_nodes_on_path);
        if (on_path_to_sink) {
            rr_nodes_on_path.push_back(rt_node.inode);
            return true;
        }
    }

    return false; //Not on path to sink
}

//Find the edge between two rr nodes
t_edge_size find_edge(RRNodeId prev_inode, RRNodeId inode) {
    auto& device_ctx = g_vpr_ctx.device();
    const auto& rr_graph = device_ctx.rr_graph;
    for (t_edge_size iedge = 0;
         iedge < rr_graph.num_edges(prev_inode); ++iedge) {
        if (rr_graph.edge_sink_node(prev_inode, iedge) == inode) {
            return iedge;
        }
    }
    VTR_ASSERT(false);
    return OPEN;
}

ezgl::color to_ezgl_color(vtr::Color<float> color) {
    return ezgl::color(color.r * 255, color.g * 255, color.b * 255);
}

static float get_router_expansion_cost(const t_rr_node_route_inf node_inf,
                                       e_draw_router_expansion_cost draw_router_expansion_cost) {
    if (draw_router_expansion_cost == DRAW_ROUTER_EXPANSION_COST_TOTAL
        || draw_router_expansion_cost
               == DRAW_ROUTER_EXPANSION_COST_TOTAL_WITH_EDGES) {
        return node_inf.path_cost;
    } else if (draw_router_expansion_cost == DRAW_ROUTER_EXPANSION_COST_KNOWN
               || draw_router_expansion_cost
                      == DRAW_ROUTER_EXPANSION_COST_KNOWN_WITH_EDGES) {
        return node_inf.backward_path_cost;
    } else if (draw_router_expansion_cost == DRAW_ROUTER_EXPANSION_COST_EXPECTED
               || draw_router_expansion_cost
                      == DRAW_ROUTER_EXPANSION_COST_EXPECTED_WITH_EDGES) {
        return node_inf.path_cost - node_inf.backward_path_cost;
    }

    VPR_THROW(VPR_ERROR_DRAW, "Invalid Router RR cost drawing type");
}

static void draw_router_expansion_costs(ezgl::renderer* g) {
    t_draw_state* draw_state = get_draw_state_vars();
    if (draw_state->show_router_expansion_cost
        == DRAW_NO_ROUTER_EXPANSION_COST) {
        return;
    }

    auto& device_ctx = g_vpr_ctx.device();
    auto& routing_ctx = g_vpr_ctx.routing();

    vtr::vector<RRNodeId, float> rr_costs(device_ctx.rr_graph.num_nodes());

    for (RRNodeId inode : device_ctx.rr_graph.nodes()) {
        float cost = get_router_expansion_cost(
            routing_ctx.rr_node_route_inf[inode],
            draw_state->show_router_expansion_cost);
        rr_costs[inode] = cost;
    }

    bool all_nan = true;
    for (RRNodeId inode : device_ctx.rr_graph.nodes()) {
        if (std::isinf(rr_costs[inode])) {
            rr_costs[inode] = NAN;
        } else {
            all_nan = false;
        }
    }

    if (!all_nan) {
        draw_rr_costs(g, rr_costs, false);
    }
    if (draw_state->show_router_expansion_cost
            == DRAW_ROUTER_EXPANSION_COST_TOTAL
        || draw_state->show_router_expansion_cost
               == DRAW_ROUTER_EXPANSION_COST_TOTAL_WITH_EDGES) {
        application.update_message(
            "Routing Expected Total Cost (known + estimate)");
    } else if (draw_state->show_router_expansion_cost
                   == DRAW_ROUTER_EXPANSION_COST_KNOWN
               || draw_state->show_router_expansion_cost
                      == DRAW_ROUTER_EXPANSION_COST_KNOWN_WITH_EDGES) {
        application.update_message("Routing Known Cost (from source to node)");
    } else if (draw_state->show_router_expansion_cost
                   == DRAW_ROUTER_EXPANSION_COST_EXPECTED
               || draw_state->show_router_expansion_cost
                      == DRAW_ROUTER_EXPANSION_COST_EXPECTED_WITH_EDGES) {
        application.update_message(
            "Routing Expected Cost (from node to target)");
    } else {
        VPR_THROW(VPR_ERROR_DRAW, "Invalid Router RR cost drawing type");
    }
}

/**
 * @brief Highlights the block that was clicked on, looking from the top layer downwards for 3D devices (chooses the block on the top visible layer for overlapping blocks)
 *        It highlights the block green, as well as its fanin and fanout to blue and red respectively by updating the draw_state variables responsible for holding the
 *        color of the block as well as its fanout and fanin.
 * @param x
 * @param y
 */
static void highlight_blocks(double x, double y) {
    t_draw_coords* draw_coords = get_draw_coords_vars();
    t_draw_state* draw_state = get_draw_state_vars();

    char msg[vtr::bufsize];
    ClusterBlockId clb_index = get_cluster_block_id_from_xy_loc(x, y);
    if (clb_index == ClusterBlockId::INVALID()) {
        return; /* Nothing was found on any layer*/
    }

    auto& cluster_ctx = g_vpr_ctx.clustering();
    auto& block_locs = get_graphics_blk_loc_registry_ref().block_locs();

    VTR_ASSERT(clb_index != ClusterBlockId::INVALID());

    ezgl::rectangle clb_bbox = draw_coords->get_absolute_clb_bbox(clb_index, cluster_ctx.clb_nlist.block_type(clb_index));
    // note: this will clear the selected sub-block if show_blk_internal is 0,
    // or if it doesn't find anything
    ezgl::point2d point_in_clb = ezgl::point2d(x, y) - clb_bbox.bottom_left();
    highlight_sub_block(point_in_clb, clb_index,
                        cluster_ctx.clb_nlist.block_pb(clb_index));

    if (get_selected_sub_block_info().has_selection()) {
        t_pb* selected_subblock = get_selected_sub_block_info().get_selected_pb();
        sprintf(msg, "sub-block %s (a \"%s\") selected",
                selected_subblock->name,
                selected_subblock->pb_graph_node->pb_type->name);
    } else {
        /* Highlight block and fan-in/fan-outs. */
        draw_highlight_blocks_color(cluster_ctx.clb_nlist.block_type(clb_index),
                                    clb_index);
        sprintf(msg, "Block #%zu (%s) at (%d, %d) selected.", size_t(clb_index),
                cluster_ctx.clb_nlist.block_name(clb_index).c_str(),
                block_locs[clb_index].loc.x,
                block_locs[clb_index].loc.y);
    }

    //If manual moves is activated, then user can select block from the grid.
    if (draw_state->manual_moves_state.manual_move_enabled) {
        draw_state->manual_moves_state.user_highlighted_block = true;
        if (!draw_state->manual_moves_state.manual_move_window_is_open) {
            draw_manual_moves_window(std::to_string(size_t(clb_index)));
        }
    }

    application.update_message(msg);
    application.refresh_drawing();
}

ClusterBlockId get_cluster_block_id_from_xy_loc(double x, double y) {
    t_draw_coords* draw_coords = get_draw_coords_vars();
    t_draw_state* draw_state = get_draw_state_vars();
    auto clb_index = ClusterBlockId::INVALID();
    auto& device_ctx = g_vpr_ctx.device();
    auto& cluster_ctx = g_vpr_ctx.clustering();
    const auto& grid_blocks = get_graphics_blk_loc_registry_ref().grid_blocks();

    /// determine block ///
    ezgl::rectangle clb_bbox;

    //iterate over grid z (layers) first. Start search of the block at the top layer to prioritize highlighting of blocks at higher levels during overlapping of layers.
    for (int layer_num = device_ctx.grid.get_num_layers() - 1; layer_num >= 0; layer_num--) {
        if (!draw_state->draw_layer_display[layer_num].visible) {
            continue; /* Don't check for blocks on non-visible layers*/
        }
        // iterate over grid x
        for (int i = 0; i < (int)device_ctx.grid.width(); ++i) {
            if (draw_coords->tile_x[i] > x) {
                break; // we've gone too far in the x direction
            }
            // iterate over grid y
            for (int j = 0; j < (int)device_ctx.grid.height(); ++j) {
                if (draw_coords->tile_y[j] > y) {
                    break; // we've gone too far in the y direction
                }
                // iterate over sub_blocks
                const auto& type = device_ctx.grid.get_physical_type({i, j, layer_num});
                for (int k = 0; k < type->capacity; ++k) {
                    clb_index = grid_blocks.block_at_location({i, j, k, layer_num});
<<<<<<< HEAD
                    if (clb_index != EMPTY_BLOCK_ID) {
=======
                    if (clb_index) {
>>>>>>> 33a82f1c
                        clb_bbox = draw_coords->get_absolute_clb_bbox(clb_index,
                                                                      cluster_ctx.clb_nlist.block_type(clb_index));
                        if (clb_bbox.contains({x, y})) {
                            return clb_index; // we've found the clb
                        } else {
                            clb_index = ClusterBlockId::INVALID();
                        }
                    }
                }
            }
        }
    }
    // Searched all layers and found no clb at specified location, returning clb_index = ClusterBlockId::INVALID().
    return clb_index;
}

static void setup_default_ezgl_callbacks(ezgl::application* app) {
    // Connect press_proceed function to the Proceed button
    GObject* proceed_button = app->get_object("ProceedButton");
    g_signal_connect(proceed_button, "clicked", G_CALLBACK(ezgl::press_proceed),
                     app);

    // Connect press_zoom_fit function to the Zoom-fit button
    GObject* zoom_fit_button = app->get_object("ZoomFitButton");
    g_signal_connect(zoom_fit_button, "clicked",
                     G_CALLBACK(ezgl::press_zoom_fit), app);

    // Connect Pause button
    GObject* pause_button = app->get_object("PauseButton");
    g_signal_connect(pause_button, "clicked", G_CALLBACK(set_force_pause), app);

    // Connect Block Outline checkbox
    GObject* block_outline = app->get_object("blockOutline");
    g_signal_connect(block_outline, "toggled", G_CALLBACK(set_block_outline),
                     app);

    // Connect Block Text checkbox
    GObject* block_text = app->get_object("blockText");
    g_signal_connect(block_text, "toggled", G_CALLBACK(set_block_text), app);

    // Connect Clip Routing Util checkbox
    GObject* clip_routing = app->get_object("clipRoutingUtil");
    g_signal_connect(clip_routing, "toggled", G_CALLBACK(clip_routing_util),
                     app);

    // Connect Debug Button
    GObject* debugger = app->get_object("debugButton");
    g_signal_connect(debugger, "clicked", G_CALLBACK(draw_debug_window), NULL);

    // Connect Draw Partitions Checkbox
    GObject* draw_partitions = app->get_object("drawPartitions");
    g_signal_connect(draw_partitions, "toggled", G_CALLBACK(set_draw_partitions), app);
}

// Callback function for Block Outline checkbox
static void set_block_outline(GtkWidget* widget, gint /*response_id*/, gpointer /*data*/) {
    t_draw_state* draw_state = get_draw_state_vars();

    // assign corresponding bool value to draw_state->draw_block_outlines
    if (gtk_toggle_button_get_active((GtkToggleButton*)widget))
        draw_state->draw_block_outlines = true;
    else
        draw_state->draw_block_outlines = false;
    //redraw
    application.update_message(draw_state->default_message);
    application.refresh_drawing();
}

// Callback function for Block Text checkbox
static void set_block_text(GtkWidget* widget, gint /*response_id*/, gpointer /*data*/) {
    t_draw_state* draw_state = get_draw_state_vars();

    // assign corresponding bool value to draw_state->draw_block_text
    if (gtk_toggle_button_get_active((GtkToggleButton*)widget))
        draw_state->draw_block_text = true;
    else
        draw_state->draw_block_text = false;

    //redraw
    application.update_message(draw_state->default_message);
    application.refresh_drawing();
}

// Callback function for Clip Routing Util checkbox
static void clip_routing_util(GtkWidget* widget, gint /*response_id*/, gpointer /*data*/) {
    t_draw_state* draw_state = get_draw_state_vars();

    // assign corresponding bool value to draw_state->clip_routing_util
    if (gtk_toggle_button_get_active((GtkToggleButton*)widget))
        draw_state->clip_routing_util = true;
    else
        draw_state->clip_routing_util = false;

    //redraw
    application.update_message(draw_state->default_message);
    application.refresh_drawing();
}

static void on_dialog_response(GtkDialog* dialog, gint response_id, gpointer /* user_data*/) {
    switch (response_id) {
        case GTK_RESPONSE_ACCEPT:
            std::cout << "GTK_RESPONSE_ACCEPT ";
            break;
        case GTK_RESPONSE_DELETE_EVENT:
            std::cout << "GTK_RESPONSE_DELETE_EVENT (i.e. ’X’ button) ";
            break;
        case GTK_RESPONSE_REJECT:
            std::cout << "GTK_RESPONSE_REJECT ";
            break;
        default:
            std::cout << "UNKNOWN ";
            break;
    }

    gtk_widget_destroy(GTK_WIDGET(dialog));
}

// Callback function for Draw Partitions checkbox
static void set_draw_partitions(GtkWidget* widget, gint /*response_id*/, gpointer /*data*/) {
    t_draw_state* draw_state = get_draw_state_vars();

    GObject* window;
    GtkWidget* dialog;

    window = application.get_object(application.get_main_window_id().c_str());

    dialog = gtk_dialog_new_with_buttons(
        "Floorplanning Legend",
        (GtkWindow*)window,
        GTK_DIALOG_DESTROY_WITH_PARENT,
        ("CLOSE"),
        GTK_RESPONSE_ACCEPT,
        NULL);

    GtkWidget* content_area = gtk_dialog_get_content_area(GTK_DIALOG(dialog));
    GtkWidget* content_tree = gtk_tree_view_new();
    content_tree = setup_floorplanning_legend(content_tree);

    gtk_container_add(GTK_CONTAINER(content_area), content_tree);

    GtkTreeSelection* selection = gtk_tree_view_get_selection(GTK_TREE_VIEW(content_tree));
    g_signal_connect(selection,
                     "changed",
                     G_CALLBACK(highlight_selected_partition),
                     NULL);

    // assign corresponding bool value to draw_state->draw_partitions
    if (gtk_toggle_button_get_active((GtkToggleButton*)widget)) {
        gtk_widget_show_all(dialog);

        g_signal_connect(
            GTK_DIALOG(dialog),
            "response",
            G_CALLBACK(on_dialog_response),
            NULL);

        draw_state->draw_partitions = true;

    } else {
        gtk_widget_destroy(GTK_WIDGET(dialog));
        draw_state->draw_partitions = false;
    }

    //redraw
    application.update_message(draw_state->default_message);
    application.refresh_drawing();
}

static void set_force_pause(GtkWidget* /*widget*/, gint /*response_id*/, gpointer /*data*/) {
    t_draw_state* draw_state = get_draw_state_vars();

    draw_state->forced_pause = true;
}

static void run_graphics_commands(const std::string& commands) {
    //A very simmple command interpreter for scripting graphics
    t_draw_state* draw_state = get_draw_state_vars();

    t_draw_state backup_draw_state = *draw_state;

    std::vector<std::vector<std::string>> cmds;
    for (std::string raw_cmd : vtr::split(commands, ";")) {
        cmds.push_back(vtr::split(raw_cmd));
    }

    for (auto& cmd : cmds) {
        VTR_ASSERT_MSG(cmd.size() > 0, "Expect non-empty graphics commands");

        for (auto& item : cmd) {
            VTR_LOG("%s ", item.c_str());
        }
        VTR_LOG("\n");

        if (cmd[0] == "save_graphics") {
            VTR_ASSERT_MSG(cmd.size() == 2,
                           "Expect filename after 'save_graphics'");

            auto name_ext = vtr::split_ext(cmd[1]);

            //Replace {i}  with the sequence number
            std::string name = vtr::replace_all(name_ext[0], "{i}",
                                                std::to_string(draw_state->sequence_number));

            save_graphics(/*extension=*/name_ext[1], /*filename=*/name);
            VTR_LOG("Saving to %s\n", std::string(name + name_ext[1]).c_str());

        } else if (cmd[0] == "set_macros") {
            VTR_ASSERT_MSG(cmd.size() == 2,
                           "Expect net draw state after 'set_macro'");
            draw_state->show_placement_macros = (e_draw_placement_macros)vtr::atoi(cmd[1]);
            VTR_LOG("%d\n", (int)draw_state->show_placement_macros);
        } else if (cmd[0] == "set_nets") {
            VTR_ASSERT_MSG(cmd.size() == 2,
                           "Expect net draw state after 'set_nets'");
            draw_state->show_nets = (e_draw_nets)vtr::atoi(cmd[1]);
            VTR_LOG("%d\n", (int)draw_state->show_nets);
        } else if (cmd[0] == "set_cpd") {
            VTR_ASSERT_MSG(cmd.size() == 2,
                           "Expect cpd draw state after 'set_cpd'");
            draw_state->show_crit_path = (e_draw_crit_path)vtr::atoi(cmd[1]);
            VTR_LOG("%d\n", (int)draw_state->show_crit_path);
        } else if (cmd[0] == "set_routing_util") {
            VTR_ASSERT_MSG(cmd.size() == 2,
                           "Expect routing util draw state after 'set_routing_util'");
            draw_state->show_routing_util = (e_draw_routing_util)vtr::atoi(
                cmd[1]);
            VTR_LOG("%d\n", (int)draw_state->show_routing_util);
        } else if (cmd[0] == "set_clip_routing_util") {
            VTR_ASSERT_MSG(cmd.size() == 2,
                           "Expect routing util draw state after 'set_routing_util'");
            draw_state->clip_routing_util = (bool)vtr::atoi(cmd[1]);
            VTR_LOG("%d\n", (int)draw_state->clip_routing_util);
        } else if (cmd[0] == "set_congestion") {
            VTR_ASSERT_MSG(cmd.size() == 2,
                           "Expect congestion draw state after 'set_congestion'");
            draw_state->show_congestion = (e_draw_congestion)vtr::atoi(cmd[1]);
            VTR_LOG("%d\n", (int)draw_state->show_congestion);
        } else if (cmd[0] == "set_draw_block_outlines") {
            VTR_ASSERT_MSG(cmd.size() == 2,
                           "Expect draw block outlines state after 'set_draw_block_outlines'");
            draw_state->draw_block_outlines = vtr::atoi(cmd[1]);
            VTR_LOG("%d\n", (int)draw_state->draw_block_outlines);
        } else if (cmd[0] == "set_draw_block_text") {
            VTR_ASSERT_MSG(cmd.size() == 2,
                           "Expect draw block text state after 'set_draw_block_text'");
            draw_state->draw_block_text = vtr::atoi(cmd[1]);
            VTR_LOG("%d\n", (int)draw_state->draw_block_text);
        } else if (cmd[0] == "set_draw_block_internals") {
            VTR_ASSERT_MSG(cmd.size() == 2,
                           "Expect draw state after 'set_draw_block_internals'");
            draw_state->show_blk_internal = vtr::atoi(cmd[1]);
            VTR_LOG("%d\n", (int)draw_state->show_blk_internal);
        } else if (cmd[0] == "set_draw_net_max_fanout") {
            VTR_ASSERT_MSG(cmd.size() == 2,
                           "Expect maximum fanout after 'set_draw_net_max_fanout'");
            draw_state->draw_net_max_fanout = vtr::atoi(cmd[1]);
            VTR_LOG("%d\n", (int)draw_state->draw_net_max_fanout);
        } else if (cmd[0] == "exit") {
            VTR_ASSERT_MSG(cmd.size() == 2, "Expect exit code after 'exit'");
            exit(vtr::atoi(cmd[1]));
        } else {
            VPR_ERROR(VPR_ERROR_DRAW,
                      vtr::string_fmt("Unrecognized graphics command '%s'",
                                      cmd[0].c_str())
                          .c_str());
        }
    }

    *draw_state = backup_draw_state; //Restor original draw state

    //Advance the sequence number
    ++draw_state->sequence_number;
}

ezgl::point2d tnode_draw_coord(tatum::NodeId node) {
    auto& atom_ctx = g_vpr_ctx.atom();

    AtomPinId pin = atom_ctx.lookup.tnode_atom_pin(node);
    return atom_pin_draw_coord(pin);
}

/* This routine highlights the blocks affected in the latest move      *
 * It highlights the old and new locations of the moved blocks         *
 * It also highlights the moved block input and output terminals       *
 * Currently, it is used in placer debugger when breakpoint is reached */
void highlight_moved_block_and_its_terminals(
    const t_pl_blocks_to_be_moved& blocks_affected) {
    auto& cluster_ctx = g_vpr_ctx.clustering();

    //clear all selected blocks
    deselect_all();

    //highlight the input/output terminals of the moved block
    draw_highlight_blocks_color(
        cluster_ctx.clb_nlist.block_type(
            blocks_affected.moved_blocks[0].block_num),
        blocks_affected.moved_blocks[0].block_num);

    //highlight the old and new locations of the moved block
    clear_colored_locations();
    set_draw_loc_color(blocks_affected.moved_blocks[0].old_loc,
                       OLD_BLK_LOC_COLOR);
    set_draw_loc_color(blocks_affected.moved_blocks[0].old_loc,
                       NEW_BLK_LOC_COLOR);
}

// pass in an (x,y,subtile) location and the color in which it should be drawn.
// This overrides the color of any block placed in that location, and also applies if the location is empty.
void set_draw_loc_color(t_pl_loc loc, ezgl::color clr) {
    t_draw_state* draw_state = get_draw_state_vars();
    draw_state->colored_locations.push_back(std::make_pair(loc, clr));
}

// clear the colored_locations vector
void clear_colored_locations() {
    t_draw_state* draw_state = get_draw_state_vars();
    draw_state->colored_locations.clear();
}

bool highlight_loc_with_specific_color(t_pl_loc curr_loc, ezgl::color& loc_color) {
    t_draw_state* draw_state = get_draw_state_vars();

    //search for the current location in the vector of colored locations
    auto it = std::find_if(draw_state->colored_locations.begin(),
                           draw_state->colored_locations.end(),
                           [&curr_loc](const std::pair<t_pl_loc, ezgl::color>& vec_element) {
                               return (vec_element.first.x == curr_loc.x
                                       && vec_element.first.y == curr_loc.y && vec_element.first.layer == curr_loc.layer);
                           });

    if (it != draw_state->colored_locations.end()) {
        /* found a colored location at the spot I am drawing *
         * (currently used for drawing the current move).    *
         * This overrides any block color.                   */
        loc_color = it->second;
        return true;
    }

    return false;
}

ezgl::color get_block_type_color(t_physical_tile_type_ptr type) {
    //Wrap around if there are too many blocks
    // This ensures we support an arbitrary number of types,
    // although the colours may repeat
    ezgl::color color = block_colors[type->index % block_colors.size()];

    return color;
}

//Lightens a color's luminance [0, 1] by an aboslute 'amount'
ezgl::color lighten_color(ezgl::color color, float amount) {
    constexpr double MAX_LUMINANCE = 0.95; //Clip luminance so it doesn't go full white
    auto hsl = color2hsl(color);

    hsl.l = std::max(0., std::min(MAX_LUMINANCE, hsl.l + amount));

    return hsl2color(hsl);
}
/**
 * @brief Returns the max fanout
 *
 * @return size_t
 */
size_t get_max_fanout() {
    //find maximum fanout
    auto& cluster_ctx = g_vpr_ctx.clustering();
    auto& clb_nlist = cluster_ctx.clb_nlist;
    size_t max_fanout = 0;
    for (ClusterNetId net_id : clb_nlist.nets())
        max_fanout = std::max(max_fanout, clb_nlist.net_sinks(net_id).size());

    auto& atom_ctx = g_vpr_ctx.atom();
    auto& atom_nlist = atom_ctx.nlist;
    size_t max_fanout2 = 0;
    for (AtomNetId net_id : atom_nlist.nets())
        max_fanout2 = std::max(max_fanout2, atom_nlist.net_sinks(net_id).size());

    size_t max = std::max(max_fanout2, max_fanout);
    return max;
}

bool rgb_is_same(ezgl::color color1, ezgl::color color2) {
    color1.alpha = 255;
    color2.alpha = 255;
    return (color1 == color2);
}
t_draw_layer_display get_element_visibility_and_transparency(int src_layer, int sink_layer) {
    t_draw_layer_display element_visibility;
    t_draw_state* draw_state = get_draw_state_vars();

    element_visibility.visible = true;
    bool cross_layer_enabled = draw_state->cross_layer_display.visible;

    //To only show elements (net flylines,noc links,etc...) that are connected to currently active layers on the screen
    if (!draw_state->draw_layer_display[sink_layer].visible || !draw_state->draw_layer_display[src_layer].visible || (!cross_layer_enabled && src_layer != sink_layer)) {
        element_visibility.visible = false; /* Don't Draw */
    }

    if (src_layer != sink_layer) {
        //assign transparency from cross layer option if connection is between different layers
        element_visibility.alpha = draw_state->cross_layer_display.alpha;
    } else {
        //otherwise assign transparency of current layer
        element_visibility.alpha = draw_state->draw_layer_display[src_layer].alpha;
    }

    return element_visibility;
}

#endif /* NO_GRAPHICS */<|MERGE_RESOLUTION|>--- conflicted
+++ resolved
@@ -570,11 +570,7 @@
 #endif /* NO_GRAPHICS */
 }
 
-<<<<<<< HEAD
-void init_draw_coords(float width_val, const BlkLocRegistry& blk_loc_registry) {
-=======
 void init_draw_coords(float clb_width, const BlkLocRegistry& blk_loc_registry) {
->>>>>>> 33a82f1c
 #ifndef NO_GRAPHICS
     t_draw_state* draw_state = get_draw_state_vars();
     t_draw_coords* draw_coords = get_draw_coords_vars();
@@ -642,11 +638,7 @@
         {(1. + VISIBLE_MARGIN) * draw_width, (1. + VISIBLE_MARGIN)
                                                  * draw_height});
 #else
-<<<<<<< HEAD
-    (void)width_val;
-=======
     (void)clb_width;
->>>>>>> 33a82f1c
     (void)blk_loc_registry;
 #endif /* NO_GRAPHICS */
 }
@@ -1081,11 +1073,7 @@
                 const auto& type = device_ctx.grid.get_physical_type({i, j, layer_num});
                 for (int k = 0; k < type->capacity; ++k) {
                     clb_index = grid_blocks.block_at_location({i, j, k, layer_num});
-<<<<<<< HEAD
-                    if (clb_index != EMPTY_BLOCK_ID) {
-=======
                     if (clb_index) {
->>>>>>> 33a82f1c
                         clb_bbox = draw_coords->get_absolute_clb_bbox(clb_index,
                                                                       cluster_ctx.clb_nlist.block_type(clb_index));
                         if (clb_bbox.contains({x, y})) {
