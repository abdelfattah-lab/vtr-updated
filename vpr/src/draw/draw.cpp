/*********************************** Top-level Summary *************************************
 * This is VPR's main graphics application program. The program interacts with ezgl/graphics.hpp,
 * which provides an API for displaying graphics on both X11 and Win32. The most important
 * subroutine in this file is draw_main_canvas(), which is a callback function that will be called 
 * whenever the screen needs to be updated. Then, draw_main_canvas() will decide what
 * drawing subroutines to call depending on whether PLACEMENT or ROUTING is shown on screen.
 * The initial_setup_X() functions link the menu button signals to the corresponding drawing functions. 
 * As a note, looks into draw_global.c for understanding the data structures associated with drawing->
 *
 * Contains all functions that didn't fit in any other draw_*.cpp file.
 * Authors: Vaughn Betz, Long Yu (Mike) Wang, Dingyu (Tina) Yang, Sebastian Lievano
 * Last updated: August 2022
 */

#include <cstdio>
#include <cfloat>
#include <cstring>
#include <cmath>
#include <algorithm>
#include <sstream>
#include <array>
#include <iostream>
#include <time.h>

#include "vtr_assert.h"
#include "vtr_ndoffsetmatrix.h"
#include "vtr_memory.h"
#include "vtr_log.h"
#include "vtr_color_map.h"
#include "vtr_path.h"

#include "vpr_utils.h"
#include "vpr_error.h"

#include "globals.h"
#include "draw_color.h"
#include "draw.h"
#include "draw_basic.h"
#include "draw_rr.h"
#include "draw_rr_edges.h"
#include "draw_toggle_functions.h"
#include "draw_triangle.h"
#include "draw_mux.h"
#include "draw_searchbar.h"
#include "read_xml_arch_file.h"
#include "draw_global.h"
#include "intra_logic_block.h"
#include "atom_netlist.h"
#include "tatum/report/TimingPathCollector.hpp"
#include "hsl.h"
#include "route_export.h"
#include "search_bar.h"
#include "save_graphics.h"
#include "timing_info.h"
#include "physical_types.h"
#include "route_common.h"
#include "breakpoint.h"
#include "manual_moves.h"
#include "draw_noc.h"

#include "move_utils.h"
#include "ui_setup.h"
#include "buttons.h"

#ifdef VTR_ENABLE_DEBUG_LOGGING
#    include "move_utils.h"
#endif

#ifdef WIN32 /* For runtime tracking in WIN32. The clock() function defined in time.h will *
              * track CPU runtime.														   */
#    include <time.h>
#else /* For X11. The clock() function in time.h will not output correct time difference   *
       * for X11, because the graphics is processed by the Xserver rather than local CPU,  *
       * which means tracking CPU time will not be the same as the actual wall clock time. *
       * Thus, so use gettimeofday() in sys/time.h to track actual calendar time.          */
#    include <sys/time.h>
#endif

#ifndef NO_GRAPHICS

//To process key presses we need the X11 keysym definitions,
//which are unavailable when building with MINGW
#    if defined(X11) && !defined(__MINGW32__)
#        include <X11/keysym.h>
#    endif

#    include "rr_graph.h"
#    include "route_util.h"
#    include "place_macro.h"
#    include "buttons.h"
#    include "draw_rr.h"
/****************************** Define Macros *******************************/

#    define DEFAULT_RR_NODE_COLOR ezgl::BLACK
#    define OLD_BLK_LOC_COLOR blk_GOLD
#    define NEW_BLK_LOC_COLOR blk_GREEN
//#define TIME_DRAWSCREEN /* Enable if want to track runtime for drawscreen() */

void act_on_key_press(ezgl::application* /*app*/, GdkEventKey* /*event*/, char* key_name);
void act_on_mouse_press(ezgl::application* app, GdkEventButton* event, double x, double y);
void act_on_mouse_move(ezgl::application* app, GdkEventButton* event, double x, double y);

static void highlight_blocks(double x, double y);

static float get_router_expansion_cost(const t_rr_node_route_inf node_inf,
                                       e_draw_router_expansion_cost draw_router_expansion_cost);
static void draw_router_expansion_costs(ezgl::renderer* g);

static void draw_main_canvas(ezgl::renderer* g);
static void default_setup(ezgl::application* app);
static void initial_setup_NO_PICTURE_to_PLACEMENT(ezgl::application* app,
                                                  bool is_new_window);
static void initial_setup_NO_PICTURE_to_PLACEMENT_with_crit_path(
    ezgl::application* app,
    bool is_new_window);
static void initial_setup_PLACEMENT_to_ROUTING(ezgl::application* app,
                                               bool is_new_window);
static void initial_setup_ROUTING_to_PLACEMENT(ezgl::application* app,
                                               bool is_new_window);
static void initial_setup_NO_PICTURE_to_ROUTING(ezgl::application* app,
                                                bool is_new_window);
static void initial_setup_NO_PICTURE_to_ROUTING_with_crit_path(
    ezgl::application* app,
    bool is_new_window);
static void setup_default_ezgl_callbacks(ezgl::application* app);
static void set_force_pause(GtkWidget* /*widget*/, gint /*response_id*/, gpointer /*data*/);
static void set_block_outline(GtkWidget* widget, gint /*response_id*/, gpointer /*data*/);
static void set_block_text(GtkWidget* widget, gint /*response_id*/, gpointer /*data*/);
static void clip_routing_util(GtkWidget* widget, gint /*response_id*/, gpointer /*data*/);
static void run_graphics_commands(std::string commands);

/************************** File Scope Variables ****************************/

//The arrow head position for turning/straight-thru connections in a switch box
constexpr float SB_EDGE_TURN_ARROW_POSITION = 0.2;
constexpr float SB_EDGE_STRAIGHT_ARROW_POSITION = 0.95;
constexpr float EMPTY_BLOCK_LIGHTEN_FACTOR = 0.20;

//Kelly's maximum contrast colors are selected to be easily distinguishable as described in:
//  Kenneth Kelly, "Twenty-Two Colors of Maximum Contrast", Color Eng. 3(6), 1943
//We use these to highlight a relatively small number of things (e.g. stages in a critical path,
//a subset of selected net) where it is important for them to be visually distinct.

const std::vector<ezgl::color> kelly_max_contrast_colors = {
    //ezgl::color(242, 243, 244), //white: skip white since it doesn't contrast well with VPR's light background
    ezgl::color(34, 34, 34),    //black
    ezgl::color(243, 195, 0),   //yellow
    ezgl::color(135, 86, 146),  //purple
    ezgl::color(243, 132, 0),   //orange
    ezgl::color(161, 202, 241), //light blue
    ezgl::color(190, 0, 50),    //red
    ezgl::color(194, 178, 128), //buf
    ezgl::color(132, 132, 130), //gray
    ezgl::color(0, 136, 86),    //green
    ezgl::color(230, 143, 172), //purplish pink
    ezgl::color(0, 103, 165),   //blue
    ezgl::color(249, 147, 121), //yellowish pink
    ezgl::color(96, 78, 151),   //violet
    ezgl::color(246, 166, 0),   //orange yellow
    ezgl::color(179, 68, 108),  //purplish red
    ezgl::color(220, 211, 0),   //greenish yellow
    ezgl::color(136, 45, 23),   //redish brown
    ezgl::color(141, 182, 0),   //yellow green
    ezgl::color(101, 69, 34),   //yellowish brown
    ezgl::color(226, 88, 34),   //reddish orange
    ezgl::color(43, 61, 38)     //olive green
};

ezgl::application::settings settings("/ezgl/main.ui", "MainWindow", "MainCanvas", "org.verilogtorouting.vpr.PID" + std::to_string(vtr::get_pid()), setup_default_ezgl_callbacks);
ezgl::application application(settings);

bool window_mode = false;
bool window_point_1_collected = false;
ezgl::point2d point_1(0, 0);
ezgl::rectangle initial_world;
std::string rr_highlight_message;

#endif // NO_GRAPHICS

/********************** Subroutine definitions ******************************/

void init_graphics_state(bool show_graphics_val,
                         int gr_automode_val,
                         enum e_route_type route_type,
                         bool save_graphics,
                         std::string graphics_commands,
                         bool is_flat) {
#ifndef NO_GRAPHICS
    /* Call accessor functions to retrieve global variables. */
    t_draw_state* draw_state = get_draw_state_vars();

    /* Sets the static show_graphics and gr_automode variables to the    *
     * desired values.  They control if graphics are enabled and, if so, *
     * how often the user is prompted for input.                         */

    draw_state->show_graphics = show_graphics_val;
    draw_state->gr_automode = gr_automode_val;
    draw_state->draw_route_type = route_type;
    draw_state->save_graphics = save_graphics;
    draw_state->graphics_commands = graphics_commands;
    draw_state->is_flat = is_flat;

#else
    //Suppress unused parameter warnings
    (void)show_graphics_val;
    (void)gr_automode_val;
    (void)route_type;
    (void)save_graphics;
    (void)graphics_commands;
#endif // NO_GRAPHICS
}

#ifndef NO_GRAPHICS
static void draw_main_canvas(ezgl::renderer* g) {
    t_draw_state* draw_state = get_draw_state_vars();

    g->set_font_size(14);

    draw_block_pin_util();
    drawplace(g);
    draw_internal_draw_subblk(g);

    if (draw_state->pic_on_screen == PLACEMENT) {
        switch (draw_state->show_nets) {
            case DRAW_NETS:
                drawnets(g);
                break;
            case DRAW_LOGICAL_CONNECTIONS:
                break;
            default:
                break;
        }
    } else { /* ROUTING on screen */

        switch (draw_state->show_nets) {
            case DRAW_NETS:
                drawroute(ALL_NETS, g);
                break;
            case DRAW_LOGICAL_CONNECTIONS:
                // fall through
            default:
                draw_rr(g);
                break;
        }

        draw_congestion(g);

        draw_routing_costs(g);

        draw_router_expansion_costs(g);

        draw_routing_util(g);

        draw_routing_bb(g);
    }

    draw_placement_macros(g);

    draw_crit_path(g);

    draw_logical_connections(g);

    draw_noc(g);

    if (draw_state->color_map) {
        draw_color_map_legend(*draw_state->color_map, g);
        draw_state->color_map.reset(); //Free color map in preparation for next redraw
    }

    if (draw_state->auto_proceed) {
        //Automatically exit the event loop, so user's don't need to manually click proceed

        //Avoid trying to repeatedly exit (which would cause errors in GTK)
        draw_state->auto_proceed = false;

        application.quit(); //Ensure we leave the event loop
    }
}

/**
 * @brief Default setup function, connects signals/sets up ui created in main.ui file
 * 
 * To minimize code repetition, this function sets up all buttons that ALWAYS get set up.
 * If you want to add to the initial setup functions, and your new setup function will always be called, 
 * please put it here instead of writing it 5 independent times. Thanks!
 * @param app ezgl application
 */
static void default_setup(ezgl::application* app) {
    basic_button_setup(app);
    net_button_setup(app);
    block_button_setup(app);
    search_setup(app);
}

// Initial Setup functions run default setup if they are a new window. Then, they will run
// the specific hiding/showing functions that separate them from the other init. setup functions

/* function below intializes the interface window with a set of buttons and links 
 * signals to corresponding functions for situation where the window is opened from 
 * NO_PICTURE_to_PLACEMENT */
static void initial_setup_NO_PICTURE_to_PLACEMENT(ezgl::application* app,
                                                  bool is_new_window) {
    if (is_new_window)
        default_setup(app);

    //Hiding unused functionality
    hide_widget("RoutingMenuButton", app);
    hide_crit_path_button(app);
}

/* function below intializes the interface window with a set of buttons and links 
 * signals to corresponding functions for situation where the window is opened from 
 * NO_PICTURE_to_PLACEMENT_with_crit_path */
static void initial_setup_NO_PICTURE_to_PLACEMENT_with_crit_path(
    ezgl::application* app,
    bool is_new_window) {
    if (is_new_window)
        default_setup(app);

    //Showing given functionality
    crit_path_button_setup(app);

    //Hiding unused routing menu
    hide_widget("RoutingMenuButton", app);
}

/* function below intializes the interface window with a set of buttons and links 
 * signals to corresponding functions for situation where the window is opened from 
 * PLACEMENT_to_ROUTING */
static void initial_setup_PLACEMENT_to_ROUTING(ezgl::application* app,
                                               bool is_new_window) {
    if (is_new_window)
        default_setup(app);

    routing_button_setup(app);
    hide_crit_path_button(app);
}

/* function below intializes the interface window with a set of buttons and links 
 * signals to corresponding functions for situation where the window is opened from 
 * ROUTING_to_PLACEMENT */
static void initial_setup_ROUTING_to_PLACEMENT(ezgl::application* app,
                                               bool is_new_window) {
    if (is_new_window)
        default_setup(app);

    //Hiding unused functionality
    hide_widget("RoutingMenuButton", app);
    hide_crit_path_button(app);
}

/* function below intializes the interface window with a set of buttons and links 
 * signals to corresponding functions for situation where the window is opened from 
 * NO_PICTURE_to_ROUTING */
static void initial_setup_NO_PICTURE_to_ROUTING(ezgl::application* app,
                                                bool is_new_window) {
    if (is_new_window)
        default_setup(app);

    routing_button_setup(app);
    hide_crit_path_button(app);
}

/* function below intializes the interface window with a set of buttons and links 
 * signals to corresponding functions for situation where the window is opened from 
 * NO_PICTURE_to_ROUTING_with_crit_path */
static void initial_setup_NO_PICTURE_to_ROUTING_with_crit_path(
    ezgl::application* app,
    bool is_new_window) {
    if (is_new_window)
        default_setup(app);

    routing_button_setup(app);
    crit_path_button_setup(app);
}
#endif //NO_GRAPHICS

void update_screen(ScreenUpdatePriority priority, const char* msg, enum pic_type pic_on_screen_val, std::shared_ptr<SetupTimingInfo> setup_timing_info) {
#ifndef NO_GRAPHICS

    /* Updates the screen if the user has requested graphics.  The priority  *
     * value controls whether or not the Proceed button must be clicked to   *
     * continue.  Saves the pic_on_screen_val to allow pan and zoom redraws. */
    t_draw_state* draw_state = get_draw_state_vars();

    if (!draw_state->show_graphics)
        ezgl::set_disable_event_loop(true);
    else
        ezgl::set_disable_event_loop(false);

    ezgl::setup_callback_fn init_setup = nullptr;

    /* If it's the type of picture displayed has changed, set up the proper  *
     * buttons.                                                              */
    if (draw_state->pic_on_screen != pic_on_screen_val) { //State changed

        if (draw_state->pic_on_screen == NO_PICTURE) {
            //Only add the canvas the first time we open graphics
            application.add_canvas("MainCanvas", draw_main_canvas,
                                   initial_world);
        }

        draw_state->setup_timing_info = setup_timing_info;

        if (pic_on_screen_val == PLACEMENT
            && draw_state->pic_on_screen == NO_PICTURE) {
            if (setup_timing_info) {
                init_setup = initial_setup_NO_PICTURE_to_PLACEMENT_with_crit_path;
            } else {
                init_setup = initial_setup_NO_PICTURE_to_PLACEMENT;
            }
            draw_state->save_graphics_file_base = "vpr_placement";

        } else if (pic_on_screen_val == ROUTING
                   && draw_state->pic_on_screen == PLACEMENT) {
            //Routing, opening after placement
            init_setup = initial_setup_PLACEMENT_to_ROUTING;
            draw_state->save_graphics_file_base = "vpr_routing";

        } else if (pic_on_screen_val == PLACEMENT
                   && draw_state->pic_on_screen == ROUTING) {
            init_setup = initial_setup_ROUTING_to_PLACEMENT;
            draw_state->save_graphics_file_base = "vpr_placement";

        } else if (pic_on_screen_val == ROUTING
                   && draw_state->pic_on_screen == NO_PICTURE) {
            //Routing opening first
            if (setup_timing_info) {
                init_setup = initial_setup_NO_PICTURE_to_ROUTING_with_crit_path;
            } else {
                init_setup = initial_setup_NO_PICTURE_to_ROUTING;
            }
            draw_state->save_graphics_file_base = "vpr_routing";
        }

        draw_state->pic_on_screen = pic_on_screen_val;

    } else {
        //No change (e.g. paused)
        init_setup = nullptr;
    }

    bool state_change = (init_setup != nullptr);
    bool should_pause = int(priority) >= draw_state->gr_automode;

    //If there was a state change, we must call ezgl::application::run() to update the buttons.
    //However, by default this causes graphics to pause for user interaction.
    //
    //If the priority is such that we shouldn't pause we need to continue automatically, so
    //the user won't need to click manually.
    draw_state->auto_proceed = (state_change && !should_pause);

    if (state_change                   //Must update buttons
        || should_pause                //The priority means graphics should pause for user interaction
        || draw_state->forced_pause) { //The user asked to pause

        if (draw_state->forced_pause) {
            VTR_LOG("Pausing in interactive graphics (user pressed 'Pause')\n");
            draw_state->forced_pause = false; //Reset pause flag
        }

        application.run(init_setup, act_on_mouse_press, act_on_mouse_move,
                        act_on_key_press);

        if (!draw_state->graphics_commands.empty()) {
            run_graphics_commands(draw_state->graphics_commands);
        }
    }

    if (draw_state->show_graphics) {
        application.update_message(msg);
        application.refresh_drawing();
        application.flush_drawing();
    }

    if (draw_state->save_graphics) {
        std::string extension = "pdf";
        save_graphics(extension, draw_state->save_graphics_file_base);
    }

#else
    (void)setup_timing_info;
    (void)priority;
    (void)msg;
    (void)pic_on_screen_val;
#endif //NO_GRAPHICS
}

#ifndef NO_GRAPHICS
void toggle_window_mode(GtkWidget* /*widget*/,
                        ezgl::application* /*app*/) {
    window_mode = true;
}

#endif // NO_GRAPHICS

void alloc_draw_structs(const t_arch* arch) {
#ifndef NO_GRAPHICS
    /* Call accessor functions to retrieve global variables. */
    t_draw_coords* draw_coords = get_draw_coords_vars();
    t_draw_state* draw_state = get_draw_state_vars();
    auto& device_ctx = g_vpr_ctx.device();
    auto& cluster_ctx = g_vpr_ctx.clustering();

    /* Allocate the structures needed to draw the placement and routing->  Set *
     * up the default colors for blocks and nets.                             */
    draw_coords->tile_x = new float[device_ctx.grid.width()];
    draw_coords->tile_y = new float[device_ctx.grid.height()];

    /* For sub-block drawings inside clbs */
    draw_internal_alloc_blk();

    draw_state->net_color.resize(cluster_ctx.clb_nlist.nets().size());
    draw_state->block_color_.resize(cluster_ctx.clb_nlist.blocks().size());
    draw_state->use_default_block_color_.resize(
        cluster_ctx.clb_nlist.blocks().size());

    /* Space is allocated for draw_rr_node but not initialized because we do *
     * not yet know information about the routing resources.				  */
    draw_state->draw_rr_node.resize(device_ctx.rr_graph.num_nodes());

    draw_state->arch_info = arch;

    deselect_all(); /* Set initial colors */
#else
    (void)arch;
#endif // NO_GRAPHICS
}

void free_draw_structs() {
#ifndef NO_GRAPHICS
    /* Free everything allocated by alloc_draw_structs. Called after close_graphics() *
     * in vpr_api.c.
     *
     * For safety, set all the array pointers to NULL in case any data
     * structure gets freed twice.													 */
    t_draw_coords* draw_coords = get_draw_coords_vars();

    if (draw_coords != nullptr) {
        delete[](draw_coords->tile_x);
        draw_coords->tile_x = nullptr;
        delete[](draw_coords->tile_y);
        draw_coords->tile_y = nullptr;
    }

#else
    ;
#endif /* NO_GRAPHICS */
}

void init_draw_coords(float width_val) {
#ifndef NO_GRAPHICS
    /* Load the arrays containing the left and bottom coordinates of the clbs   *
     * forming the FPGA.  tile_width_val sets the width and height of a drawn    *
     * clb.                                                                     */
    t_draw_state* draw_state = get_draw_state_vars();
    t_draw_coords* draw_coords = get_draw_coords_vars();
    auto& device_ctx = g_vpr_ctx.device();
    const auto& rr_graph = device_ctx.rr_graph;

    if (!draw_state->show_graphics && !draw_state->save_graphics
        && draw_state->graphics_commands.empty())
        return; //do not initialize only if --disp off and --save_graphics off
    /* Each time routing is on screen, need to reallocate the color of each *
     * rr_node, as the number of rr_nodes may change.						*/
    if (rr_graph.num_nodes() != 0) {
        draw_state->draw_rr_node.resize(rr_graph.num_nodes());
        /*FIXME: the type cast should be eliminated by making draw_rr_node adapt RRNodeId */
        for (const RRNodeId& rr_id : rr_graph.nodes()) {
            draw_state->draw_rr_node[(size_t)rr_id].color = DEFAULT_RR_NODE_COLOR;
            draw_state->draw_rr_node[(size_t)rr_id].node_highlighted = false;
        }
    }
    draw_coords->tile_width = width_val;
    draw_coords->pin_size = 0.3;
    for (const auto& type : device_ctx.physical_tile_types) {
        auto num_pins = type.num_pins;
        if (num_pins > 0) {
            draw_coords->pin_size = std::min(draw_coords->pin_size,
                                             (draw_coords->get_tile_width() / (4.0F * num_pins)));
        }
    }

    size_t j = 0;
    for (size_t i = 0; i < (device_ctx.grid.width() - 1); i++) {
        draw_coords->tile_x[i] = (i * draw_coords->get_tile_width()) + j;
        j += device_ctx.chan_width.y_list[i] + 1; /* N wires need N+1 units of space */
    }
    draw_coords->tile_x[device_ctx.grid.width() - 1] = ((device_ctx.grid.width()
                                                         - 1)
                                                        * draw_coords->get_tile_width())
                                                       + j;
    j = 0;
    for (size_t i = 0; i < (device_ctx.grid.height() - 1); ++i) {
        draw_coords->tile_y[i] = (i * draw_coords->get_tile_width()) + j;
        j += device_ctx.chan_width.x_list[i] + 1;
    }
    draw_coords->tile_y[device_ctx.grid.height() - 1] = ((device_ctx.grid.height() - 1) * draw_coords->get_tile_width())
                                                        + j;
    /* Load coordinates of sub-blocks inside the clbs */
    draw_internal_init_blk();
    //Margin beyond edge of the drawn device to extend the visible world
    //Setting this to > 0.0 means 'Zoom Fit' leave some fraction of white
    //space around the device edges
    constexpr float VISIBLE_MARGIN = 0.01;

    float draw_width = draw_coords->tile_x[device_ctx.grid.width() - 1]
                       + draw_coords->get_tile_width();
    float draw_height = draw_coords->tile_y[device_ctx.grid.height() - 1]
                        + draw_coords->get_tile_width();

    initial_world = ezgl::rectangle(
        {-VISIBLE_MARGIN * draw_width, -VISIBLE_MARGIN * draw_height},
        {(1. + VISIBLE_MARGIN) * draw_width, (1. + VISIBLE_MARGIN)
                                                 * draw_height});
#else
    (void)width_val;
#endif /* NO_GRAPHICS */
}

#ifndef NO_GRAPHICS

int get_track_num(int inode, const vtr::OffsetMatrix<int>& chanx_track, const vtr::OffsetMatrix<int>& chany_track) {
    /* Returns the track number of this routing resource node.   */

    int i, j;
    t_rr_type rr_type;
    auto& device_ctx = g_vpr_ctx.device();
    const auto& rr_graph = device_ctx.rr_graph;
    RRNodeId rr_node = RRNodeId(inode);

    if (get_draw_state_vars()->draw_route_type == DETAILED)
        return (rr_graph.node_track_num(rr_node));

    /* GLOBAL route stuff below. */

    rr_type = rr_graph.node_type(rr_node);
    i = rr_graph.node_xlow(rr_node); /* NB: Global rr graphs must have only unit */
    j = rr_graph.node_ylow(rr_node); /* length channel segments.                 */

    switch (rr_type) {
        case CHANX:
            return (chanx_track[i][j]);

        case CHANY:
            return (chany_track[i][j]);

        default:
            vpr_throw(VPR_ERROR_OTHER, __FILE__, __LINE__,
                      "in get_track_num: Unexpected node type %d for node %d.\n",
                      rr_type, inode);
            return OPEN;
    }
}

/* This helper function determines whether a net has been highlighted. The highlighting
 * could be caused by the user clicking on a routing resource, toggled, or
 * fan-in/fan-out of a highlighted node.
 */
bool draw_if_net_highlighted(ClusterNetId inet) {
    t_draw_state* draw_state = get_draw_state_vars();

    if (draw_state->net_color[inet] != DEFAULT_RR_NODE_COLOR) {
        return true;
    }
    return false;
}

/**
 * @brief cbk function for key press
 * 
 * At the moment, only does something if user is currently typing in searchBar and
 * hits enter, at which point it runs autocomplete
 */
void act_on_key_press(ezgl::application* app, GdkEventKey* /*event*/, char* key_name) {
    std::string key(key_name);
    GtkWidget* searchBar = GTK_WIDGET(app->get_object("TextInput"));
    std::string text(gtk_entry_get_text(GTK_ENTRY(searchBar)));
    t_draw_state* draw_state = get_draw_state_vars();
    if (gtk_widget_is_focus(searchBar)) {
        if (key == "Return" || key == "Tab") {
            enable_autocomplete(app);
            gtk_editable_set_position(GTK_EDITABLE(searchBar), text.length());
            return;
        }
    }
    if (draw_state->justEnabled) {
        draw_state->justEnabled = false;
    } else {
        gtk_entry_set_completion(GTK_ENTRY(searchBar), nullptr);
    }
    if (key == "Escape") {
        deselect_all();
    }
}

void act_on_mouse_press(ezgl::application* app, GdkEventButton* event, double x, double y) {
    //  std::cout << "User clicked the ";

    if (event->button == 1) {
        //    std::cout << "left ";

        if (window_mode) {
            //click on any two points to form new window rectangle bound

            if (!window_point_1_collected) {
                //collect first point data

                window_point_1_collected = true;
                point_1 = {x, y};
            } else {
                //collect second point data

                //click on any two points to form new window rectangle bound
                ezgl::point2d point_2 = {x, y};
                ezgl::rectangle current_window = (app->get_canvas(
                                                      app->get_main_canvas_id()))
                                                     ->get_camera()
                                                     .get_world();

                //calculate a rectangle with the same ratio based on the two clicks
                double window_ratio = current_window.height()
                                      / current_window.width();
                double new_height = abs(point_1.y - point_2.y);
                double new_width = new_height / window_ratio;

                //zoom in
                ezgl::rectangle new_window = {point_1, {point_1.x + new_width, point_2.y}};
                (app->get_canvas(app->get_main_canvas_id()))->get_camera().set_world(new_window);

                //reset flags
                window_mode = false;
                window_point_1_collected = false;
            }
            app->refresh_drawing();
        } else {
            // regular clicking mode

            /* This routine is called when the user clicks in the graphics area. *
             * It determines if a clb was clicked on.  If one was, it is         *
             * highlighted in green, it's fanin nets and clbs are highlighted in *
             * blue and it's fanout is highlighted in red.  If no clb was        *
             * clicked on (user clicked on white space) any old highlighting is  *
             * removed.  Note that even though global nets are not drawn, their  *
             * fanins and fanouts are highlighted when you click on a block      *
             * attached to them.                                                 */

            /* Control + mouse click to select multiple nets. */
            if (!(event->state & GDK_CONTROL_MASK))
                deselect_all();

            //Check if we hit an rr node
            // Note that we check this before checking for a block, since pins and routing may appear overtop of a multi-width/height block
            if (highlight_rr_nodes(x, y)) {
                return; //Selected an rr node
            }

            highlight_blocks(x, y);
        }
    }
    //  else if (event->button == 2)
    //    std::cout << "middle ";
    //  else if (event->button == 3)
    //    std::cout << "right ";

    //  std::cout << "mouse button at coordinates (" << x << "," << y << ") " << std::endl;
}

void act_on_mouse_move(ezgl::application* app, GdkEventButton* event, double x, double y) {
    //  std::cout << "Mouse move at coordinates (" << x << "," << y << ") "<< std::endl;

    // user has clicked the window button, in window mode
    if (window_point_1_collected) {
        // draw a grey, dashed-line box to indicate the zoom-in region
        app->refresh_drawing();
        ezgl::renderer* g = app->get_renderer();
        g->set_line_dash(ezgl::line_dash::asymmetric_5_3);
        g->set_color(blk_GREY);
        g->set_line_width(2);
        g->draw_rectangle(point_1, {x, y});
        return;
    }

    // user has not clicked the window button, in regular mode
    t_draw_state* draw_state = get_draw_state_vars();

    if (draw_state->draw_rr_toggle != DRAW_NO_RR) {
        int hit_node = draw_check_rr_node_hit(x, y);

        if (hit_node != OPEN) {
            //Update message

<<<<<<< HEAD
            std::string info = describe_rr_node(hit_node, draw_state->is_flat);
=======
            const auto& device_ctx = g_vpr_ctx.device();
            std::string info = describe_rr_node(device_ctx.rr_graph, device_ctx.grid, device_ctx.rr_indexed_data, hit_node, draw_state->is_flat);
>>>>>>> c1b695af
            std::string msg = vtr::string_fmt("Moused over %s", info.c_str());
            app->update_message(msg.c_str());
        } else {
            if (!rr_highlight_message.empty()) {
                app->update_message(rr_highlight_message.c_str());
            } else {
                app->update_message(draw_state->default_message);
            }
        }
    }
    event = event; // just for hiding warning message
}

ezgl::point2d atom_pin_draw_coord(AtomPinId pin) {
    auto& atom_ctx = g_vpr_ctx.atom();

    AtomBlockId blk = atom_ctx.nlist.pin_block(pin);
    ClusterBlockId clb_index = atom_ctx.lookup.atom_clb(blk);
    const t_pb_graph_node* pg_gnode = atom_ctx.lookup.atom_pb_graph_node(blk);

    t_draw_coords* draw_coords = get_draw_coords_vars();
    ezgl::rectangle pb_bbox = draw_coords->get_absolute_pb_bbox(clb_index,
                                                                pg_gnode);

    //We place each atom pin inside it's pb bounding box
    //and distribute the pins along it's vertical centre line
    const float FRACTION_USABLE_WIDTH = 0.8;
    float width = pb_bbox.width();
    float usable_width = width * FRACTION_USABLE_WIDTH;
    float x_offset = pb_bbox.left() + width * (1 - FRACTION_USABLE_WIDTH) / 2;

    int pin_index, pin_total;
    find_pin_index_at_model_scope(pin, blk, &pin_index, &pin_total);

    const ezgl::point2d point = {x_offset + usable_width * pin_index / ((float)pin_total),
                                 pb_bbox.center_y()};

    return point;
}

//Returns the set of rr nodes which connect driver to sink
std::vector<int> trace_routed_connection_rr_nodes(
    const ClusterNetId net_id,
    const int driver_pin,
    const int sink_pin,
    bool is_flat) {
    auto& route_ctx = g_vpr_ctx.routing();

    bool allocated_route_tree_structs = alloc_route_tree_timing_structs(true); //Needed for traceback_to_route_tree

    //Conver the traceback into an easily search-able
    t_rt_node* rt_root = traceback_to_route_tree(ParentNetId(size_t(net_id)), is_flat);

    VTR_ASSERT(
        rt_root
        && rt_root->inode
               == route_ctx.net_rr_terminals[ParentNetId(size_t(net_id))][driver_pin]);

    int sink_rr_node = route_ctx.net_rr_terminals[ParentNetId(size_t(net_id))][sink_pin];

    std::vector<int> rr_nodes_on_path;

    //Collect the rr nodes
    trace_routed_connection_rr_nodes_recurr(rt_root, sink_rr_node,
                                            rr_nodes_on_path);

    //Traced from sink to source, but we want to draw from source to sink
    std::reverse(rr_nodes_on_path.begin(), rr_nodes_on_path.end());

    free_route_tree(rt_root);

    if (allocated_route_tree_structs) {
        free_route_tree_timing_structs();
    }
    return rr_nodes_on_path;
}

//Helper function for trace_routed_connection_rr_nodes
//Adds the rr nodes linking rt_node to sink_rr_node to rr_nodes_on_path
//Returns true if rt_node is on the path
bool trace_routed_connection_rr_nodes_recurr(const t_rt_node* rt_node,
                                             int sink_rr_node,
                                             std::vector<int>& rr_nodes_on_path) {
    //DFS from the current rt_node to the sink_rr_node, when the sink is found trace back the used rr nodes

    if (rt_node->inode == sink_rr_node) {
        rr_nodes_on_path.push_back(sink_rr_node);
        return true;
    }

    for (t_linked_rt_edge* edge = rt_node->u.child_list; edge != nullptr; edge = edge->next) {
        t_rt_node* child_rt_node = edge->child;
        VTR_ASSERT(child_rt_node);

        bool on_path_to_sink = trace_routed_connection_rr_nodes_recurr(
            child_rt_node, sink_rr_node, rr_nodes_on_path);

        if (on_path_to_sink) {
            rr_nodes_on_path.push_back(rt_node->inode);
            return true;
        }
    }

    return false; //Not on path to sink
}

//Find the edge between two rr nodes
t_edge_size find_edge(int prev_inode, int inode) {
    auto& device_ctx = g_vpr_ctx.device();
    const auto& rr_graph = device_ctx.rr_graph;
    for (t_edge_size iedge = 0;
         iedge < rr_graph.num_edges(RRNodeId(prev_inode)); ++iedge) {
        if (size_t(rr_graph.edge_sink_node(RRNodeId(prev_inode), iedge)) == size_t(inode)) {
            return iedge;
        }
    }
    VTR_ASSERT(false);
    return OPEN;
}

ezgl::color to_ezgl_color(vtr::Color<float> color) {
    return ezgl::color(color.r * 255, color.g * 255, color.b * 255);
}

static float get_router_expansion_cost(const t_rr_node_route_inf node_inf,
                                       e_draw_router_expansion_cost draw_router_expansion_cost) {
    if (draw_router_expansion_cost == DRAW_ROUTER_EXPANSION_COST_TOTAL
        || draw_router_expansion_cost
               == DRAW_ROUTER_EXPANSION_COST_TOTAL_WITH_EDGES) {
        return node_inf.path_cost;
    } else if (draw_router_expansion_cost == DRAW_ROUTER_EXPANSION_COST_KNOWN
               || draw_router_expansion_cost
                      == DRAW_ROUTER_EXPANSION_COST_KNOWN_WITH_EDGES) {
        return node_inf.backward_path_cost;
    } else if (draw_router_expansion_cost == DRAW_ROUTER_EXPANSION_COST_EXPECTED
               || draw_router_expansion_cost
                      == DRAW_ROUTER_EXPANSION_COST_EXPECTED_WITH_EDGES) {
        return node_inf.path_cost - node_inf.backward_path_cost;
    }

    VPR_THROW(VPR_ERROR_DRAW, "Invalid Router RR cost drawing type");
}

static void draw_router_expansion_costs(ezgl::renderer* g) {
    t_draw_state* draw_state = get_draw_state_vars();
    if (draw_state->show_router_expansion_cost
        == DRAW_NO_ROUTER_EXPANSION_COST) {
        return;
    }

    auto& device_ctx = g_vpr_ctx.device();
    auto& routing_ctx = g_vpr_ctx.routing();

    std::vector<float> rr_costs(device_ctx.rr_graph.num_nodes());

    for (const RRNodeId& rr_id : device_ctx.rr_graph.nodes()) {
        float cost = get_router_expansion_cost(
            routing_ctx.rr_node_route_inf[(size_t)rr_id],
            draw_state->show_router_expansion_cost);
        rr_costs[(size_t)rr_id] = cost;
    }

    bool all_nan = true;
    for (const RRNodeId& rr_id : device_ctx.rr_graph.nodes()) {
        if (std::isinf(rr_costs[(size_t)rr_id])) {
            rr_costs[(size_t)rr_id] = NAN;
        } else {
            all_nan = false;
        }
    }

    if (!all_nan) {
        draw_rr_costs(g, rr_costs, false);
    }
    if (draw_state->show_router_expansion_cost
            == DRAW_ROUTER_EXPANSION_COST_TOTAL
        || draw_state->show_router_expansion_cost
               == DRAW_ROUTER_EXPANSION_COST_TOTAL_WITH_EDGES) {
        application.update_message(
            "Routing Expected Total Cost (known + estimate)");
    } else if (draw_state->show_router_expansion_cost
                   == DRAW_ROUTER_EXPANSION_COST_KNOWN
               || draw_state->show_router_expansion_cost
                      == DRAW_ROUTER_EXPANSION_COST_KNOWN_WITH_EDGES) {
        application.update_message("Routing Known Cost (from source to node)");
    } else if (draw_state->show_router_expansion_cost
                   == DRAW_ROUTER_EXPANSION_COST_EXPECTED
               || draw_state->show_router_expansion_cost
                      == DRAW_ROUTER_EXPANSION_COST_EXPECTED_WITH_EDGES) {
        application.update_message(
            "Routing Expected Cost (from node to target)");
    } else {
        VPR_THROW(VPR_ERROR_DRAW, "Invalid Router RR cost drawing type");
    }
}

static void highlight_blocks(double x, double y) {
    t_draw_coords* draw_coords = get_draw_coords_vars();

    char msg[vtr::bufsize];
    ClusterBlockId clb_index = EMPTY_BLOCK_ID;
    auto& device_ctx = g_vpr_ctx.device();
    auto& cluster_ctx = g_vpr_ctx.clustering();
    auto& place_ctx = g_vpr_ctx.placement();

    /// determine block ///
    ezgl::rectangle clb_bbox;

    // iterate over grid x
    for (size_t i = 0; i < device_ctx.grid.width(); ++i) {
        if (draw_coords->tile_x[i] > x) {
            break; // we've gone to far in the x direction
        }
        // iterate over grid y
        for (size_t j = 0; j < device_ctx.grid.height(); ++j) {
            if (draw_coords->tile_y[j] > y) {
                break; // we've gone to far in the y direction
            }
            // iterate over sub_blocks
            const t_grid_tile* grid_tile = &device_ctx.grid[i][j];
            for (int k = 0; k < grid_tile->type->capacity; ++k) {
                clb_index = place_ctx.grid_blocks[i][j].blocks[k];
                if (clb_index != EMPTY_BLOCK_ID) {
                    clb_bbox = draw_coords->get_absolute_clb_bbox(clb_index,
                                                                  cluster_ctx.clb_nlist.block_type(clb_index));
                    if (clb_bbox.contains({x, y})) {
                        break;
                    } else {
                        clb_index = EMPTY_BLOCK_ID;
                    }
                }
            }
            if (clb_index != EMPTY_BLOCK_ID) {
                break; // we've found something
            }
        }
        if (clb_index != EMPTY_BLOCK_ID) {
            break; // we've found something
        }
    }

    if (clb_index == EMPTY_BLOCK_ID || clb_index == ClusterBlockId::INVALID()) {
        //Nothing found
        return;
    }

    VTR_ASSERT(clb_index != EMPTY_BLOCK_ID);

    // note: this will clear the selected sub-block if show_blk_internal is 0,
    // or if it doesn't find anything
    ezgl::point2d point_in_clb = ezgl::point2d(x, y) - clb_bbox.bottom_left();
    highlight_sub_block(point_in_clb, clb_index,
                        cluster_ctx.clb_nlist.block_pb(clb_index));

    if (get_selected_sub_block_info().has_selection()) {
        t_pb* selected_subblock = get_selected_sub_block_info().get_selected_pb();
        sprintf(msg, "sub-block %s (a \"%s\") selected",
                selected_subblock->name,
                selected_subblock->pb_graph_node->pb_type->name);
    } else {
        /* Highlight block and fan-in/fan-outs. */
        draw_highlight_blocks_color(cluster_ctx.clb_nlist.block_type(clb_index),
                                    clb_index);
        sprintf(msg, "Block #%zu (%s) at (%d, %d) selected.", size_t(clb_index),
                cluster_ctx.clb_nlist.block_name(clb_index).c_str(),
                place_ctx.block_locs[clb_index].loc.x,
                place_ctx.block_locs[clb_index].loc.y);
    }

    //If manual moves is activated, then user can select block from the grid.
    t_draw_state* draw_state = get_draw_state_vars();
    if (draw_state->manual_moves_state.manual_move_enabled) {
        draw_state->manual_moves_state.user_highlighted_block = true;
        if (!draw_state->manual_moves_state.manual_move_window_is_open) {
            draw_manual_moves_window(std::to_string(size_t(clb_index)));
        }
    }

    application.update_message(msg);
    application.refresh_drawing();
}
static void setup_default_ezgl_callbacks(ezgl::application* app) {
    // Connect press_proceed function to the Proceed button
    GObject* proceed_button = app->get_object("ProceedButton");
    g_signal_connect(proceed_button, "clicked", G_CALLBACK(ezgl::press_proceed),
                     app);

    // Connect press_zoom_fit function to the Zoom-fit button
    GObject* zoom_fit_button = app->get_object("ZoomFitButton");
    g_signal_connect(zoom_fit_button, "clicked",
                     G_CALLBACK(ezgl::press_zoom_fit), app);

    // Connect Pause button
    GObject* pause_button = app->get_object("PauseButton");
    g_signal_connect(pause_button, "clicked", G_CALLBACK(set_force_pause), app);

    // Connect Block Outline checkbox
    GObject* block_outline = app->get_object("blockOutline");
    g_signal_connect(block_outline, "toggled", G_CALLBACK(set_block_outline),
                     app);

    // Connect Block Text checkbox
    GObject* block_text = app->get_object("blockText");
    g_signal_connect(block_text, "toggled", G_CALLBACK(set_block_text), app);

    // Connect Clip Routing Util checkbox
    GObject* clip_routing = app->get_object("clipRoutingUtil");
    g_signal_connect(clip_routing, "toggled", G_CALLBACK(clip_routing_util),
                     app);

    // Connect Debug Button
    GObject* debugger = app->get_object("debugButton");
    g_signal_connect(debugger, "clicked", G_CALLBACK(draw_debug_window), NULL);
}

// Callback function for Block Outline checkbox
static void set_block_outline(GtkWidget* widget, gint /*response_id*/, gpointer /*data*/) {
    t_draw_state* draw_state = get_draw_state_vars();

    // assign corresponding bool value to draw_state->draw_block_outlines
    if (gtk_toggle_button_get_active((GtkToggleButton*)widget))
        draw_state->draw_block_outlines = true;
    else
        draw_state->draw_block_outlines = false;
    //redraw
    application.update_message(draw_state->default_message);
    application.refresh_drawing();
}

// Callback function for Block Text checkbox
static void set_block_text(GtkWidget* widget, gint /*response_id*/, gpointer /*data*/) {
    t_draw_state* draw_state = get_draw_state_vars();

    // assign corresponding bool value to draw_state->draw_block_text
    if (gtk_toggle_button_get_active((GtkToggleButton*)widget))
        draw_state->draw_block_text = true;
    else
        draw_state->draw_block_text = false;

    //redraw
    application.update_message(draw_state->default_message);
    application.refresh_drawing();
}

// Callback function for Clip Routing Util checkbox
static void clip_routing_util(GtkWidget* widget, gint /*response_id*/, gpointer /*data*/) {
    t_draw_state* draw_state = get_draw_state_vars();

    // assign corresponding bool value to draw_state->clip_routing_util
    if (gtk_toggle_button_get_active((GtkToggleButton*)widget))
        draw_state->clip_routing_util = true;
    else
        draw_state->clip_routing_util = false;

    //redraw
    application.update_message(draw_state->default_message);
    application.refresh_drawing();
}

static void set_force_pause(GtkWidget* /*widget*/, gint /*response_id*/, gpointer /*data*/) {
    t_draw_state* draw_state = get_draw_state_vars();

    draw_state->forced_pause = true;
}

static void run_graphics_commands(std::string commands) {
    //A very simmple command interpreter for scripting graphics
    t_draw_state* draw_state = get_draw_state_vars();

    t_draw_state backup_draw_state = *draw_state;

    std::vector<std::vector<std::string>> cmds;
    for (std::string raw_cmd : vtr::split(commands, ";")) {
        cmds.push_back(vtr::split(raw_cmd));
    }

    for (auto& cmd : cmds) {
        VTR_ASSERT_MSG(cmd.size() > 0, "Expect non-empty graphics commands");

        for (auto& item : cmd) {
            VTR_LOG("%s ", item.c_str());
        }
        VTR_LOG("\n");

        if (cmd[0] == "save_graphics") {
            VTR_ASSERT_MSG(cmd.size() == 2,
                           "Expect filename after 'save_graphics'");

            auto name_ext = vtr::split_ext(cmd[1]);

            //Replace {i}  with the sequence number
            std::string name = vtr::replace_all(name_ext[0], "{i}",
                                                std::to_string(draw_state->sequence_number));

            save_graphics(/*extension=*/name_ext[1], /*filename=*/name);
            VTR_LOG("Saving to %s\n", std::string(name + name_ext[1]).c_str());

        } else if (cmd[0] == "set_macros") {
            VTR_ASSERT_MSG(cmd.size() == 2,
                           "Expect net draw state after 'set_macro'");
            draw_state->show_placement_macros = (e_draw_placement_macros)vtr::atoi(cmd[1]);
            VTR_LOG("%d\n", (int)draw_state->show_placement_macros);
        } else if (cmd[0] == "set_nets") {
            VTR_ASSERT_MSG(cmd.size() == 2,
                           "Expect net draw state after 'set_nets'");
            draw_state->show_nets = (e_draw_nets)vtr::atoi(cmd[1]);
            VTR_LOG("%d\n", (int)draw_state->show_nets);
        } else if (cmd[0] == "set_cpd") {
            VTR_ASSERT_MSG(cmd.size() == 2,
                           "Expect cpd draw state after 'set_cpd'");
            draw_state->show_crit_path = (e_draw_crit_path)vtr::atoi(cmd[1]);
            VTR_LOG("%d\n", (int)draw_state->show_crit_path);
        } else if (cmd[0] == "set_routing_util") {
            VTR_ASSERT_MSG(cmd.size() == 2,
                           "Expect routing util draw state after 'set_routing_util'");
            draw_state->show_routing_util = (e_draw_routing_util)vtr::atoi(
                cmd[1]);
            VTR_LOG("%d\n", (int)draw_state->show_routing_util);
        } else if (cmd[0] == "set_clip_routing_util") {
            VTR_ASSERT_MSG(cmd.size() == 2,
                           "Expect routing util draw state after 'set_routing_util'");
            draw_state->clip_routing_util = (bool)vtr::atoi(cmd[1]);
            VTR_LOG("%d\n", (int)draw_state->clip_routing_util);
        } else if (cmd[0] == "set_congestion") {
            VTR_ASSERT_MSG(cmd.size() == 2,
                           "Expect congestion draw state after 'set_congestion'");
            draw_state->show_congestion = (e_draw_congestion)vtr::atoi(cmd[1]);
            VTR_LOG("%d\n", (int)draw_state->show_congestion);
        } else if (cmd[0] == "set_draw_block_outlines") {
            VTR_ASSERT_MSG(cmd.size() == 2,
                           "Expect draw block outlines state after 'set_draw_block_outlines'");
            draw_state->draw_block_outlines = vtr::atoi(cmd[1]);
            VTR_LOG("%d\n", (int)draw_state->draw_block_outlines);
        } else if (cmd[0] == "set_draw_block_text") {
            VTR_ASSERT_MSG(cmd.size() == 2,
                           "Expect draw block text state after 'set_draw_block_text'");
            draw_state->draw_block_text = vtr::atoi(cmd[1]);
            VTR_LOG("%d\n", (int)draw_state->draw_block_text);
        } else if (cmd[0] == "set_draw_block_internals") {
            VTR_ASSERT_MSG(cmd.size() == 2,
                           "Expect draw state after 'set_draw_block_internals'");
            draw_state->show_blk_internal = vtr::atoi(cmd[1]);
            VTR_LOG("%d\n", (int)draw_state->show_blk_internal);
        } else if (cmd[0] == "set_draw_net_max_fanout") {
            VTR_ASSERT_MSG(cmd.size() == 2,
                           "Expect maximum fanout after 'set_draw_net_max_fanout'");
            draw_state->draw_net_max_fanout = vtr::atoi(cmd[1]);
            VTR_LOG("%d\n", (int)draw_state->draw_net_max_fanout);
        } else if (cmd[0] == "exit") {
            VTR_ASSERT_MSG(cmd.size() == 2, "Expect exit code after 'exit'");
            exit(vtr::atoi(cmd[1]));
        } else {
            VPR_ERROR(VPR_ERROR_DRAW,
                      vtr::string_fmt("Unrecognized graphics command '%s'",
                                      cmd[0].c_str())
                          .c_str());
        }
    }

    *draw_state = backup_draw_state; //Restor original draw state

    //Advance the sequence number
    ++draw_state->sequence_number;
}

ezgl::point2d tnode_draw_coord(tatum::NodeId node) {
    auto& atom_ctx = g_vpr_ctx.atom();

    AtomPinId pin = atom_ctx.lookup.tnode_atom_pin(node);
    return atom_pin_draw_coord(pin);
}

/* This routine highlights the blocks affected in the latest move      *
 * It highlights the old and new locations of the moved blocks         *
 * It also highlights the moved block input and output terminals       *
 * Currently, it is used in placer debugger when breakpoint is reached */
void highlight_moved_block_and_its_terminals(
    const t_pl_blocks_to_be_moved& blocks_affected) {
    auto& cluster_ctx = g_vpr_ctx.clustering();

    //clear all selected blocks
    deselect_all();

    //highlight the input/output terminals of the moved block
    draw_highlight_blocks_color(
        cluster_ctx.clb_nlist.block_type(
            blocks_affected.moved_blocks[0].block_num),
        blocks_affected.moved_blocks[0].block_num);

    //highlight the old and new locations of the moved block
    clear_colored_locations();
    set_draw_loc_color(blocks_affected.moved_blocks[0].old_loc,
                       OLD_BLK_LOC_COLOR);
    set_draw_loc_color(blocks_affected.moved_blocks[0].old_loc,
                       NEW_BLK_LOC_COLOR);
}

// pass in an (x,y,subtile) location and the color in which it should be drawn.
// This overrides the color of any block placed in that location, and also applies if the location is empty.
void set_draw_loc_color(t_pl_loc loc, ezgl::color clr) {
    t_draw_state* draw_state = get_draw_state_vars();
    draw_state->colored_locations.push_back(std::make_pair(loc, clr));
}

// clear the colored_locations vector
void clear_colored_locations() {
    t_draw_state* draw_state = get_draw_state_vars();
    draw_state->colored_locations.clear();
}

// This routine takes in a (x,y) location.
// If the input loc is marked in colored_locations vector, the function will return true and the correspnding color is sent back in loc_color
// otherwise, the function returns false (the location isn't among the highlighted locations)
bool highlight_loc_with_specific_color(int x, int y, ezgl::color& loc_color) {
    t_draw_state* draw_state = get_draw_state_vars();

    //define a (x,y) location variable
    t_pl_loc curr_loc;
    curr_loc.x = x;
    curr_loc.y = y;

    //search for the current location in the vector of colored locations
    auto it = std::find_if(draw_state->colored_locations.begin(),
                           draw_state->colored_locations.end(),
                           [&curr_loc](const std::pair<t_pl_loc, ezgl::color>& vec_element) {
                               return (vec_element.first.x == curr_loc.x
                                       && vec_element.first.y == curr_loc.y);
                           });

    if (it != draw_state->colored_locations.end()) {
        /* found a colored location at the spot I am drawing *
         * (currently used for drawing the current move).    *
         * This overrides any block color.                   */
        loc_color = it->second;
        return true;
    }

    return false;
}

ezgl::color get_block_type_color(t_physical_tile_type_ptr type) {
    //Wrap around if there are too many blocks
    // This ensures we support an arbitrary number of types,
    // although the colours may repeat
    ezgl::color color = block_colors[type->index % block_colors.size()];

    return color;
}

//Lightens a color's luminance [0, 1] by an aboslute 'amount'
ezgl::color lighten_color(ezgl::color color, float amount) {
    constexpr double MAX_LUMINANCE = 0.95; //Clip luminance so it doesn't go full white
    auto hsl = color2hsl(color);

    hsl.l = std::max(0., std::min(MAX_LUMINANCE, hsl.l + amount));

    return hsl2color(hsl);
}
/**
 * @brief Returns the max fanout
 * 
 * @return size_t 
 */
size_t get_max_fanout() {
    //find maximum fanout
    auto& cluster_ctx = g_vpr_ctx.clustering();
    auto& clb_nlist = cluster_ctx.clb_nlist;
    size_t max_fanout = 0;
    for (ClusterNetId net_id : clb_nlist.nets())
        max_fanout = std::max(max_fanout, clb_nlist.net_sinks(net_id).size());

    auto& atom_ctx = g_vpr_ctx.atom();
    auto& atom_nlist = atom_ctx.nlist;
    size_t max_fanout2 = 0;
    for (AtomNetId net_id : atom_nlist.nets())
        max_fanout2 = std::max(max_fanout2, atom_nlist.net_sinks(net_id).size());

    size_t max = std::max(max_fanout2, max_fanout);
    return max;
}

#endif /* NO_GRAPHICS */<|MERGE_RESOLUTION|>--- conflicted
+++ resolved
@@ -790,12 +790,8 @@
         if (hit_node != OPEN) {
             //Update message
 
-<<<<<<< HEAD
-            std::string info = describe_rr_node(hit_node, draw_state->is_flat);
-=======
             const auto& device_ctx = g_vpr_ctx.device();
             std::string info = describe_rr_node(device_ctx.rr_graph, device_ctx.grid, device_ctx.rr_indexed_data, hit_node, draw_state->is_flat);
->>>>>>> c1b695af
             std::string msg = vtr::string_fmt("Moused over %s", info.c_str());
             app->update_message(msg.c_str());
         } else {
