--- conflicted
+++ resolved
@@ -1,19 +1,11 @@
 #include "critical_uniform_move_generator.h"
 #include "globals.h"
 #include "place_constraints.h"
-<<<<<<< HEAD
-#include "placer_context.h"
-#include "move_utils.h"
-
-CriticalUniformMoveGenerator::CriticalUniformMoveGenerator(PlacerContext& placer_ctx)
-    : MoveGenerator(placer_ctx) {}
-=======
 #include "placer_state.h"
 #include "move_utils.h"
 
 CriticalUniformMoveGenerator::CriticalUniformMoveGenerator(PlacerState& placer_state)
     : MoveGenerator(placer_state) {}
->>>>>>> 33a82f1c
 
 e_create_move CriticalUniformMoveGenerator::propose_move(t_pl_blocks_to_be_moved& blocks_affected,
                                                          t_propose_action& proposed_action,
@@ -21,15 +13,9 @@
                                                          const t_placer_opts& placer_opts,
                                                          const PlacerCriticalities* /*criticalities*/) {
     auto& cluster_ctx = g_vpr_ctx.clustering();
-<<<<<<< HEAD
-    const auto& placer_ctx = placer_ctx_.get();
-    const auto& block_locs = placer_ctx.block_locs();
-    const auto& blk_loc_registry = placer_ctx.blk_loc_registry();
-=======
     const auto& placer_state = placer_state_.get();
     const auto& block_locs = placer_state.block_locs();
     const auto& blk_loc_registry = placer_state.blk_loc_registry();
->>>>>>> 33a82f1c
 
     ClusterNetId net_from;
     int pin_from;
@@ -39,11 +25,7 @@
                                                   /*highly_crit_block=*/true,
                                                   &net_from,
                                                   &pin_from,
-<<<<<<< HEAD
-                                                  placer_ctx);
-=======
                                                   placer_state);
->>>>>>> 33a82f1c
 
     VTR_LOGV_DEBUG(g_vpr_ctx.placement().f_placer_debug, "Critical Uniform Move Choose Block %d - rlim %f\n", size_t(b_from), rlim);
 
