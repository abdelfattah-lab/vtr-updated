--- conflicted
+++ resolved
@@ -491,7 +491,6 @@
     ClusterPinId source_pin_id = cluster_ctx.clb_nlist.net_pin(net_id, 0);
     t_physical_tile_loc source_pin_loc = blk_loc_registry.get_coordinate_of_pin(source_pin_id);
 
-<<<<<<< HEAD
     // initialize the bounding box coordinates with the source pin's coordinates
     bb_coord_new.xmin = source_pin_loc.x;
     bb_coord_new.ymin = source_pin_loc.y;
@@ -499,26 +498,12 @@
     bb_coord_new.xmax = source_pin_loc.x;
     bb_coord_new.ymax = source_pin_loc.y;
     bb_coord_new.layer_max = source_pin_loc.layer_num;
-=======
-    t_pl_loc block_loc = block_locs[bnum].loc;
-    int x = block_loc.x + physical_tile_type(block_loc)->pin_width_offset[pnum];
-    int y = block_loc.y + physical_tile_type(block_loc)->pin_height_offset[pnum];
-    int layer = block_loc.layer;
-
-    bb_coord_new.xmin = x;
-    bb_coord_new.ymin = y;
-    bb_coord_new.layer_min = layer;
-    bb_coord_new.xmax = x;
-    bb_coord_new.ymax = y;
-    bb_coord_new.layer_max = layer;
->>>>>>> 78e0fa96
 
     for (int layer_num = 0; layer_num < device_ctx.grid.get_num_layers(); layer_num++) {
         num_sink_pin_layer[layer_num] = 0;
     }
 
     for (ClusterPinId pin_id : cluster_ctx.clb_nlist.net_sinks(net_id)) {
-<<<<<<< HEAD
         t_physical_tile_loc pin_loc = blk_loc_registry.get_coordinate_of_pin(pin_id);
 
         if (pin_loc.x < bb_coord_new.xmin) {
@@ -537,31 +522,6 @@
             bb_coord_new.layer_min = pin_loc.layer_num;
         } else if (pin_loc.layer_num > bb_coord_new.layer_max) {
             bb_coord_new.layer_max = pin_loc.layer_num;
-=======
-        bnum = cluster_ctx.clb_nlist.pin_block(pin_id);
-        block_loc = block_locs[bnum].loc;
-        pnum = placer_state_.blk_loc_registry().tile_pin_index(pin_id);
-        x = block_loc.x + physical_tile_type(block_loc)->pin_width_offset[pnum];
-        y = block_loc.y + physical_tile_type(block_loc)->pin_height_offset[pnum];
-        layer = block_loc.layer;
-
-        if (x < bb_coord_new.xmin) {
-            bb_coord_new.xmin = x;
-        } else if (x > bb_coord_new.xmax) {
-            bb_coord_new.xmax = x;
-        }
-
-        if (y < bb_coord_new.ymin) {
-            bb_coord_new.ymin = y;
-        } else if (y > bb_coord_new.ymax) {
-            bb_coord_new.ymax = y;
-        }
-
-        if (layer < bb_coord_new.layer_min) {
-            bb_coord_new.layer_min = layer;
-        } else if (layer > bb_coord_new.layer_max) {
-            bb_coord_new.layer_max = layer;
->>>>>>> 78e0fa96
         }
 
         num_sink_pin_layer[pin_loc.layer_num]++;
@@ -599,15 +559,12 @@
         } else if (pin_loc.x > bb_coord_new[pin_loc.layer_num].xmax) {
             bb_coord_new[pin_loc.layer_num].xmax = pin_loc.x;
         }
-<<<<<<< HEAD
 
         if (pin_loc.y < bb_coord_new[pin_loc.layer_num].ymin) {
             bb_coord_new[pin_loc.layer_num].ymin = pin_loc.y;
         } else if (pin_loc.y > bb_coord_new[pin_loc.layer_num].ymax) {
             bb_coord_new[pin_loc.layer_num].ymax = pin_loc.y;
         }
-=======
->>>>>>> 78e0fa96
     }
 }
 
@@ -1230,7 +1187,6 @@
     const auto& grid = device_ctx.grid;
     const auto& blk_loc_registry = placer_state_.blk_loc_registry();
 
-<<<<<<< HEAD
     // get the source pin's location
     ClusterPinId source_pin_id = cluster_ctx.clb_nlist.net_pin(net_id, 0);
     t_physical_tile_loc source_pin_loc = blk_loc_registry.get_coordinate_of_pin(source_pin_id);
@@ -1241,14 +1197,6 @@
     int xmax = source_pin_loc.x;
     int ymax = source_pin_loc.y;
     int layer_max = source_pin_loc.layer_num;
-=======
-    int xmin = x;
-    int ymin = y;
-    int layer_min = pin_layer;
-    int xmax = x;
-    int ymax = y;
-    int layer_max = pin_layer;
->>>>>>> 78e0fa96
 
     int xmin_edge = 1;
     int ymin_edge = 1;
@@ -1262,27 +1210,9 @@
     }
 
     for (ClusterPinId pin_id : cluster_ctx.clb_nlist.net_sinks(net_id)) {
-<<<<<<< HEAD
         t_physical_tile_loc pin_loc = blk_loc_registry.get_coordinate_of_pin(pin_id);
 
         if (pin_loc.x == xmin) {
-=======
-        bnum = cluster_ctx.clb_nlist.pin_block(pin_id);
-        block_loc = block_locs[bnum].loc;
-        pnum = placer_state_.blk_loc_registry().tile_pin_index(pin_id);
-        x = block_locs[bnum].loc.x + physical_tile_type(block_loc)->pin_width_offset[pnum];
-        y = block_locs[bnum].loc.y + physical_tile_type(block_loc)->pin_height_offset[pnum];
-        pin_layer = block_locs[bnum].loc.layer;
-
-        /* Code below counts IO blocks as being within the 1..grid.width()-2, 1..grid.height()-2 clb array. *
-         * This is because channels do not go out of the 0..grid.width()-2, 0..grid.height()-2 range, and   *
-         * I always take all channels impinging on the bounding box to be within   *
-         * that bounding box.  Hence, this "movement" of IO blocks does not affect *
-         * the which channels are included within the bounding box, and it         *
-         * simplifies the code a lot.                                              */
-
-        if (x == xmin) {
->>>>>>> 78e0fa96
             xmin_edge++;
         }
         if (pin_loc.x == xmax) { /* Recall that xmin could equal xmax -- don't use else */
@@ -1346,32 +1276,17 @@
                                                 std::vector<t_2D_bb>& num_on_edges,
                                                 std::vector<t_2D_bb>& coords,
                                                 vtr::NdMatrixProxy<int, 1> layer_pin_sink_count) {
-<<<<<<< HEAD
     const auto& device_ctx = g_vpr_ctx.device();
     const auto& cluster_ctx = g_vpr_ctx.clustering();
     const auto& blk_loc_registry = placer_state_.blk_loc_registry();
-=======
-    auto& device_ctx = g_vpr_ctx.device();
-    auto& cluster_ctx = g_vpr_ctx.clustering();
-    auto& block_locs = placer_state_.block_locs();
->>>>>>> 78e0fa96
 
     const int num_layers = device_ctx.grid.get_num_layers();
     VTR_ASSERT_DEBUG(coords.size() == (size_t)num_layers);
     VTR_ASSERT_DEBUG(num_on_edges.size() == (size_t)num_layers);
 
-<<<<<<< HEAD
     // get the source pin's location
     ClusterPinId source_pin_id = cluster_ctx.clb_nlist.net_pin(net_id, 0);
     t_physical_tile_loc source_pin_loc = blk_loc_registry.get_coordinate_of_pin(source_pin_id);
-=======
-    ClusterBlockId bnum = cluster_ctx.clb_nlist.net_driver_block(net_id);
-    t_pl_loc block_loc = block_locs[bnum].loc;
-    int pnum_src = placer_state_.blk_loc_registry().net_pin_to_tile_pin_index(net_id, 0);
-    VTR_ASSERT_SAFE(pnum_src >= 0);
-    int x_src = block_loc.x + physical_tile_type(block_loc)->pin_width_offset[pnum_src];
-    int y_src = block_loc.y + physical_tile_type(block_loc)->pin_height_offset[pnum_src];
->>>>>>> 78e0fa96
 
     // TODO: Currently we are assuming that crossing can only happen from OPIN. Because of that,
     // when per-layer bounding box is used, we want the bounding box on each layer to also include
@@ -1383,33 +1298,12 @@
     }
 
     for (ClusterPinId pin_id : cluster_ctx.clb_nlist.net_sinks(net_id)) {
-<<<<<<< HEAD
         t_physical_tile_loc pin_loc = blk_loc_registry.get_coordinate_of_pin(pin_id);
         VTR_ASSERT_SAFE(pin_loc.layer_num >= 0 && pin_loc.layer_num < num_layers);
         layer_pin_sink_count[pin_loc.layer_num]++;
 
         if (pin_loc.x == coords[pin_loc.layer_num].xmin) {
             num_on_edges[pin_loc.layer_num].xmin++;
-=======
-        bnum = cluster_ctx.clb_nlist.pin_block(pin_id);
-        block_loc = block_locs[bnum].loc;
-        int pnum = placer_state_.blk_loc_registry().tile_pin_index(pin_id);
-        int layer = block_locs[bnum].loc.layer;
-        VTR_ASSERT_SAFE(layer >= 0 && layer < num_layers);
-        layer_pin_sink_count[layer]++;
-        int x = block_loc.x + physical_tile_type(block_loc)->pin_width_offset[pnum];
-        int y = block_loc.y + physical_tile_type(block_loc)->pin_height_offset[pnum];
-
-        /* Code below counts IO blocks as being within the 1..grid.width()-2, 1..grid.height()-2 clb array. *
-         * This is because channels do not go out of the 0..grid.width()-2, 0..grid.height()-2 range, and   *
-         * I always take all channels impinging on the bounding box to be within   *
-         * that bounding box.  Hence, this "movement" of IO blocks does not affect *
-         * the which channels are included within the bounding box, and it         *
-         * simplifies the code a lot.                                              */
-
-        if (x == coords[layer].xmin) {
-            num_on_edges[layer].xmin++;
->>>>>>> 78e0fa96
         }
         if (pin_loc.x == coords[pin_loc.layer_num].xmax) { /* Recall that xmin could equal xmax -- don't use else */
             num_on_edges[pin_loc.layer_num].xmax++;
