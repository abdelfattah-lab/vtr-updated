#include "move_utils.h"

#include "place_util.h"
#include "globals.h"

#include "vtr_random.h"

#include "draw_debug.h"
#include "draw.h"

#include "place_constraints.h"
#include "placer_globals.h"

//f_placer_breakpoint_reached is used to stop the placer when a breakpoint is reached. When this flag is true, it stops the placer after the current perturbation. Thus, when a breakpoint is reached, this flag is set to true.
//Note: The flag is only effective if compiled with VTR_ENABLE_DEBUG_LOGGING
bool f_placer_breakpoint_reached = false;

//Records counts of reasons for aborted moves
static std::map<std::string, size_t> f_move_abort_reasons;

void log_move_abort(const std::string& reason) {
    ++f_move_abort_reasons[reason];
}

void report_aborted_moves() {
    VTR_LOG("\n");
    VTR_LOG("Aborted Move Reasons:\n");
    if (f_move_abort_reasons.empty()) {
        VTR_LOG("  No moves aborted\n");
    }
    for (auto kv : f_move_abort_reasons) {
        VTR_LOG("  %s: %zu\n", kv.first.c_str(), kv.second);
    }
}

e_create_move create_move(t_pl_blocks_to_be_moved& blocks_affected, ClusterBlockId b_from, t_pl_loc to) {
    e_block_move_result outcome = find_affected_blocks(blocks_affected, b_from, to);

    if (outcome == e_block_move_result::INVERT) {
        //Try inverting the swap direction

        auto& place_ctx = g_vpr_ctx.placement();
        ClusterBlockId b_to = place_ctx.grid_blocks.block_at_location(to);

        if (!b_to) {
            log_move_abort("inverted move no to block");
            outcome = e_block_move_result::ABORT;
        } else {
            t_pl_loc from = place_ctx.block_locs[b_from].loc;

            outcome = find_affected_blocks(blocks_affected, b_to, from);

            if (outcome == e_block_move_result::INVERT) {
                log_move_abort("inverted move recurrsion");
                outcome = e_block_move_result::ABORT;
            }
        }
    }

    if (outcome == e_block_move_result::VALID
        || outcome == e_block_move_result::INVERT_VALID) {
        return e_create_move::VALID;
    } else {
        VTR_ASSERT_SAFE(outcome == e_block_move_result::ABORT);
        return e_create_move::ABORT;
    }
}

e_block_move_result find_affected_blocks(t_pl_blocks_to_be_moved& blocks_affected, ClusterBlockId b_from, t_pl_loc to) {
    /* Finds and set ups the affected_blocks array.
     * Returns abort_swap. */
    VTR_ASSERT_SAFE(b_from);

    int imacro_from;
    e_block_move_result outcome = e_block_move_result::VALID;

    auto& place_ctx = g_vpr_ctx.placement();

    t_pl_loc from = place_ctx.block_locs[b_from].loc;

    auto& pl_macros = place_ctx.pl_macros;

    get_imacro_from_iblk(&imacro_from, b_from, pl_macros);
    if (imacro_from != -1) {
        // b_from is part of a macro, I need to swap the whole macro

        // Record down the relative position of the swap
        t_pl_offset swap_offset = to - from;

        int imember_from = 0;
        outcome = record_macro_swaps(blocks_affected, imacro_from, imember_from, swap_offset);

        VTR_ASSERT_SAFE(outcome != e_block_move_result::VALID || imember_from == int(pl_macros[imacro_from].members.size()));

    } else {
        ClusterBlockId b_to = place_ctx.grid_blocks.block_at_location(to);
        int imacro_to = -1;
        get_imacro_from_iblk(&imacro_to, b_to, pl_macros);

        if (imacro_to != -1) {
            //To block is a macro but from is a single block.
            //
            //Since we support swapping a macro as 'from' to a single 'to' block,
            //just invert the swap direction (which is equivalent)
            outcome = e_block_move_result::INVERT;
        } else {
            // This is not a macro - I could use the from and to info from before
            outcome = record_single_block_swap(blocks_affected, b_from, to);
        }

    } // Finish handling cases for blocks in macro and otherwise

    return outcome;
}

e_block_move_result record_single_block_swap(t_pl_blocks_to_be_moved& blocks_affected, ClusterBlockId b_from, t_pl_loc to) {
    /* Find all the blocks affected when b_from is swapped with b_to.
     * Returns abort_swap.                  */

    VTR_ASSERT_SAFE(b_from);

    auto& place_ctx = g_vpr_ctx.mutable_placement();

    if (place_ctx.block_locs[b_from].is_fixed) {
        return e_block_move_result::ABORT;
    }

    VTR_ASSERT_SAFE(to.sub_tile < int(place_ctx.grid_blocks.num_blocks_at_location({to.x, to.y, to.layer})));

    ClusterBlockId b_to = place_ctx.grid_blocks.block_at_location(to);

    t_pl_loc curr_from = place_ctx.block_locs[b_from].loc;

    e_block_move_result outcome = e_block_move_result::VALID;

    // Check whether the to_location is empty
    if (b_to == EMPTY_BLOCK_ID) {
        // Sets up the blocks moved
        outcome = record_block_move(blocks_affected, b_from, to);

    } else if (b_to != INVALID_BLOCK_ID) {
        // Check whether block to is compatible with from location
        if (b_to != EMPTY_BLOCK_ID && b_to != INVALID_BLOCK_ID) {
            if (!(is_legal_swap_to_location(b_to, curr_from)) || place_ctx.block_locs[b_to].is_fixed) {
                return e_block_move_result::ABORT;
            }
        }

        // Sets up the blocks moved
        outcome = record_block_move(blocks_affected, b_from, to);

        if (outcome != e_block_move_result::VALID) {
            return outcome;
        }

        t_pl_loc from = place_ctx.block_locs[b_from].loc;
        outcome = record_block_move(blocks_affected, b_to, from);

    } // Finish swapping the blocks and setting up blocks_affected

    return outcome;
}

//Records all the block movements required to move the macro imacro_from starting at member imember_from
//to a new position offset from its current position by swap_offset. The new location may be a
//single (non-macro) block, or another macro.
e_block_move_result record_macro_swaps(t_pl_blocks_to_be_moved& blocks_affected, const int imacro_from, int& imember_from, t_pl_offset swap_offset) {
    auto& place_ctx = g_vpr_ctx.placement();
    auto& pl_macros = place_ctx.pl_macros;

    e_block_move_result outcome = e_block_move_result::VALID;

    for (; imember_from < int(pl_macros[imacro_from].members.size()) && outcome == e_block_move_result::VALID; imember_from++) {
        // Gets the new from and to info for every block in the macro
        // cannot use the old from and to info
        ClusterBlockId curr_b_from = pl_macros[imacro_from].members[imember_from].blk_index;

        t_pl_loc curr_from = place_ctx.block_locs[curr_b_from].loc;

        t_pl_loc curr_to = curr_from + swap_offset;

        //Make sure that the swap_to location is valid
        //It must be:
        // * on chip, and
        // * match the correct block type
        //
        //Note that we need to explicitly check that the types match, since the device floorplan is not
        //(neccessarily) translationally invariant for an arbitrary macro
        if (!is_legal_swap_to_location(curr_b_from, curr_to)) {
            log_move_abort("macro_from swap to location illegal");
            outcome = e_block_move_result::ABORT;
        } else {
            ClusterBlockId b_to = place_ctx.grid_blocks.block_at_location(curr_to);
            int imacro_to = -1;
            get_imacro_from_iblk(&imacro_to, b_to, pl_macros);

            if (imacro_to != -1) {
                //To block is a macro

                if (imacro_from == imacro_to) {
                    outcome = record_macro_self_swaps(blocks_affected, imacro_from, swap_offset);
                    imember_from = pl_macros[imacro_from].members.size();
                    break; //record_macro_self_swaps() handles this case completely, so we don't need to continue the loop
                } else {
                    outcome = record_macro_macro_swaps(blocks_affected, imacro_from, imember_from, imacro_to, b_to, swap_offset);
                    if (outcome == e_block_move_result::INVERT_VALID) {
                        break; //The move was inverted and successfully proposed, don't need to continue the loop
                    }
                    imember_from -= 1; //record_macro_macro_swaps() will have already advanced the original imember_from
                }
            } else {
                //To block is not a macro
                outcome = record_single_block_swap(blocks_affected, curr_b_from, curr_to);
            }
        }
    } // Finish going through all the blocks in the macro
    return outcome;
}

//Records all the block movements required to move the macro imacro_from starting at member imember_from
//to a new position offset from its current position by swap_offset. The new location must be where
//blk_to is located and blk_to must be part of imacro_to.
e_block_move_result record_macro_macro_swaps(t_pl_blocks_to_be_moved& blocks_affected, const int imacro_from, int& imember_from, const int imacro_to, ClusterBlockId blk_to, t_pl_offset swap_offset) {
    //Adds the macro imacro_to to the set of affected block caused by swapping 'blk_to' to it's
    //new position.
    //
    //This function is only called when both the main swap's from/to blocks are placement macros.
    //The position in the from macro ('imacro_from') is specified by 'imember_from', and the relevant
    //macro fro the to block is 'imacro_to'.

    auto& place_ctx = g_vpr_ctx.placement();

    //At the moment, we only support blk_to being the first element of the 'to' macro.
    //
    //For instance, this means that we can swap two carry chains so long as one starts
    //below the other (not a big limitation since swapping in the opposite direction
    //allows these blocks to swap)
    if (place_ctx.pl_macros[imacro_to].members[0].blk_index != blk_to) {
        int imember_to = 0;
        auto outcome = record_macro_swaps(blocks_affected, imacro_to, imember_to, -swap_offset);
        if (outcome == e_block_move_result::INVERT) {
            log_move_abort("invert recursion2");
            outcome = e_block_move_result::ABORT;
        } else if (outcome == e_block_move_result::VALID) {
            outcome = e_block_move_result::INVERT_VALID;
        }
        return outcome;
    }

    //From/To blocks should be exactly the swap offset appart
    ClusterBlockId blk_from = place_ctx.pl_macros[imacro_from].members[imember_from].blk_index;
    VTR_ASSERT_SAFE(place_ctx.block_locs[blk_from].loc + swap_offset == place_ctx.block_locs[blk_to].loc);

    //Continue walking along the overlapping parts of the from and to macros, recording
    //each block swap.
    //
    //At the momemnt we only support swapping the two macros if they have the same shape.
    //This will be the case with the common cases we care about (i.e. carry-chains), so
    //we just abort in any other cases (if these types of macros become more common in
    //the future this could be updated).
    //
    //Unless the two macros have thier root blocks aligned (i.e. the mutual overlap starts
    //at imember_from == 0), then theree will be a fixed offset between the macros' relative
    //position. We record this as from_to_macro_*_offset which is used to verify the shape
    //of the macros is consistent.
    //
    //NOTE: We mutate imember_from so the outer from macro walking loop moves in lock-step
    int imember_to = 0;
    t_pl_offset from_to_macro_offset = place_ctx.pl_macros[imacro_from].members[imember_from].offset;
    for (; imember_from < int(place_ctx.pl_macros[imacro_from].members.size()) && imember_to < int(place_ctx.pl_macros[imacro_to].members.size());
         ++imember_from, ++imember_to) {
        //Check that both macros have the same shape while they overlap
        if (place_ctx.pl_macros[imacro_from].members[imember_from].offset != place_ctx.pl_macros[imacro_to].members[imember_to].offset + from_to_macro_offset) {
            log_move_abort("macro shapes disagree");
            return e_block_move_result::ABORT;
        }

        ClusterBlockId b_from = place_ctx.pl_macros[imacro_from].members[imember_from].blk_index;

        t_pl_loc curr_to = place_ctx.block_locs[b_from].loc + swap_offset;
        t_pl_loc curr_from = place_ctx.block_locs[b_from].loc;

        ClusterBlockId b_to = place_ctx.pl_macros[imacro_to].members[imember_to].blk_index;
        VTR_ASSERT_SAFE(curr_to == place_ctx.block_locs[b_to].loc);

        // Check whether block to is compatible with from location
        if (b_to != EMPTY_BLOCK_ID && b_to != INVALID_BLOCK_ID) {
            if (!(is_legal_swap_to_location(b_to, curr_from))) {
                return e_block_move_result::ABORT;
            }
        }

        if (!is_legal_swap_to_location(b_from, curr_to)) {
            log_move_abort("macro_from swap to location illegal");
            return e_block_move_result::ABORT;
        }

        auto outcome = record_single_block_swap(blocks_affected, b_from, curr_to);
        if (outcome != e_block_move_result::VALID) {
            return outcome;
        }
    }

    if (imember_to < int(place_ctx.pl_macros[imacro_to].members.size())) {
        //The to macro extends beyond the from macro.
        //
        //Swap the remainder of the 'to' macro to locations after the 'from' macro.
        //Note that we are swapping in the opposite direction so the swap offsets are inverted.
        return record_macro_swaps(blocks_affected, imacro_to, imember_to, -swap_offset);
    }

    return e_block_move_result::VALID;
}

//Moves the macro imacro by the specified offset
//
//Records the block movements in block_moves, the other blocks displaced in displaced_blocks,
//and any generated empty locations in empty_locations.
//
//This function moves a single macro and does not check for overlap with other macros!
e_block_move_result record_macro_move(t_pl_blocks_to_be_moved& blocks_affected,
                                      std::vector<ClusterBlockId>& displaced_blocks,
                                      const int imacro,
                                      t_pl_offset swap_offset) {
    auto& place_ctx = g_vpr_ctx.placement();

    for (const t_pl_macro_member& member : place_ctx.pl_macros[imacro].members) {
        t_pl_loc from = place_ctx.block_locs[member.blk_index].loc;

        t_pl_loc to = from + swap_offset;

        if (!is_legal_swap_to_location(member.blk_index, to)) {
            log_move_abort("macro move to location illegal");
            return e_block_move_result::ABORT;
        }

        ClusterBlockId blk_to = place_ctx.grid_blocks.block_at_location(to);

        record_block_move(blocks_affected, member.blk_index, to);

        int imacro_to = -1;
        get_imacro_from_iblk(&imacro_to, blk_to, place_ctx.pl_macros);
        if (blk_to && imacro_to != imacro) { //Block displaced only if exists and not part of current macro
            displaced_blocks.push_back(blk_to);
        }
    }
    return e_block_move_result::VALID;
}

//Returns the set of macros affected by moving imacro by the specified offset
//
//The resulting 'macros' may contain duplicates
e_block_move_result identify_macro_self_swap_affected_macros(std::vector<int>& macros, const int imacro, t_pl_offset swap_offset) {
    e_block_move_result outcome = e_block_move_result::VALID;
    auto& place_ctx = g_vpr_ctx.placement();

    for (size_t imember = 0; imember < place_ctx.pl_macros[imacro].members.size() && outcome == e_block_move_result::VALID; ++imember) {
        ClusterBlockId blk = place_ctx.pl_macros[imacro].members[imember].blk_index;

        t_pl_loc from = place_ctx.block_locs[blk].loc;
        t_pl_loc to = from + swap_offset;

        if (!is_legal_swap_to_location(blk, to)) {
            log_move_abort("macro move to location illegal");
            return e_block_move_result::ABORT;
        }

        ClusterBlockId blk_to = place_ctx.grid_blocks.block_at_location(to);

        int imacro_to = -1;
        get_imacro_from_iblk(&imacro_to, blk_to, place_ctx.pl_macros);

        if (imacro_to != -1) {
            auto itr = std::find(macros.begin(), macros.end(), imacro_to);
            if (itr == macros.end()) {
                macros.push_back(imacro_to);
                outcome = identify_macro_self_swap_affected_macros(macros, imacro_to, swap_offset);
            }
        }
    }
    return e_block_move_result::VALID;
}

e_block_move_result record_macro_self_swaps(t_pl_blocks_to_be_moved& blocks_affected,
                                            const int imacro,
                                            t_pl_offset swap_offset) {
    auto& place_ctx = g_vpr_ctx.placement();

    //Reset any partial move
    clear_move_blocks(blocks_affected);

    //Collect the macros affected
    std::vector<int> affected_macros;
    auto outcome = identify_macro_self_swap_affected_macros(affected_macros, imacro,
                                                            swap_offset);

    if (outcome != e_block_move_result::VALID) {
        return outcome;
    }

    //Remove any duplicate macros
    affected_macros.resize(std::distance(affected_macros.begin(), std::unique(affected_macros.begin(), affected_macros.end())));

    std::vector<ClusterBlockId> displaced_blocks;

    //Move all the affected macros by the offset
    for (int imacro_affected : affected_macros) {
        outcome = record_macro_move(blocks_affected, displaced_blocks, imacro_affected, swap_offset);

        if (outcome != e_block_move_result::VALID) {
            return outcome;
        }
    }

    auto is_non_macro_block = [&](ClusterBlockId blk) {
        int imacro_blk = -1;
        get_imacro_from_iblk(&imacro_blk, blk, place_ctx.pl_macros);

        if (std::find(affected_macros.begin(), affected_macros.end(), imacro_blk) != affected_macros.end()) {
            return false;
        }
        return true;
    };

    std::vector<ClusterBlockId> non_macro_displaced_blocks;
    std::copy_if(displaced_blocks.begin(), displaced_blocks.end(), std::back_inserter(non_macro_displaced_blocks), is_non_macro_block);

    //Based on the currently queued block moves, find the empty 'holes' left behind
    auto empty_locs = determine_locations_emptied_by_move(blocks_affected);

    VTR_ASSERT_SAFE(empty_locs.size() >= non_macro_displaced_blocks.size());

    //Fit the displaced blocks into the empty locations
    auto loc_itr = empty_locs.begin();
    for (auto blk : non_macro_displaced_blocks) {
        outcome = record_block_move(blocks_affected, blk, *loc_itr);
        ++loc_itr;
    }

    return outcome;
}

bool is_legal_swap_to_location(ClusterBlockId blk, t_pl_loc to) {
    //Make sure that the swap_to location is valid
    //It must be:
    // * on chip, and
    // * match the correct block type
    //
    //Note that we need to explicitly check that the types match, since the device floorplan is not
    //(neccessarily) translationally invariant for an arbitrary macro

    auto& device_ctx = g_vpr_ctx.device();
    auto& cluster_ctx = g_vpr_ctx.clustering();
    auto& place_ctx = g_vpr_ctx.placement();

    if (to.x < 0 || to.x >= int(device_ctx.grid.width())
        || to.y < 0 || to.y >= int(device_ctx.grid.height())
        || to.layer < 0
        || to.layer >= int(device_ctx.grid.get_num_layers())) {
        return false;
    }

    auto physical_tile = device_ctx.grid.get_physical_type(t_physical_tile_loc(to.x, to.y, to.layer));
    auto logical_block = cluster_ctx.clb_nlist.block_type(blk);

    if (to.sub_tile < 0 || to.sub_tile >= physical_tile->capacity
        || !is_sub_tile_compatible(physical_tile, logical_block, to.sub_tile)) {
        return false;
    }
    // If the destination block is user constrained, abort this swap
    auto b_to = place_ctx.grid_blocks.block_at_location(to);
    if (b_to != INVALID_BLOCK_ID && b_to != EMPTY_BLOCK_ID) {
        if (place_ctx.block_locs[b_to].is_fixed) {
            return false;
        }
    }

    return true;
}

//Examines the currently proposed move and determine any empty locations
std::set<t_pl_loc> determine_locations_emptied_by_move(t_pl_blocks_to_be_moved& blocks_affected) {
    std::set<t_pl_loc> moved_from;
    std::set<t_pl_loc> moved_to;

    for (int iblk = 0; iblk < blocks_affected.num_moved_blocks; ++iblk) {
        //When a block is moved it's old location becomes free
        moved_from.emplace(blocks_affected.moved_blocks[iblk].old_loc);

        //But any block later moved to a position fills it
        moved_to.emplace(blocks_affected.moved_blocks[iblk].new_loc);
    }

    std::set<t_pl_loc> empty_locs;
    std::set_difference(moved_from.begin(), moved_from.end(),
                        moved_to.begin(), moved_to.end(),
                        std::inserter(empty_locs, empty_locs.begin()));

    return empty_locs;
}

#ifdef VTR_ENABLE_DEBUG_LOGGING
void enable_placer_debug(const t_placer_opts& placer_opts,
                         ClusterBlockId blk_id) {
    if (!blk_id.is_valid()) {
        return;
    }

    int blk_id_num = (int)size_t(blk_id);
    // Get the nets connected to the block
    const auto& cluster_ctx = g_vpr_ctx.clustering();
    const auto& cluster_blk_pb_type = cluster_ctx.clb_nlist.block_type(blk_id)->pb_type;
    int block_num_pins = cluster_blk_pb_type ? cluster_blk_pb_type->num_pins : 0;
    std::vector<ClusterNetId> block_nets(block_num_pins, ClusterNetId::INVALID());
    for (int ipin = 0; ipin < block_num_pins; ipin++) {
        block_nets[ipin] = cluster_ctx.clb_nlist.block_net(blk_id, ipin);
    }

    bool& f_placer_debug = g_vpr_ctx.mutable_placement().f_placer_debug;

    bool active_blk_debug = (placer_opts.placer_debug_block >= -1);
    bool active_net_debug = (placer_opts.placer_debug_net >= -1);

    f_placer_debug = active_blk_debug || active_net_debug;

    if (!f_placer_debug) {
        return;
    }

    bool match_blk = (placer_opts.placer_debug_block == blk_id_num || placer_opts.placer_debug_block == -1);

    bool match_net = false;
    if (placer_opts.placer_debug_net == -1) {
        match_net = true;
    } else {
        for (const auto& net_id : block_nets) {
            if (net_id.is_valid()) {
                int net_id_num = (int)size_t(net_id);
                if (placer_opts.placer_debug_net == net_id_num) {
                    match_net = true;
                    break;
                }
            }
        }
    }

    if (active_blk_debug) f_placer_debug &= match_blk;
    if (active_net_debug) f_placer_debug &= match_net;
}
#endif

#ifdef VTR_ENABLE_DEBUG_LOGGING
ClusterBlockId propose_block_to_move(const t_placer_opts& placer_opts,
                                     int& logical_blk_type_index,
                                     bool highly_crit_block,
                                     ClusterNetId* net_from,
                                     int* pin_from) {
#else
ClusterBlockId propose_block_to_move(const t_placer_opts& /* placer_opts */,
                                     int& logical_blk_type_index,
                                     bool highly_crit_block,
                                     ClusterNetId* net_from,
                                     int* pin_from) {
#endif
    ClusterBlockId b_from = ClusterBlockId::INVALID();
    auto& cluster_ctx = g_vpr_ctx.clustering();

    if (logical_blk_type_index == -1) { //If the block type is unspecified, choose any random block to be swapped with another random block
        if (highly_crit_block) {
            b_from = pick_from_highly_critical_block(*net_from, *pin_from);
        } else {
            b_from = pick_from_block();
        }

        //if a movable block found, set the block type
        if (b_from) {
            logical_blk_type_index = cluster_ctx.clb_nlist.block_type(b_from)->index;
        }
    } else { //If the block type is specified, choose a random block with blk_type to be swapped with another random block
        if (highly_crit_block) {
            b_from = pick_from_highly_critical_block(*net_from, *pin_from, logical_blk_type_index);
        } else {
            b_from = pick_from_block(logical_blk_type_index);
        }
    }
#ifdef VTR_ENABLE_DEBUG_LOGGING
    enable_placer_debug(placer_opts, b_from);
#endif

    return b_from;
}

//Pick a random block to be swapped with another random block.
//If none is found return ClusterBlockId::INVALID()
ClusterBlockId pick_from_block() {
    /* Some blocks may be fixed, and should never be moved from their *
     * initial positions. If we randomly selected such a block try    *
     * another random block.                                          *
     *                                                                *
     * We need to track the blocks we have tried to avoid an infinite *
     * loop if all blocks are fixed.                                  */
    auto& cluster_ctx = g_vpr_ctx.clustering();
    auto& place_ctx = g_vpr_ctx.mutable_placement();

    std::unordered_set<ClusterBlockId> tried_from_blocks;

    //Keep selecting random blocks as long as there are any untried blocks
    //Can get slow if there are many blocks but only a few (or none) can move
    while (tried_from_blocks.size() < cluster_ctx.clb_nlist.blocks().size()) {
        //Pick a block at random
        ClusterBlockId b_from = ClusterBlockId(vtr::irand((int)cluster_ctx.clb_nlist.blocks().size() - 1));

        //Record it as tried
        tried_from_blocks.insert(b_from);

        if (place_ctx.block_locs[b_from].is_fixed) {
            continue; //Fixed location, try again
        }

        //Found a movable block
        return b_from;
    }

    //No movable blocks found
    return ClusterBlockId::INVALID();
}

//Pick a random block with a specific blk_type to be swapped with another random block.
//If none is found return ClusterBlockId::INVALID()
ClusterBlockId pick_from_block(const int logical_blk_type_index) {
    /* Some blocks may be fixed, and should never be moved from their *
     * initial positions. If we randomly selected such a block try    *
     * another random block.                                          *
     *                                                                *
     * We need to track the blocks we have tried to avoid an infinite *
     * loop if all blocks are fixed.                                  */
    auto& cluster_ctx = g_vpr_ctx.clustering();
    auto& place_ctx = g_vpr_ctx.mutable_placement();
    t_logical_block_type blk_type_temp;
    blk_type_temp.index = logical_blk_type_index;
    const auto& blocks_per_type = cluster_ctx.clb_nlist.blocks_per_type(blk_type_temp);

    //no blocks with this type is available
    if (blocks_per_type.empty()) {
        return ClusterBlockId::INVALID();
    }

    std::unordered_set<ClusterBlockId> tried_from_blocks;

    //Keep selecting random blocks as long as there are any untried blocks with type "blk_type"
    //Can get slow if there are many blocks but only a few (or none) can move
    while (tried_from_blocks.size() < blocks_per_type.size()) {
        //Pick a block at random
        ClusterBlockId b_from = ClusterBlockId(blocks_per_type[vtr::irand((int)blocks_per_type.size() - 1)]);
        //Record it as tried
        tried_from_blocks.insert(b_from);

        if (place_ctx.block_locs[b_from].is_fixed) {
            continue; //Fixed location, try again
        }
        //Found a movable block
        return b_from;
    }

    //No movable blocks found
    //Unreachable statement
    return ClusterBlockId::INVALID();
}

//Pick a random highly critical block to be swapped with another random block.
//If none is found return ClusterBlockId::INVALID()
ClusterBlockId pick_from_highly_critical_block(ClusterNetId& net_from, int& pin_from) {
    auto& place_move_ctx = g_placer_ctx.move();
    auto& place_ctx = g_vpr_ctx.placement();
    auto& cluster_ctx = g_vpr_ctx.clustering();

    //Initialize critical net and pin to be invalid
    net_from = ClusterNetId::INVALID();
    pin_from = -1;

    //check if any critical block is available
    if (place_move_ctx.highly_crit_pins.empty()) {
        return ClusterBlockId::INVALID();
    }

    //pick a random highly critical pin and find the nets driver block
    std::pair<ClusterNetId, int> crit_pin = place_move_ctx.highly_crit_pins[vtr::irand(place_move_ctx.highly_crit_pins.size() - 1)];
    ClusterBlockId b_from = cluster_ctx.clb_nlist.net_driver_block(crit_pin.first);

    if (place_ctx.block_locs[b_from].is_fixed) {
        return ClusterBlockId::INVALID(); //Block is fixed, cannot move
    }

    net_from = crit_pin.first;
    pin_from = crit_pin.second;
    return b_from;

    //Unreachable statement
    return ClusterBlockId::INVALID();
}

//Pick a random highly critical block with a specified block type to be swapped with another random block.
//If none is found return ClusterBlockId::INVALID()
ClusterBlockId pick_from_highly_critical_block(ClusterNetId& net_from, int& pin_from, const int logical_blk_type_index) {
    auto& place_move_ctx = g_placer_ctx.move();
    auto& place_ctx = g_vpr_ctx.placement();
    auto& cluster_ctx = g_vpr_ctx.clustering();

    //Initialize critical net and pin to be invalid
    net_from = ClusterNetId::INVALID();
    pin_from = -1;

    //check if any critical block is available
    if (place_move_ctx.highly_crit_pins.empty()) {
        return ClusterBlockId::INVALID();
    }

    //pick a random highly critical pin and find the nets driver block
    std::pair<ClusterNetId, int> crit_pin = place_move_ctx.highly_crit_pins[vtr::irand(place_move_ctx.highly_crit_pins.size() - 1)];
    ClusterBlockId b_from = cluster_ctx.clb_nlist.net_driver_block(crit_pin.first);

    //Check if picked block type matches with the blk_type specified, and it is not fixed
    //blk_type from propose move doesn't account for the EMPTY type
    auto b_from_type = cluster_ctx.clb_nlist.block_type(b_from);
    if (b_from_type->index == logical_blk_type_index) {
        if (place_ctx.block_locs[b_from].is_fixed) {
            return ClusterBlockId::INVALID(); //Block is fixed, cannot move
        }

        net_from = crit_pin.first;
        pin_from = crit_pin.second;
        return b_from;
    }

    //No critical block with 'blk_type' found
    //Unreachable statement
    return ClusterBlockId::INVALID();
}

bool find_to_loc_uniform(t_logical_block_type_ptr type,
                         float rlim,
                         const t_pl_loc from,
                         t_pl_loc& to,
                         ClusterBlockId b_from) {
    //Finds a legal swap to location for the given type, starting from 'from.x' and 'from.y'
    //
    //Note that the range limit (rlim) is applied in a logical sense (i.e. 'compressed' grid space consisting
    //of the same block types, and not the physical grid space). This means, for example, that columns of 'rare'
    //blocks (e.g. DSPs/RAMs) which are physically far appart but logically adjacent will be swappable even
    //at an rlim fo 1.
    //
    //This ensures that such blocks don't get locked down too early during placement (as would be the
    //case with a physical distance rlim)

    //Retrieve the compressed block grid for this block type
    const auto& compressed_block_grid = g_vpr_ctx.placement().compressed_block_grids[type->index];
    const int num_layers = g_vpr_ctx.device().grid.get_num_layers();
    const int to_layer_num = get_random_layer(type);
    VTR_ASSERT(to_layer_num != OPEN);

    //Determine the coordinates in the compressed grid space of the current block
    std::vector<t_physical_tile_loc> compressed_locs = get_compressed_loc(compressed_block_grid,
                                                                          from,
                                                                          num_layers);

    //Determine the valid compressed grid location ranges
    t_bb search_range = get_compressed_grid_target_search_range(compressed_block_grid,
                                                                compressed_locs[to_layer_num],
                                                                rlim);
    int delta_cx = search_range.xmax - search_range.xmin;

    t_physical_tile_loc to_compressed_loc;
    bool legal = false;

    //TODO: constraints should be adapted to 3D architecture
    if (is_cluster_constrained(b_from)) {
        bool intersect = intersect_range_limit_with_floorplan_constraints(type,
                                                                          b_from,
                                                                          search_range,
                                                                          delta_cx,
                                                                          to_layer_num);
        if (!intersect) {
            return false;
        }
    }
    //TODO: For now, we only move the blocks on the same tile
    legal = find_compatible_compressed_loc_in_range(type,
                                                    delta_cx,
                                                    compressed_locs[to_layer_num],
                                                    search_range,
                                                    to_compressed_loc,
                                                    false,
                                                    to_layer_num);

    if (!legal) {
        //No valid position found
        return false;
    }

    VTR_ASSERT(to_compressed_loc);

    //Convert to true (uncompressed) grid locations
    compressed_grid_to_loc(type, to_compressed_loc, to);

    auto& grid = g_vpr_ctx.device().grid;
    const auto& to_type = grid.get_physical_type(t_physical_tile_loc(to.x, to.y, to.layer));

    VTR_ASSERT_MSG(is_tile_compatible(to_type, type), "Type must be compatible");
    VTR_ASSERT_MSG(grid.get_width_offset({to.x, to.y, to.layer}) == 0, "Should be at block base location");
    VTR_ASSERT_MSG(grid.get_height_offset({to.x, to.y, to.layer}) == 0, "Should be at block base location");

    VTR_LOGV_DEBUG(g_vpr_ctx.placement().f_placer_debug, "\tSearch range %dx%dx%d x %dx%dx%d - Legal position at %d,%d,%d is found\n",
<<<<<<< HEAD
                   search_range.xmin, search_range.ymin, search_range.layer_min,
                   search_range.xmax, search_range.ymax, search_range.layer_max,
=======
                   search_range[from_layer_num].xmin, search_range[from_layer_num].ymin, from_layer_num,
                   search_range[from_layer_num].xmax, search_range[from_layer_num].ymax, from_layer_num,
>>>>>>> 37d59288
                   to.x, to.y, to.layer);
    return true;
}

//Accessor for f_placer_breakpoint_reached
bool placer_breakpoint_reached() {
    return f_placer_breakpoint_reached;
}

void set_placer_breakpoint_reached(bool flag) {
    f_placer_breakpoint_reached = flag;
}

bool find_to_loc_median(t_logical_block_type_ptr blk_type,
                        const t_pl_loc& from_loc,
                        const t_bb* limit_coords,
                        t_pl_loc& to_loc,
                        ClusterBlockId b_from) {
    int num_layers = g_vpr_ctx.device().grid.get_num_layers();
    int from_layer_num = from_loc.layer;
    const auto& compressed_block_grid = g_vpr_ctx.placement().compressed_block_grids[blk_type->index];

    //Determine the coordinates in the compressed grid space of the current block
    std::vector<t_physical_tile_loc> from_compressed_locs = get_compressed_loc(compressed_block_grid,
                                                                               from_loc,
                                                                               g_vpr_ctx.device().grid.get_num_layers());

    VTR_ASSERT(limit_coords->xmin <= limit_coords->xmax);
    VTR_ASSERT(limit_coords->ymin <= limit_coords->ymax);

    //Determine the valid compressed grid location ranges
    std::vector<t_physical_tile_loc> min_compressed_loc = get_compressed_loc_approx(compressed_block_grid,
                                                                                    {limit_coords->xmin, limit_coords->ymin, 0, from_layer_num},
                                                                                    num_layers);
    std::vector<t_physical_tile_loc> max_compressed_loc = get_compressed_loc_approx(compressed_block_grid,
                                                                                    {limit_coords->xmax, limit_coords->ymax, 0, from_layer_num},
                                                                                    num_layers);

    VTR_ASSERT(min_compressed_loc[from_layer_num].x >= 0);
    VTR_ASSERT(static_cast<int>(compressed_block_grid.get_num_columns(from_layer_num)) - 1 - max_compressed_loc[from_layer_num].x >= 0);
    VTR_ASSERT(max_compressed_loc[from_layer_num].x >= min_compressed_loc[from_layer_num].x);
    int delta_cx = max_compressed_loc[from_layer_num].x - min_compressed_loc[from_layer_num].x;

    VTR_ASSERT(min_compressed_loc[from_layer_num].y >= 0);
    VTR_ASSERT(static_cast<int>(compressed_block_grid.get_num_rows(from_layer_num)) - 1 - max_compressed_loc[from_layer_num].y >= 0);
    VTR_ASSERT(max_compressed_loc[from_layer_num].y >= min_compressed_loc[from_layer_num].y);

    t_bb search_range(min_compressed_loc[from_layer_num].x,
                      max_compressed_loc[from_layer_num].x,
                      min_compressed_loc[from_layer_num].y,
                      max_compressed_loc[from_layer_num].y,
                      from_layer_num,
                      from_layer_num);

    t_physical_tile_loc to_compressed_loc;
    bool legal = false;

    if (is_cluster_constrained(b_from)) {
        bool intersect = intersect_range_limit_with_floorplan_constraints(blk_type,
                                                                          b_from,
                                                                          search_range,
                                                                          delta_cx,
                                                                          from_layer_num);
        if (!intersect) {
            return false;
        }
    }

    legal = find_compatible_compressed_loc_in_range(blk_type,
                                                    delta_cx,
                                                    from_compressed_locs[from_layer_num],
                                                    search_range,
                                                    to_compressed_loc,
                                                    true,
                                                    from_layer_num);

    if (!legal) {
        //No valid position found
        return false;
    }

    VTR_ASSERT(to_compressed_loc);

    //Convert to true (uncompressed) grid locations
    compressed_grid_to_loc(blk_type, to_compressed_loc, to_loc);

    auto& grid = g_vpr_ctx.device().grid;
    const auto& to_type = grid.get_physical_type(t_physical_tile_loc(to_loc.x, to_loc.y, to_loc.layer));

    VTR_ASSERT_MSG(is_tile_compatible(to_type, blk_type), "Type must be compatible");
    VTR_ASSERT_MSG(grid.get_width_offset({to_loc.x, to_loc.y, to_loc.layer}) == 0, "Should be at block base location");
    VTR_ASSERT_MSG(grid.get_height_offset({to_loc.x, to_loc.y, to_loc.layer}) == 0, "Should be at block base location");

    VTR_LOGV_DEBUG(g_vpr_ctx.placement().f_placer_debug, "\tSearch range %dx%dx%d x %dx%dx%d - Legal position at %d,%d,%d is found\n",
<<<<<<< HEAD
                   search_range.xmin, search_range.ymin, search_range.layer_min,
                   search_range.xmax, search_range.ymax, search_range.layer_max,
=======
                   search_range.xmin, search_range.ymin, from_layer_num,
                   search_range.xmax, search_range.ymax, from_layer_num,
>>>>>>> 37d59288
                   to_loc.x, to_loc.y, to_loc.layer);
    return true;
}

bool find_to_loc_centroid(t_logical_block_type_ptr blk_type,
                          const t_pl_loc& from_loc,
                          const t_pl_loc& centroid,
                          const t_range_limiters& range_limiters,
                          t_pl_loc& to_loc,
                          ClusterBlockId b_from) {
    //Retrieve the compressed block grid for this block type
    const auto& compressed_block_grid = g_vpr_ctx.placement().compressed_block_grids[blk_type->index];
    const int to_layer_num = to_loc.layer;
    VTR_ASSERT(to_layer_num >= 0);
    const int num_layers = g_vpr_ctx.device().grid.get_num_layers();

    std::vector<t_physical_tile_loc> from_compressed_loc = get_compressed_loc(compressed_block_grid,
                                                                              from_loc,
                                                                              num_layers);

    //Determine the coordinates in the compressed grid space of the current block
    std::vector<t_physical_tile_loc> centroid_compressed_loc = get_compressed_loc_approx(compressed_block_grid,
                                                                                         centroid,
                                                                                         num_layers);

    //Determine the valid compressed grid location ranges
    int delta_cx;
    t_bb search_range;

    // If we are early in the anneal and the range limit still big enough --> search around the center location that the move proposed
    // If not --> search around the current location of the block but in the direction of the center location that the move proposed
    if (range_limiters.original_rlim > 0.15 * range_limiters.first_rlim) {
        search_range = get_compressed_grid_target_search_range(compressed_block_grid,
                                                               centroid_compressed_loc[to_layer_num],
                                                               std::min<float>(range_limiters.original_rlim, range_limiters.dm_rlim));
    } else {
        search_range = get_compressed_grid_bounded_search_range(compressed_block_grid,
                                                                from_compressed_loc[to_layer_num],
                                                                centroid_compressed_loc[to_layer_num],
                                                                std::min<float>(range_limiters.original_rlim, range_limiters.dm_rlim));
    }
    delta_cx = search_range.xmax - search_range.xmin;

    t_physical_tile_loc to_compressed_loc;
    bool legal = false;

    if (is_cluster_constrained(b_from)) {
        bool intersect = intersect_range_limit_with_floorplan_constraints(blk_type,
                                                                          b_from,
                                                                          search_range,
                                                                          delta_cx,
                                                                          to_layer_num);
        if (!intersect) {
            return false;
        }
    }

    //TODO: For now, we only move the blocks on the same tile
    legal = find_compatible_compressed_loc_in_range(blk_type,
                                                    delta_cx,
                                                    from_compressed_loc[to_layer_num],
                                                    search_range,
                                                    to_compressed_loc,
                                                    false,
                                                    to_layer_num);

    if (!legal) {
        //No valid position found
        return false;
    }

    VTR_ASSERT(to_compressed_loc);

    //Convert to true (uncompressed) grid locations
    compressed_grid_to_loc(blk_type, to_compressed_loc, to_loc);

    auto& grid = g_vpr_ctx.device().grid;
    const auto& to_type = grid.get_physical_type(t_physical_tile_loc(to_loc.x, to_loc.y, to_loc.layer));

    VTR_ASSERT_MSG(is_tile_compatible(to_type, blk_type), "Type must be compatible");
    VTR_ASSERT_MSG(grid.get_width_offset({to_loc.x, to_loc.y, to_loc.layer}) == 0, "Should be at block base location");
    VTR_ASSERT_MSG(grid.get_height_offset({to_loc.x, to_loc.y, to_loc.layer}) == 0, "Should be at block base location");

    VTR_LOGV_DEBUG(g_vpr_ctx.placement().f_placer_debug, "\tSearch range %dx%dx%d x %dx%dx%d - Legal position at %d,%d,%d is found\n",
<<<<<<< HEAD
                   search_range.xmin, search_range.ymin, search_range.layer_min,
                   search_range.xmax, search_range.ymax, search_range.layer_max,
=======
                   search_range[from_layer_num].xmin, search_range[from_layer_num].ymin, from_layer_num,
                   search_range[from_layer_num].xmax, search_range[from_layer_num].ymax, from_layer_num,
>>>>>>> 37d59288
                   to_loc.x, to_loc.y, to_loc.layer);
    return true;
}

//Array of move type strings
static const std::array<std::string, NUM_PL_MOVE_TYPES + 1> move_type_strings = {
    "Uniform",
    "Median",
    "W. Centroid",
    "Centroid",
    "W. Median",
    "Crit. Uniform",
    "Feasible Region",
    "Manual Move"};

//To convert enum move type to string
const std::string& move_type_to_string(e_move_type move) {
    return move_type_strings[int(move)];
}

//Convert to true (uncompressed) grid locations
void compressed_grid_to_loc(t_logical_block_type_ptr blk_type,
                            t_physical_tile_loc compressed_loc,
                            t_pl_loc& to_loc) {
    const auto& compressed_block_grid = g_vpr_ctx.placement().compressed_block_grids[blk_type->index];
    auto grid_loc = compressed_block_grid.compressed_loc_to_grid_loc(compressed_loc);

    auto& grid = g_vpr_ctx.device().grid;
    auto to_type = grid.get_physical_type({grid_loc.x, grid_loc.y, grid_loc.layer_num});

    //Each x/y location contains only a single type, so we can pick a random z (capcity) location
    auto& compatible_sub_tiles = compressed_block_grid.compatible_sub_tile_num(to_type->index);
    int sub_tile = compatible_sub_tiles[vtr::irand((int)compatible_sub_tiles.size() - 1)];

    to_loc = t_pl_loc(grid_loc.x, grid_loc.y, sub_tile, grid_loc.layer_num);
}

bool find_compatible_compressed_loc_in_range(t_logical_block_type_ptr type,
                                             const int delta_cx,
                                             const t_physical_tile_loc& from_loc,
                                             t_bb search_range,
                                             t_physical_tile_loc& to_loc,
                                             bool is_median,
                                             int to_layer_num) {
    //TODO For the time being, the blocks only moved in the same layer. This assertion should be removed after VPR is updated to move blocks between layers
    VTR_ASSERT(to_layer_num == from_loc.layer_num);
    const auto& compressed_block_grid = g_vpr_ctx.placement().compressed_block_grids[type->index];
    to_loc.layer_num = to_layer_num;
    std::unordered_set<int> tried_cx_to;
    bool legal = false;
    int possibilities;
    if (is_median)
        possibilities = delta_cx + 1;
    else
        possibilities = delta_cx;

    while (!legal && (int)tried_cx_to.size() < possibilities) { //Until legal or all possibilities exhaused
        //Pick a random x-location within [min_cx, max_cx],
        //until we find a legal swap, or have exhuasted all possiblites
        to_loc.x = search_range.xmin + vtr::irand(delta_cx);

        VTR_ASSERT(to_loc.x >= search_range.xmin);
        VTR_ASSERT(to_loc.x <= search_range.xmax);

        //Record this x location as tried
        auto res = tried_cx_to.insert(to_loc.x);
        if (!res.second) {
            continue; //Already tried this position
        }

        //Pick a random y location
        //
        //We are careful here to consider that there may be a sparse
        //set of candidate blocks in the y-axis at this x location.
        //
        //The candidates are stored in a flat_map so we can efficiently find the set of valid
        //candidates with upper/lower bound.
        const auto& block_rows = compressed_block_grid.get_column_block_map(to_loc.x, to_layer_num);
        auto y_lower_iter = block_rows.lower_bound(search_range.ymin);
        if (y_lower_iter == block_rows.end()) {
            continue;
        }

        auto y_upper_iter = block_rows.upper_bound(search_range.ymax);

        if (y_lower_iter->first > search_range.ymin) {
            //No valid blocks at this x location which are within rlim_y
            //
            if (type->index != 1)
                continue;
            else {
                //Fall back to allow the whole y range
                y_lower_iter = block_rows.begin();
                y_upper_iter = block_rows.end();

                search_range.ymin = y_lower_iter->first;
                search_range.ymax = (y_upper_iter - 1)->first;
            }
        }

        int y_range = std::distance(y_lower_iter, y_upper_iter);
        VTR_ASSERT(y_range >= 0);

        //At this point we know y_lower_iter and y_upper_iter
        //bound the range of valid blocks at this x-location, which
        //are within rlim_y
        std::unordered_set<int> tried_dy;
        while (!legal && (int)tried_dy.size() < y_range) { //Until legal or all possibilities exhausted
            //Randomly pick a y location
            int dy = vtr::irand(y_range - 1);

            //Record this y location as tried
            auto res2 = tried_dy.insert(dy);
            if (!res2.second) {
                continue; //Already tried this position
            }

            //Key in the y-dimension is the compressed index location
            to_loc.y = (y_lower_iter + dy)->first;

            VTR_ASSERT(to_loc.y >= search_range.ymin);
            VTR_ASSERT(to_loc.y <= search_range.ymax);

            if (from_loc.x == to_loc.x && from_loc.y == to_loc.y && from_loc.layer_num == to_layer_num) {
                continue; //Same from/to location -- try again for new y-position
            } else {
                legal = true;
            }
        }
    }
    if (!legal) {
        VTR_LOGV_DEBUG(g_vpr_ctx.placement().f_placer_debug, "\tCouldn't find any legal position in the given search range\n");
    }
    return legal;
}

std::vector<t_physical_tile_loc> get_compressed_loc(const t_compressed_block_grid& compressed_block_grid,
                                                    t_pl_loc grid_loc,
                                                    int num_layers) {
    //TODO: This function currently only determine the compressed location for the same layer as grid_loc - it should be updated to cover all layers
    std::vector<t_physical_tile_loc> compressed_locs(num_layers);

    const auto& compatible_layers = compressed_block_grid.get_layer_nums();

    for (const auto& layer_num : compatible_layers) {
        // This would cause a problem if two blocks of the same types are on different x/y locations of different layers
        compressed_locs[layer_num] = compressed_block_grid.grid_loc_to_compressed_loc({grid_loc.x, grid_loc.y, layer_num});
    }

    return compressed_locs;
}

std::vector<t_physical_tile_loc> get_compressed_loc_approx(const t_compressed_block_grid& compressed_block_grid,
                                                           t_pl_loc grid_loc,
                                                           int num_layers) {
    std::vector<t_physical_tile_loc> compressed_locs(num_layers);

    const auto& compatible_layers = compressed_block_grid.get_layer_nums();

    for (const auto& layer_num : compatible_layers) {
        compressed_locs[layer_num] = compressed_block_grid.grid_loc_to_compressed_loc_approx({grid_loc.x, grid_loc.y, layer_num});
    }

    return compressed_locs;
}

t_bb get_compressed_grid_target_search_range(const t_compressed_block_grid& compressed_block_grid,
                                             const t_physical_tile_loc& compressed_loc,
                                             float rlim) {
    t_bb search_ranges;
    int layer_num = compressed_loc.layer_num;
    VTR_ASSERT(compressed_loc.x != OPEN && compressed_loc.y != OPEN && compressed_loc.layer_num != OPEN);

    int rlim_x_max_range = std::min<int>((int)compressed_block_grid.get_num_columns(layer_num), rlim);
    int rlim_y_max_range = std::min<int>((int)compressed_block_grid.get_num_rows(layer_num), rlim); /* for aspect_ratio != 1 case. */

    search_ranges.xmin = std::max(0, compressed_loc.x - rlim_x_max_range);
    search_ranges.xmax = std::min<int>(compressed_block_grid.get_num_columns(layer_num) - 1, compressed_loc.x + rlim_x_max_range);

    search_ranges.ymin = std::max(0, compressed_loc.y - rlim_y_max_range);
    search_ranges.ymax = std::min<int>(compressed_block_grid.get_num_rows(layer_num) - 1, compressed_loc.y + rlim_y_max_range);

    search_ranges.layer_min = compressed_loc.layer_num;
    search_ranges.layer_max = compressed_loc.layer_num;

    return search_ranges;
}

t_bb get_compressed_grid_bounded_search_range(const t_compressed_block_grid& compressed_block_grid,
                                              const t_physical_tile_loc& from_compressed_loc,
                                              const t_physical_tile_loc& target_compressed_loc,
                                              float rlim) {
    t_bb search_range;

    int min_cx, max_cx, min_cy, max_cy;

    //TODO: This if condition is added because blocks are only moved in the same layer. After the update, this condition should be replaced with an assertion
    VTR_ASSERT(from_compressed_loc.x != OPEN && from_compressed_loc.y != OPEN && from_compressed_loc.layer_num != OPEN);
    VTR_ASSERT(target_compressed_loc.x != OPEN && target_compressed_loc.y != OPEN && target_compressed_loc.layer_num != OPEN);

    int layer_num = target_compressed_loc.layer_num;
    int rlim_x_max_range = std::min<int>(compressed_block_grid.get_num_columns(layer_num), rlim);
    int rlim_y_max_range = std::min<int>(compressed_block_grid.get_num_rows(layer_num), rlim); /* for aspect_ratio != 1 case. */

    int cx_from = from_compressed_loc.x;
    int cy_from = from_compressed_loc.y;

    int cx_centroid = target_compressed_loc.x;
    int cy_centroid = target_compressed_loc.y;

    if (cx_centroid < cx_from) {
        min_cx = std::max(0, cx_from - rlim_x_max_range);
        max_cx = cx_from;
    } else {
        min_cx = cx_from;
        max_cx = std::min<int>(compressed_block_grid.get_num_columns(layer_num) - 1, cx_from + rlim_x_max_range);
    }
    if (cy_centroid < cy_from) {
        min_cy = std::max(0, cy_from - rlim_y_max_range);
        max_cy = cy_from;
    } else {
        min_cy = cy_from;
        max_cy = std::min<int>(compressed_block_grid.get_num_rows(layer_num) - 1, cy_from + rlim_y_max_range);
    }

    search_range = t_bb(min_cx, max_cx, min_cy, max_cy, layer_num, layer_num);

    return search_range;
}

bool intersect_range_limit_with_floorplan_constraints(t_logical_block_type_ptr type,
                                                      ClusterBlockId b_from,
                                                      t_bb& search_range,
                                                      int& delta_cx,
                                                      int layer_num) {
    //Retrieve the compressed block grid for this block type
    const auto& compressed_block_grid = g_vpr_ctx.placement().compressed_block_grids[type->index];

    auto min_grid_loc = compressed_block_grid.compressed_loc_to_grid_loc({search_range.xmin,
                                                                          search_range.ymin,
                                                                          layer_num});

    auto max_grid_loc = compressed_block_grid.compressed_loc_to_grid_loc({search_range.xmax,
                                                                          search_range.ymax,
                                                                          layer_num});

    Region range_reg;
    range_reg.set_region_rect({min_grid_loc.x,
                               min_grid_loc.y,
                               max_grid_loc.x,
                               max_grid_loc.y,
                               layer_num});

    auto& floorplanning_ctx = g_vpr_ctx.floorplanning();

    PartitionRegion pr = floorplanning_ctx.cluster_constraints[b_from];
    std::vector<Region> regions;
    if (!pr.empty()) {
        regions = pr.get_partition_region();
    }
    Region intersect_reg;
    /*
     * If region size is greater than 1, the block is constrained to more than one rectangular region.
     * In this case, we return true (i.e. the range limit intersects with
     * the floorplan constraints) to simplify the problem. This simplification can be done because
     * this routine is done for cpu time optimization, so we do not have to necessarily check each
     * complicated case to get correct functionality during place moves.
     */
    if (regions.size() == 1) {
        intersect_reg = intersection(regions[0], range_reg);

        if (intersect_reg.empty()) {
            VTR_LOGV_DEBUG(g_vpr_ctx.placement().f_placer_debug, "\tCouldn't find an intersection between floorplan constraints and search region\n");
            return false;
        } else {
            const auto intersect_coord = intersect_reg.get_region_rect();
            VTR_ASSERT(intersect_coord.layer_num == layer_num);
            auto min_compressed_loc = compressed_block_grid.grid_loc_to_compressed_loc_approx({intersect_coord.xmin,
                                                                                               intersect_coord.ymin,
                                                                                               layer_num});

            auto max_compressed_loc = compressed_block_grid.grid_loc_to_compressed_loc_approx({intersect_coord.xmax,
                                                                                               intersect_coord.ymax,
                                                                                               layer_num});
            delta_cx = max_compressed_loc.x - min_compressed_loc.x;
        }
    }

    return true;
}

std::string e_move_result_to_string(e_move_result move_outcome) {
    std::string move_result_to_string[] = {"Rejected", "Accepted", "Aborted"};
    return move_result_to_string[move_outcome];
}

int find_free_layer(t_logical_block_type_ptr logical_block, const t_pl_loc& loc) {
    const auto& device_ctx = g_vpr_ctx.device();
    const auto& place_ctx = g_vpr_ctx.placement();

    // TODO: Compatible layer vector should be shuffled first, and then iterated through
    int free_layer = loc.layer;
    VTR_ASSERT(loc.layer != OPEN);
    if (device_ctx.grid.get_num_layers() > 1) {
        const auto& compatible_layers = place_ctx.compressed_block_grids[logical_block->index].get_layer_nums();
        if (compatible_layers.size() > 1) {
            if (place_ctx.grid_blocks.block_at_location(loc) != EMPTY_BLOCK_ID) {
                for (const auto& layer : compatible_layers) {
                    if (layer != free_layer) {
                        if (place_ctx.grid_blocks.block_at_location(loc) == EMPTY_BLOCK_ID) {
                            free_layer = layer;
                            break;
                        }
                    }
                }
            }
        }
    }

    return free_layer;
}

int get_random_layer(t_logical_block_type_ptr logical_block) {
    const auto& compatible_layers = g_vpr_ctx.placement().compressed_block_grids[logical_block->index].get_layer_nums();
    VTR_ASSERT(!compatible_layers.empty());
    int layer_num = OPEN;
    if (compatible_layers.size() == 1) {
        layer_num = compatible_layers[0];
    } else {
        layer_num = compatible_layers[vtr::irand(compatible_layers.size() - 1)];
    }

    return layer_num;
}

t_bb union_2d_tbb(const std::vector<t_2D_tbb>& tbb_vec) {
    t_bb merged_bb(OPEN,
                   OPEN,
                   OPEN,
                   OPEN,
                   0,
                   tbb_vec.size()-1);

    for (const auto& bb : tbb_vec) {
        if (bb.xmin == OPEN) {
            continue;
        }
        if (merged_bb.xmin == OPEN || bb.xmin < merged_bb.xmin) {
            merged_bb.xmin = bb.xmin;
        }
        if (merged_bb.xmax == OPEN || bb.xmax > merged_bb.xmax) {
            merged_bb.xmax = bb.xmax;
        }
        if (merged_bb.ymin == OPEN || bb.ymin < merged_bb.ymin) {
            merged_bb.ymin = bb.ymin;
        }
        if (merged_bb.ymax == OPEN || bb.ymax > merged_bb.ymax) {
            merged_bb.ymax = bb.ymax;
        }
    }

    return merged_bb;
}<|MERGE_RESOLUTION|>--- conflicted
+++ resolved
@@ -810,13 +810,8 @@
     VTR_ASSERT_MSG(grid.get_height_offset({to.x, to.y, to.layer}) == 0, "Should be at block base location");
 
     VTR_LOGV_DEBUG(g_vpr_ctx.placement().f_placer_debug, "\tSearch range %dx%dx%d x %dx%dx%d - Legal position at %d,%d,%d is found\n",
-<<<<<<< HEAD
                    search_range.xmin, search_range.ymin, search_range.layer_min,
                    search_range.xmax, search_range.ymax, search_range.layer_max,
-=======
-                   search_range[from_layer_num].xmin, search_range[from_layer_num].ymin, from_layer_num,
-                   search_range[from_layer_num].xmax, search_range[from_layer_num].ymax, from_layer_num,
->>>>>>> 37d59288
                    to.x, to.y, to.layer);
     return true;
 }
@@ -911,13 +906,8 @@
     VTR_ASSERT_MSG(grid.get_height_offset({to_loc.x, to_loc.y, to_loc.layer}) == 0, "Should be at block base location");
 
     VTR_LOGV_DEBUG(g_vpr_ctx.placement().f_placer_debug, "\tSearch range %dx%dx%d x %dx%dx%d - Legal position at %d,%d,%d is found\n",
-<<<<<<< HEAD
                    search_range.xmin, search_range.ymin, search_range.layer_min,
                    search_range.xmax, search_range.ymax, search_range.layer_max,
-=======
-                   search_range.xmin, search_range.ymin, from_layer_num,
-                   search_range.xmax, search_range.ymax, from_layer_num,
->>>>>>> 37d59288
                    to_loc.x, to_loc.y, to_loc.layer);
     return true;
 }
@@ -1002,13 +992,8 @@
     VTR_ASSERT_MSG(grid.get_height_offset({to_loc.x, to_loc.y, to_loc.layer}) == 0, "Should be at block base location");
 
     VTR_LOGV_DEBUG(g_vpr_ctx.placement().f_placer_debug, "\tSearch range %dx%dx%d x %dx%dx%d - Legal position at %d,%d,%d is found\n",
-<<<<<<< HEAD
                    search_range.xmin, search_range.ymin, search_range.layer_min,
                    search_range.xmax, search_range.ymax, search_range.layer_max,
-=======
-                   search_range[from_layer_num].xmin, search_range[from_layer_num].ymin, from_layer_num,
-                   search_range[from_layer_num].xmax, search_range[from_layer_num].ymax, from_layer_num,
->>>>>>> 37d59288
                    to_loc.x, to_loc.y, to_loc.layer);
     return true;
 }
