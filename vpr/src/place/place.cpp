--- conflicted
+++ resolved
@@ -1344,13 +1344,6 @@
     VTR_LOG("std_dev: %g, average cost: %g, starting temp: %g\n", std_dev, av, 20. * std_dev);
 #endif
 
-<<<<<<< HEAD
-    /* Set the initial temperature to the standard of deviation divided by 64 */
-    /* so that the initial temperature adjusts according to the circuit */
-    /* and also keep the initial placement quality (not destroying it completely) */
-    /* and fine-tune the initial placement with the anneal*/
-    float init_temp = (std_dev / 64);
-=======
     float init_temp = 0.0;
 
     /* We use a constructive initial placement and a low starting temperature 
@@ -1361,7 +1354,6 @@
     } else {
         init_temp = std_dev / 64;
     }
->>>>>>> 99d71d90
 
     return init_temp;
 }
@@ -1626,9 +1618,8 @@
             /* Update clb data structures since we kept the move. */
             commit_move_blocks(blocks_affected);
 
-<<<<<<< HEAD
             ++move_type_stat.accepted_moves[(move_blk_type.index * (move_type_stat.num_moves.size())) + (int)move_type];
-=======
+
             if (noc_opts.noc) {
                 commit_noc_costs(number_of_affected_noc_traffic_flows);
 
@@ -1640,9 +1631,6 @@
                     update_noc_placement_stats((int)move_type);
                 }
             }
-
-            ++move_type_stat.accepted_moves[(int)move_type];
->>>>>>> 99d71d90
 
             //Highlights the new block when manual move is selected.
 #ifndef NO_GRAPHICS
@@ -1687,14 +1675,12 @@
                 revert_td_cost(blocks_affected);
             }
 
-<<<<<<< HEAD
             ++move_type_stat.rejected_moves[(move_blk_type.index * (move_type_stat.num_moves.size())) + (int)move_type];
-=======
+
             /* Revert the traffic flow routes within the NoC*/
             if (noc_opts.noc) {
                 revert_noc_traffic_flow_routes(blocks_affected);
             }
->>>>>>> 99d71d90
         }
 
         move_outcome_stats.delta_cost_norm = delta_c;
@@ -1710,10 +1696,6 @@
                                (move_outcome ? "ACCEPTED" : "REJECTED"), "");
     }
     move_outcome_stats.outcome = move_outcome;
-<<<<<<< HEAD
-    calculate_reward_and_process_outcome(placer_opts, move_outcome_stats,
-                                         delta_c /*/costs->cost*/, timing_bb_factor, move_generator);
-=======
 
     // If we force a router block move then it was not proposed by the
     // move generator so we should not calculate the reward and update
@@ -1723,7 +1705,6 @@
         calculate_reward_and_process_outcome(placer_opts, move_outcome_stats,
                                              delta_c, timing_bb_factor, move_generator);
     }
->>>>>>> 99d71d90
 
 #ifdef VTR_ENABLE_DEBUG_LOGGING
 #    ifndef NO_GRAPHICS
