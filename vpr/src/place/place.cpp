#include <cstdio>
#include <cmath>
#include <memory>
#include <fstream>
#include <iostream>
#include <numeric>
#include <chrono>
#include <optional>

#include "NetPinTimingInvalidator.h"
#include "vtr_assert.h"
#include "vtr_log.h"
#include "vtr_util.h"
#include "vtr_random.h"
#include "vtr_geometry.h"
#include "vtr_time.h"
#include "vtr_math.h"
#include "vtr_ndmatrix.h"

#include "vpr_types.h"
#include "vpr_error.h"
#include "vpr_utils.h"
#include "vpr_net_pins_matrix.h"

#include "globals.h"
#include "place.h"
#include "placer_globals.h"
#include "read_place.h"
#include "draw.h"
#include "place_and_route.h"
#include "net_delay.h"
#include "timing_place_lookup.h"
#include "timing_place.h"
#include "read_xml_arch_file.h"
#include "echo_files.h"
#include "place_macro.h"
#include "histogram.h"
#include "place_util.h"
#include "analytic_placer.h"
#include "initial_placement.h"
#include "place_delay_model.h"
#include "place_timing_update.h"
#include "move_transactions.h"
#include "move_utils.h"
#include "read_place.h"
#include "place_constraints.h"
#include "manual_moves.h"
#include "buttons.h"

#include "static_move_generator.h"
#include "simpleRL_move_generator.h"
#include "manual_move_generator.h"

#include "PlacementDelayCalculator.h"
#include "VprTimingGraphResolver.h"
#include "timing_util.h"
#include "timing_info.h"
#include "tatum/echo_writer.hpp"
#include "tatum/TimingReporter.hpp"

#include "placer_breakpoint.h"
#include "RL_agent_util.h"
#include "place_checkpoint.h"

#include "clustered_netlist_utils.h"

#include "re_cluster.h"
#include "re_cluster_util.h"
#include "cluster_placement.h"

#include "noc_place_utils.h"

/*  define the RL agent's reward function factor constant. This factor controls the weight of bb cost *
 *  compared to the timing cost in the agent's reward function. The reward is calculated as           *
 * -1*(1.5-REWARD_BB_TIMING_RELATIVE_WEIGHT)*timing_cost + (1+REWARD_BB_TIMING_RELATIVE_WEIGHT)*bb_cost)
 */

static constexpr float REWARD_BB_TIMING_RELATIVE_WEIGHT = 0.4;

#ifdef VTR_ENABLE_DEBUG_LOGGING
#    include "draw_types.h"
#    include "draw_global.h"
#    include "draw_color.h"
#endif

using std::max;
using std::min;

/************** Types and defines local to place.c ***************************/

/* This defines the error tolerance for floating points variables used in *
 * cost computation. 0.01 means that there is a 1% error tolerance.       */
static constexpr double ERROR_TOL = .01;

/* This defines the maximum number of swap attempts before invoking the   *
 * once-in-a-while placement legality check as well as floating point     *
 * variables round-offs check.                                            */
static constexpr int MAX_MOVES_BEFORE_RECOMPUTE = 500000;

/* Flags for the states of the bounding box.                              *
 * Stored as char for memory efficiency.                                  */
#define NOT_UPDATED_YET 'N'
#define UPDATED_ONCE 'U'
#define GOT_FROM_SCRATCH 'S'

/* For comp_cost.  NORMAL means use the method that generates updatable   *
 * bounding boxes for speed.  CHECK means compute all bounding boxes from *
 * scratch using a very simple routine to allow checks of the other       *
 * costs.                                   
 */

enum e_cost_methods {
    NORMAL,
    CHECK
};

constexpr float INVALID_DELAY = std::numeric_limits<float>::quiet_NaN();
constexpr float INVALID_COST = std::numeric_limits<double>::quiet_NaN();

/********************** Variables local to place.c ***************************/

/* Cost of a net, and a temporary cost of a net used during move assessment. */
static vtr::vector<ClusterNetId, double> net_cost, proposed_net_cost;

/* [0...cluster_ctx.clb_nlist.nets().size()-1]                                               *
 * A flag array to indicate whether the specific bounding box has been updated   *
 * in this particular swap or not. If it has been updated before, the code       *
 * must use the updated data, instead of the out-of-date data passed into the    *
 * subroutine, particularly used in try_swap(). The value NOT_UPDATED_YET        *
 * indicates that the net has not been updated before, UPDATED_ONCE indicated    *
 * that the net has been updated once, if it is going to be updated again, the   *
 * values from the previous update must be used. GOT_FROM_SCRATCH is only        *
 * applicable for nets larger than SMALL_NETS and it indicates that the          *
 * particular bounding box cannot be updated incrementally before, hence the     *
 * bounding box is got from scratch, so the bounding box would definitely be     *
 * right, DO NOT update again.                                                   */
static vtr::vector<ClusterNetId, char> bb_updated_before;

/* The arrays below are used to precompute the inverse of the average   *
 * number of tracks per channel between [subhigh] and [sublow].  Access *
 * them as chan?_place_cost_fac[subhigh][sublow].  They are used to     *
 * speed up the computation of the cost function that takes the length  *
 * of the net bounding box in each dimension, divided by the average    *
 * number of tracks in that direction; for other cost functions they    *
 * will never be used.                                                  *
 */
static vtr::NdMatrix<float, 2> chanx_place_cost_fac({0, 0}); //[0...device_ctx.grid.width()-2]
static vtr::NdMatrix<float, 2> chany_place_cost_fac({0, 0}); //[0...device_ctx.grid.height()-2]

/* The following arrays are used by the try_swap function for speed.   */
/* [0...cluster_ctx.clb_nlist.nets().size()-1] */
static vtr::vector<ClusterNetId, t_bb> ts_bb_edge_new, ts_bb_coord_new;
static vtr::vector<ClusterNetId, std::vector<t_2D_bb>> layer_ts_bb_edge_new, layer_ts_bb_coord_new;
static vtr::Matrix<int> ts_layer_sink_pin_count;
static std::vector<ClusterNetId> ts_nets_to_update;

/* These file-scoped variables keep track of the number of swaps       *
 * rejected, accepted or aborted. The total number of swap attempts    *
 * is the sum of the three number.                                     */
static int num_swap_rejected = 0;
static int num_swap_accepted = 0;
static int num_swap_aborted = 0;
static int num_ts_called = 0;

/* Expected crossing counts for nets with different #'s of pins.  From *
 * ICCAD 94 pp. 690 - 695 (with linear interpolation applied by me).   *
 * Multiplied to bounding box of a net to better estimate wire length  *
 * for higher fanout nets. Each entry is the correction factor for the *
 * fanout index-1                                                      */
static const float cross_count[50] = {/* [0..49] */ 1.0, 1.0, 1.0, 1.0828,
                                      1.1536, 1.2206, 1.2823, 1.3385, 1.3991, 1.4493, 1.4974, 1.5455, 1.5937,
                                      1.6418, 1.6899, 1.7304, 1.7709, 1.8114, 1.8519, 1.8924, 1.9288, 1.9652,
                                      2.0015, 2.0379, 2.0743, 2.1061, 2.1379, 2.1698, 2.2016, 2.2334, 2.2646,
                                      2.2958, 2.3271, 2.3583, 2.3895, 2.4187, 2.4479, 2.4772, 2.5064, 2.5356,
                                      2.5610, 2.5864, 2.6117, 2.6371, 2.6625, 2.6887, 2.7148, 2.7410, 2.7671,
                                      2.7933};

std::unique_ptr<FILE, decltype(&vtr::fclose)> f_move_stats_file(nullptr,
                                                                vtr::fclose);

#ifdef VTR_ENABLE_DEBUG_LOGGIING
#    define LOG_MOVE_STATS_HEADER()                               \
        do {                                                      \
            if (f_move_stats_file) {                              \
                fprintf(f_move_stats_file.get(),                  \
                        "temp,from_blk,to_blk,from_type,to_type," \
                        "blk_count,"                              \
                        "delta_cost,delta_bb_cost,delta_td_cost," \
                        "outcome,reason\n");                      \
            }                                                     \
        } while (false)

#    define LOG_MOVE_STATS_PROPOSED(t, affected_blocks)                                        \
        do {                                                                                   \
            if (f_move_stats_file) {                                                           \
                auto& place_ctx = g_vpr_ctx.placement();                                       \
                auto& cluster_ctx = g_vpr_ctx.clustering();                                    \
                ClusterBlockId b_from = affected_blocks.moved_blocks[0].block_num;             \
                                                                                               \
                t_pl_loc to = affected_blocks.moved_blocks[0].new_loc;                         \
                ClusterBlockId b_to = place_ctx.grid_blocks[to.x][to.y].blocks[to.sub_tile];   \
                                                                                               \
                t_logical_block_type_ptr from_type = cluster_ctx.clb_nlist.block_type(b_from); \
                t_logical_block_type_ptr to_type = nullptr;                                    \
                if (b_to) {                                                                    \
                    to_type = cluster_ctx.clb_nlist.block_type(b_to);                          \
                }                                                                              \
                                                                                               \
                fprintf(f_move_stats_file.get(),                                               \
                        "%g,"                                                                  \
                        "%d,%d,"                                                               \
                        "%s,%s,"                                                               \
                        "%d,",                                                                 \
                        t,                                                                     \
                        int(size_t(b_from)), int(size_t(b_to)),                                \
                        from_type->name, (to_type ? to_type->name : "EMPTY"),                  \
                        affected_blocks.num_moved_blocks);                                     \
            }                                                                                  \
        } while (false)

#    define LOG_MOVE_STATS_OUTCOME(delta_cost, delta_bb_cost, delta_td_cost, \
                                   outcome, reason)                          \
        do {                                                                 \
            if (f_move_stats_file) {                                         \
                fprintf(f_move_stats_file.get(),                             \
                        "%g,%g,%g,"                                          \
                        "%s,%s\n",                                           \
                        delta_cost, delta_bb_cost, delta_td_cost,            \
                        outcome, reason);                                    \
            }                                                                \
        } while (false)

#else

#    define LOG_MOVE_STATS_HEADER()                      \
        do {                                             \
            fprintf(f_move_stats_file.get(),             \
                    "VTR_ENABLE_DEBUG_LOGGING disabled " \
                    "-- No move stats recorded\n");      \
        } while (false)

#    define LOG_MOVE_STATS_PROPOSED(t, blocks_affected) \
        do {                                            \
        } while (false)

#    define LOG_MOVE_STATS_OUTCOME(delta_cost, delta_bb_cost, delta_td_cost, \
                                   outcome, reason)                          \
        do {                                                                 \
        } while (false)

#endif

/********************* Static subroutines local to place.c *******************/
#ifdef VERBOSE
void print_clb_placement(const char* fname);
#endif

/**
 * @brief determine the type of the bounding box used by the placer to predict the wirelength
 *
 * @param place_bb_mode The bounding box mode passed by the CLI
 * @param rr_graph The routing resource graph
 */
static bool is_cube_bb(const e_place_bounding_box_mode place_bb_mode,
                       const RRGraphView& rr_graph);

static void alloc_and_load_placement_structs(float place_cost_exp,
                                             const t_placer_opts& placer_opts,
                                             const t_noc_opts& noc_opts,
                                             t_direct_inf* directs,
                                             int num_directs);

static void alloc_and_load_try_swap_structs(const bool cube_bb);
static void free_try_swap_structs();

static void free_placement_structs(const t_placer_opts& placer_opts, const t_noc_opts& noc_opts);

static void alloc_and_load_for_fast_cost_update(float place_cost_exp);

static void free_fast_cost_update();

static double comp_bb_cost(e_cost_methods method);

static double comp_layer_bb_cost(e_cost_methods method);

static void update_move_nets(int num_nets_affected,
                             const bool cube_bb);

static void reset_move_nets(int num_nets_affected);

static e_move_result try_swap(const t_annealing_state* state,
                              t_placer_costs* costs,
                              MoveGenerator& move_generator,
                              ManualMoveGenerator& manual_move_generator,
                              SetupTimingInfo* timing_info,
                              NetPinTimingInvalidator* pin_timing_invalidator,
                              t_pl_blocks_to_be_moved& blocks_affected,
                              const PlaceDelayModel* delay_model,
                              PlacerCriticalities* criticalities,
                              PlacerSetupSlacks* setup_slacks,
                              const t_placer_opts& placer_opts,
                              const t_noc_opts& noc_opts,
                              MoveTypeStat& move_type_stat,
                              const t_place_algorithm& place_algorithm,
                              float timing_bb_factor,
                              bool manual_move_enabled);

static void check_place(const t_placer_costs& costs,
                        const PlaceDelayModel* delay_model,
                        const PlacerCriticalities* criticalities,
                        const t_place_algorithm& place_algorithm,
                        const t_noc_opts& noc_opts);

static int check_placement_costs(const t_placer_costs& costs,
                                 const PlaceDelayModel* delay_model,
                                 const PlacerCriticalities* criticalities,
                                 const t_place_algorithm& place_algorithm);

static int check_placement_consistency();
static int check_block_placement_consistency();
static int check_macro_placement_consistency();

static float starting_t(const t_annealing_state* state,
                        t_placer_costs* costs,
                        t_annealing_sched annealing_sched,
                        const PlaceDelayModel* delay_model,
                        PlacerCriticalities* criticalities,
                        PlacerSetupSlacks* setup_slacks,
                        SetupTimingInfo* timing_info,
                        MoveGenerator& move_generator,
                        ManualMoveGenerator& manual_move_generator,
                        NetPinTimingInvalidator* pin_timing_invalidator,
                        t_pl_blocks_to_be_moved& blocks_affected,
                        const t_placer_opts& placer_opts,
                        const t_noc_opts& noc_opts,
                        MoveTypeStat& move_type_stat);

static int count_connections();

static double recompute_bb_cost();

static void commit_td_cost(const t_pl_blocks_to_be_moved& blocks_affected);

static void revert_td_cost(const t_pl_blocks_to_be_moved& blocks_affected);

static void invalidate_affected_connections(
    const t_pl_blocks_to_be_moved& blocks_affected,
    NetPinTimingInvalidator* pin_tedges_invalidator,
    TimingInfo* timing_info);

static bool driven_by_moved_block(const ClusterNetId net,
                                  const t_pl_blocks_to_be_moved& blocks_affected);

static float analyze_setup_slack_cost(const PlacerSetupSlacks* setup_slacks);

static e_move_result assess_swap(double delta_c, double t);

static void get_non_updateable_bb(ClusterNetId net_id,
                                  t_bb& bb_coord_new,
                                  vtr::NdMatrixProxy<int, 1> num_sink_pin_layer);

static void get_non_updateable_layer_bb(ClusterNetId net_id,
                                        std::vector<t_2D_bb>& bb_coord_new,
                                        vtr::NdMatrixProxy<int, 1> num_sink_layer);

static void update_bb(ClusterNetId net_id,
                      t_bb& bb_edge_new,
                      t_bb& bb_coord_new,
                      vtr::NdMatrixProxy<int, 1> num_sink_pin_layer_new,
                      t_physical_tile_loc pin_old_loc,
                      t_physical_tile_loc pin_new_loc,
                      bool src_pin);

static void update_layer_bb(ClusterNetId net_id,
                            std::vector<t_2D_bb>& bb_edge_new,
                            std::vector<t_2D_bb>& bb_coord_new,
                            vtr::NdMatrixProxy<int, 1> bb_pin_sink_count_new,
                            t_physical_tile_loc pin_old_loc,
                            t_physical_tile_loc pin_new_loc,
                            bool is_output_pin);

static inline void update_bb_same_layer(ClusterNetId net_id,
                                        const t_physical_tile_loc& pin_old_loc,
                                        const t_physical_tile_loc& pin_new_loc,
                                        const std::vector<t_2D_bb>& curr_bb_edge,
                                        const std::vector<t_2D_bb>& curr_bb_coord,
                                        vtr::NdMatrixProxy<int, 1> bb_pin_sink_count_new,
                                        std::vector<t_2D_bb>& bb_edge_new,
                                        std::vector<t_2D_bb>& bb_coord_new);

static inline void update_bb_layer_changed(ClusterNetId net_id,
                                           const t_physical_tile_loc& pin_old_loc,
                                           const t_physical_tile_loc& pin_new_loc,
                                           const std::vector<t_2D_bb>& curr_bb_edge,
                                           const std::vector<t_2D_bb>& curr_bb_coord,
                                           vtr::NdMatrixProxy<int, 1> bb_pin_sink_count_new,
                                           std::vector<t_2D_bb>& bb_edge_new,
                                           std::vector<t_2D_bb>& bb_coord_new);

static void update_bb_pin_sink_count(ClusterNetId net_id,
                                     const t_physical_tile_loc& pin_old_loc,
                                     const t_physical_tile_loc& pin_new_loc,
                                     const vtr::NdMatrixProxy<int, 1> curr_layer_pin_sink_count,
                                     vtr::NdMatrixProxy<int, 1> bb_pin_sink_count_new,
                                     bool is_output_pin);

static inline void update_bb_edge(ClusterNetId net_id,
                                  std::vector<t_2D_bb>& bb_edge_new,
                                  std::vector<t_2D_bb>& bb_coord_new,
                                  vtr::NdMatrixProxy<int, 1> bb_layer_pin_sink_count,
                                  const int& old_num_block_on_edge,
                                  const int& old_edge_coord,
                                  int& new_num_block_on_edge,
                                  int& new_edge_coord);

static void add_block_to_bb(const t_physical_tile_loc& new_pin_loc,
                            const t_2D_bb& bb_edge_old,
                            const t_2D_bb& bb_coord_old,
                            t_2D_bb& bb_edge_new,
                            t_2D_bb& bb_coord_new);

static int find_affected_nets_and_update_costs(
    const t_place_algorithm& place_algorithm,
    const PlaceDelayModel* delay_model,
    const PlacerCriticalities* criticalities,
    t_pl_blocks_to_be_moved& blocks_affected,
    double& bb_delta_c,
    double& timing_delta_c);

static void record_affected_net(const ClusterNetId net, int& num_affected_nets);

static void update_net_bb(const ClusterNetId net,
                          const t_pl_blocks_to_be_moved& blocks_affected,
                          int iblk,
                          const ClusterBlockId blk,
                          const ClusterPinId blk_pin);

static void update_net_layer_bb(const ClusterNetId net,
                                const t_pl_blocks_to_be_moved& blocks_affected,
                                int iblk,
                                const ClusterBlockId blk,
                                const ClusterPinId blk_pin);

static void update_td_delta_costs(const PlaceDelayModel* delay_model,
                                  const PlacerCriticalities& criticalities,
                                  const ClusterNetId net,
                                  const ClusterPinId pin,
                                  t_pl_blocks_to_be_moved& blocks_affected,
                                  double& delta_timing_cost);

static void update_placement_cost_normalization_factors(t_placer_costs* costs, const t_placer_opts& placer_opts, const t_noc_opts& noc_opts);

static double get_total_cost(t_placer_costs* costs, const t_placer_opts& placer_opts, const t_noc_opts& noc_opts);

static double get_net_cost(ClusterNetId net_id, const t_bb& bbptr);

static double get_net_layer_cost(ClusterNetId /* net_id */,
                                 const std::vector<t_2D_bb>& bbptr,
                                 const vtr::NdMatrixProxy<int, 1> layer_pin_sink_count);

static void get_bb_from_scratch(ClusterNetId net_id,
                                t_bb& coords,
                                t_bb& num_on_edges,
                                vtr::NdMatrixProxy<int, 1> num_sink_pin_layer);

static void get_layer_bb_from_scratch(ClusterNetId net_id,
                                      std::vector<t_2D_bb>& num_on_edges,
                                      std::vector<t_2D_bb>& coords,
                                      vtr::NdMatrixProxy<int, 1> layer_pin_sink_count);

static double get_net_wirelength_estimate(ClusterNetId net_id, const t_bb& bbptr);

static double get_net_layer_wirelength_estimate(ClusterNetId /* net_id */,
                                                const std::vector<t_2D_bb>& bbptr,
                                                const vtr::NdMatrixProxy<int, 1> layer_pin_sink_count);

static void free_try_swap_arrays();

static void outer_loop_update_timing_info(const t_placer_opts& placer_opts,
                                          const t_noc_opts& noc_opts,
                                          t_placer_costs* costs,
                                          int num_connections,
                                          float crit_exponent,
                                          int* outer_crit_iter_count,
                                          const PlaceDelayModel* delay_model,
                                          PlacerCriticalities* criticalities,
                                          PlacerSetupSlacks* setup_slacks,
                                          NetPinTimingInvalidator* pin_timing_invalidator,
                                          SetupTimingInfo* timing_info);

static void placement_inner_loop(const t_annealing_state* state,
                                 const t_placer_opts& placer_opts,
                                 const t_noc_opts& noc_opts,
                                 int inner_recompute_limit,
                                 t_placer_statistics* stats,
                                 t_placer_costs* costs,
                                 int* moves_since_cost_recompute,
                                 NetPinTimingInvalidator* pin_timing_invalidator,
                                 const PlaceDelayModel* delay_model,
                                 PlacerCriticalities* criticalities,
                                 PlacerSetupSlacks* setup_slacks,
                                 MoveGenerator& move_generator,
                                 ManualMoveGenerator& manual_move_generator,
                                 t_pl_blocks_to_be_moved& blocks_affected,
                                 SetupTimingInfo* timing_info,
                                 const t_place_algorithm& place_algorithm,
                                 MoveTypeStat& move_type_stat,
                                 float timing_bb_factor);

static void recompute_costs_from_scratch(const t_placer_opts& placer_opts,
                                         const t_noc_opts& noc_opts,
                                         const PlaceDelayModel* delay_model,
                                         const PlacerCriticalities* criticalities,
                                         t_placer_costs* costs);

static void generate_post_place_timing_reports(const t_placer_opts& placer_opts,
                                               const t_analysis_opts& analysis_opts,
                                               const SetupTimingInfo& timing_info,
                                               const PlacementDelayCalculator& delay_calc,
                                               bool is_flat);

//calculate the agent's reward and the total process outcome
static void calculate_reward_and_process_outcome(
    const t_placer_opts& placer_opts,
    const MoveOutcomeStats& move_outcome_stats,
    const double& delta_c,
    float timing_bb_factor,
    MoveGenerator& move_generator);

static void print_place_status_header(bool noc_enabled);

static void print_place_status(const t_annealing_state& state,
                               const t_placer_statistics& stats,
                               float elapsed_sec,
                               float cpd,
                               float sTNS,
                               float sWNS,
                               size_t tot_moves,
                               bool noc_enabled,
                               const NocCostTerms& noc_cost_terms);

static void print_resources_utilization();

static void print_placement_swaps_stats(const t_annealing_state& state);

static void print_placement_move_types_stats(const MoveTypeStat& move_type_stat);

/*****************************************************************************/
void try_place(const Netlist<>& net_list,
               const t_placer_opts& placer_opts,
               t_annealing_sched annealing_sched,
               const t_router_opts& router_opts,
               const t_analysis_opts& analysis_opts,
               const t_noc_opts& noc_opts,
               t_chan_width_dist chan_width_dist,
               t_det_routing_arch* det_routing_arch,
               std::vector<t_segment_inf>& segment_inf,
               t_direct_inf* directs,
               int num_directs,
               bool is_flat) {
    /* Does almost all the work of placing a circuit.  Width_fac gives the   *
     * width of the widest channel.  Place_cost_exp says what exponent the   *
     * width should be taken to when calculating costs.  This allows a       *
     * greater bias for anisotropic architectures.                           */

    /*
     * Currently, the functions that require is_flat as their parameter and are called during placement should
     * receive is_flat as false. For example, if the RR graph of router lookahead is built here, it should be as
     * if is_flat is false, even if is_flat is set to true from the command line.
     */
    VTR_ASSERT(!is_flat);
    auto& device_ctx = g_vpr_ctx.device();
    auto& atom_ctx = g_vpr_ctx.atom();
    auto& cluster_ctx = g_vpr_ctx.clustering();
    auto& place_move_ctx = g_placer_ctx.mutable_move();

    const auto& p_timing_ctx = g_placer_ctx.timing();
    const auto& p_runtime_ctx = g_placer_ctx.runtime();

    auto& timing_ctx = g_vpr_ctx.timing();
    auto pre_place_timing_stats = timing_ctx.stats;
    int tot_iter, moves_since_cost_recompute, num_connections,
        outer_crit_iter_count, inner_recompute_limit;
    float first_crit_exponent, first_rlim, first_t;
    int first_move_lim;

    t_placer_costs costs(placer_opts.place_algorithm);

    tatum::TimingPathInfo critical_path;
    float sTNS = NAN;
    float sWNS = NAN;

    char msg[vtr::bufsize];
    t_placer_statistics stats;

    t_placement_checkpoint placement_checkpoint;

    std::shared_ptr<SetupTimingInfo> timing_info;
    std::shared_ptr<PlacementDelayCalculator> placement_delay_calc;
    std::unique_ptr<PlaceDelayModel> place_delay_model;
    std::unique_ptr<MoveGenerator> move_generator;
    std::unique_ptr<MoveGenerator> move_generator2;
    std::unique_ptr<ManualMoveGenerator> manual_move_generator;
    std::unique_ptr<PlacerSetupSlacks> placer_setup_slacks;

    std::unique_ptr<PlacerCriticalities> placer_criticalities;
    std::unique_ptr<NetPinTimingInvalidator> pin_timing_invalidator;

    manual_move_generator = std::make_unique<ManualMoveGenerator>();

    t_pl_blocks_to_be_moved blocks_affected(
        net_list.blocks().size());

    /* init file scope variables */
    num_swap_rejected = 0;
    num_swap_accepted = 0;
    num_swap_aborted = 0;
    num_ts_called = 0;

    if (placer_opts.place_algorithm.is_timing_driven()) {
        /*do this before the initial placement to avoid messing up the initial placement */
        place_delay_model = alloc_lookups_and_delay_model(net_list,
                                                          chan_width_dist,
                                                          placer_opts,
                                                          router_opts,
                                                          det_routing_arch,
                                                          segment_inf,
                                                          directs,
                                                          num_directs,
                                                          is_flat);

        if (isEchoFileEnabled(E_ECHO_PLACEMENT_DELTA_DELAY_MODEL)) {
            place_delay_model->dump_echo(
                getEchoFileName(E_ECHO_PLACEMENT_DELTA_DELAY_MODEL));
        }
    }

    g_vpr_ctx.mutable_placement().cube_bb = is_cube_bb(placer_opts.place_bounding_box_mode,
                                                       device_ctx.rr_graph);
    const auto& cube_bb = g_vpr_ctx.placement().cube_bb;

    VTR_LOG("\n");
    VTR_LOG("Bounding box mode is %s\n", (cube_bb ? "Cube" : "Per-layer"));
    VTR_LOG("\n");

    int move_lim = 1;
    move_lim = (int)(annealing_sched.inner_num
                     * pow(net_list.blocks().size(), 1.3333));

    //create the move generator based on the chosen strategy
    create_move_generators(move_generator, move_generator2, placer_opts, move_lim, noc_opts.noc_centroid_weight);

    alloc_and_load_placement_structs(placer_opts.place_cost_exp, placer_opts, noc_opts, directs, num_directs);

    vtr::ScopedStartFinishTimer timer("Placement");

    if (noc_opts.noc) {
        normalize_noc_cost_weighting_factor(const_cast<t_noc_opts&>(noc_opts));
    }

    initial_placement(placer_opts,
                      placer_opts.constraints_file.c_str(),
                      noc_opts);

    if (!placer_opts.write_initial_place_file.empty()) {
        print_place(nullptr,
                    nullptr,
                    (placer_opts.write_initial_place_file + ".init.place").c_str());
    }

#ifdef ENABLE_ANALYTIC_PLACE
    /*
     * Analytic Placer:
     *  Passes in the initial_placement via vpr_context, and passes its placement back via locations marked on
     *  both the clb_netlist and the gird.
     *  Most of anneal is disabled later by setting initial temperature to 0 and only further optimizes in quench
     */
    if (placer_opts.enable_analytic_placer) {
        AnalyticPlacer{}.ap_place();
    }

#endif /* ENABLE_ANALYTIC_PLACE */

    // Update physical pin values
    for (auto block_id : cluster_ctx.clb_nlist.blocks()) {
        place_sync_external_block_connections(block_id);
    }

    const int width_fac = placer_opts.place_chan_width;
    init_draw_coords((float)width_fac);

    /* Allocated here because it goes into timing critical code where each memory allocation is expensive */
    IntraLbPbPinLookup pb_gpin_lookup(device_ctx.logical_block_types);
    //Enables fast look-up of atom pins connect to CLB pins
    ClusteredPinAtomPinsLookup netlist_pin_lookup(cluster_ctx.clb_nlist,
                                                  atom_ctx.nlist, pb_gpin_lookup);

    /* Gets initial cost and loads bounding boxes. */

    if (placer_opts.place_algorithm.is_timing_driven()) {
        if (cube_bb) {
            costs.bb_cost = comp_bb_cost(NORMAL);
        } else {
            VTR_ASSERT_SAFE(!cube_bb);
            costs.bb_cost = comp_layer_bb_cost(NORMAL);
        }

        first_crit_exponent = placer_opts.td_place_exp_first; /*this will be modified when rlim starts to change */

        num_connections = count_connections();
        VTR_LOG("\n");
        VTR_LOG("There are %d point to point connections in this circuit.\n",
                num_connections);
        VTR_LOG("\n");

        //Update the point-to-point delays from the initial placement
        comp_td_connection_delays(place_delay_model.get());

        /*
         * Initialize timing analysis
         */
        // For placement, we don't use flat-routing
        placement_delay_calc = std::make_shared<PlacementDelayCalculator>(atom_ctx.nlist,
                                                                          atom_ctx.lookup,
                                                                          p_timing_ctx.connection_delay,
                                                                          is_flat);
        placement_delay_calc->set_tsu_margin_relative(
            placer_opts.tsu_rel_margin);
        placement_delay_calc->set_tsu_margin_absolute(
            placer_opts.tsu_abs_margin);

        timing_info = make_setup_timing_info(placement_delay_calc,
                                             placer_opts.timing_update_type);

        placer_setup_slacks = std::make_unique<PlacerSetupSlacks>(
            cluster_ctx.clb_nlist, netlist_pin_lookup);

        placer_criticalities = std::make_unique<PlacerCriticalities>(
            cluster_ctx.clb_nlist, netlist_pin_lookup);

        pin_timing_invalidator = make_net_pin_timing_invalidator(
            placer_opts.timing_update_type,
            net_list,
            netlist_pin_lookup,
            atom_ctx.nlist,
            atom_ctx.lookup,
            *timing_info->timing_graph(),
            is_flat);

        //First time compute timing and costs, compute from scratch
        PlaceCritParams crit_params;
        crit_params.crit_exponent = first_crit_exponent;
        crit_params.crit_limit = placer_opts.place_crit_limit;

        initialize_timing_info(crit_params, place_delay_model.get(),
                               placer_criticalities.get(), placer_setup_slacks.get(),
                               pin_timing_invalidator.get(), timing_info.get(), &costs);

        critical_path = timing_info->least_slack_critical_path();

        /* Write out the initial timing echo file */
        if (isEchoFileEnabled(E_ECHO_INITIAL_PLACEMENT_TIMING_GRAPH)) {
            tatum::write_echo(
                getEchoFileName(E_ECHO_INITIAL_PLACEMENT_TIMING_GRAPH),
                *timing_ctx.graph, *timing_ctx.constraints,
                *placement_delay_calc, timing_info->analyzer());

            tatum::NodeId debug_tnode = id_or_pin_name_to_tnode(
                analysis_opts.echo_dot_timing_graph_node);
            write_setup_timing_graph_dot(
                getEchoFileName(E_ECHO_INITIAL_PLACEMENT_TIMING_GRAPH)
                    + std::string(".dot"),
                *timing_info, debug_tnode);
        }

        outer_crit_iter_count = 1;

        /* Initialize the normalization factors. Calling costs.update_norm_factors() *
         * here would fail the golden results of strong_sdc benchmark                */
        costs.timing_cost_norm = 1 / costs.timing_cost;
        costs.bb_cost_norm = 1 / costs.bb_cost;
    } else {
        VTR_ASSERT(placer_opts.place_algorithm == BOUNDING_BOX_PLACE);

        /* Total cost is the same as wirelength cost normalized*/
        if (cube_bb) {
            costs.bb_cost = comp_bb_cost(NORMAL);
        } else {
            VTR_ASSERT_SAFE(!cube_bb);
            costs.bb_cost = comp_layer_bb_cost(NORMAL);
        }
        costs.bb_cost_norm = 1 / costs.bb_cost;

        /* Timing cost and normalization factors are not used */
        costs.timing_cost = INVALID_COST;
        costs.timing_cost_norm = INVALID_COST;

        /* Other initializations */
        outer_crit_iter_count = 0;
        num_connections = 0;
        first_crit_exponent = 0;
    }

    if (noc_opts.noc) {
        // get the costs associated with the NoC
        costs.noc_cost_terms.aggregate_bandwidth = comp_noc_aggregate_bandwidth_cost();
        std::tie(costs.noc_cost_terms.latency, costs.noc_cost_terms.latency_overrun) = comp_noc_latency_cost();
        costs.noc_cost_terms.congestion = comp_noc_congestion_cost();

        // initialize all the noc normalization factors
        update_noc_normalization_factors(costs);
    }

    // set the starting total placement cost
    costs.cost = get_total_cost(&costs, placer_opts, noc_opts);

    //Sanity check that initial placement is legal
    check_place(costs,
                place_delay_model.get(),
                placer_criticalities.get(),
                placer_opts.place_algorithm,
                noc_opts);

    //Initial pacement statistics
    VTR_LOG("Initial placement cost: %g bb_cost: %g td_cost: %g\n", costs.cost,
            costs.bb_cost, costs.timing_cost);
    if (noc_opts.noc) {
        VTR_LOG("NoC Placement Costs. "
            "cost: %g, "
            "aggregate_bandwidth_cost: %g, "
            "latency_cost: %g, "
            "n_met_latency_constraints: %d, "
            "latency_overrun_cost: %g, "
            "congestion_cost: %g, "
            "accum_congested_ratio: %g, "
            "n_congested_links: %d \n",
            calculate_noc_cost(costs.noc_cost_terms, costs.noc_cost_norm_factors, noc_opts),
            costs.noc_cost_terms.aggregate_bandwidth,
            costs.noc_cost_terms.latency,
            get_number_of_traffic_flows_with_latency_cons_met(),
            costs.noc_cost_terms.latency_overrun,
            costs.noc_cost_terms.congestion,
            get_total_congestion_bandwidth_ratio(),
            get_number_of_congested_noc_links());
    }
    if (placer_opts.place_algorithm.is_timing_driven()) {
        VTR_LOG(
            "Initial placement estimated Critical Path Delay (CPD): %g ns\n",
            1e9 * critical_path.delay());
        VTR_LOG(
            "Initial placement estimated setup Total Negative Slack (sTNS): %g ns\n",
            1e9 * timing_info->setup_total_negative_slack());
        VTR_LOG(
            "Initial placement estimated setup Worst Negative Slack (sWNS): %g ns\n",
            1e9 * timing_info->setup_worst_negative_slack());
        VTR_LOG("\n");

        VTR_LOG("Initial placement estimated setup slack histogram:\n");
        print_histogram(
            create_setup_slack_histogram(*timing_info->setup_analyzer()));
    }

    size_t num_macro_members = 0;
    for (auto& macro : g_vpr_ctx.placement().pl_macros) {
        num_macro_members += macro.members.size();
    }
    VTR_LOG(
        "Placement contains %zu placement macros involving %zu blocks (average macro size %f)\n",
        g_vpr_ctx.placement().pl_macros.size(), num_macro_members,
        float(num_macro_members) / g_vpr_ctx.placement().pl_macros.size());
    VTR_LOG("\n");

    sprintf(msg,
            "Initial Placement.  Cost: %g  BB Cost: %g  TD Cost %g \t Channel Factor: %d",
            costs.cost, costs.bb_cost, costs.timing_cost, width_fac);
    if (noc_opts.noc) {
        sprintf(msg,
                "\nInitial NoC Placement Costs. "
                "cost: %g, "
                "aggregate_bandwidth_cost: %g, "
                "latency_cost: %g, "
                "n_met_latency_constraints: %d, "
                "latency_overrun_cost: %g, "
                "congestion_cost: %g, "
                "accum_congested_ratio: %g, "
                "n_congested_links: %d \n",
                calculate_noc_cost(costs.noc_cost_terms, costs.noc_cost_norm_factors, noc_opts),
                costs.noc_cost_terms.aggregate_bandwidth,
                costs.noc_cost_terms.latency,
                get_number_of_traffic_flows_with_latency_cons_met(),
                costs.noc_cost_terms.latency_overrun,
                costs.noc_cost_terms.congestion,
                get_total_congestion_bandwidth_ratio(),
                get_number_of_congested_noc_links());



    }
    //Draw the initial placement
    update_screen(ScreenUpdatePriority::MAJOR, msg, PLACEMENT, timing_info);

    if (placer_opts.placement_saves_per_temperature >= 1) {
        std::string filename = vtr::string_fmt("placement_%03d_%03d.place", 0,
                                               0);
        VTR_LOG("Saving initial placement to file: %s\n", filename.c_str());
        print_place(nullptr, nullptr, filename.c_str());
    }

    first_move_lim = get_initial_move_lim(placer_opts, annealing_sched);

    if (placer_opts.inner_loop_recompute_divider != 0) {
        inner_recompute_limit = (int)(0.5
                                      + (float)first_move_lim
                                            / (float)placer_opts.inner_loop_recompute_divider);
    } else {
        /*don't do an inner recompute */
        inner_recompute_limit = first_move_lim + 1;
    }

    /* calculate the number of moves in the quench that we should recompute timing after based on the value of *
     * the commandline option quench_recompute_divider                                                         */
    int quench_recompute_limit;
    if (placer_opts.quench_recompute_divider != 0) {
        quench_recompute_limit = (int)(0.5
                                       + (float)move_lim
                                             / (float)placer_opts.quench_recompute_divider);
    } else {
        /*don't do an quench recompute */
        quench_recompute_limit = first_move_lim + 1;
    }

    //allocate helper vectors that are used by many move generators
    place_move_ctx.X_coord.resize(10, 0);
    place_move_ctx.Y_coord.resize(10, 0);

    //allocate move type statistics vectors
    MoveTypeStat move_type_stat;
<<<<<<< HEAD
    move_type_stat.blk_type_moves.resize(device_ctx.logical_block_types.size() * (int)e_move_type::NUMBER_OF_AUTO_MOVES, 0);
    move_type_stat.accepted_moves.resize(device_ctx.logical_block_types.size() * (int)e_move_type::NUMBER_OF_AUTO_MOVES, 0);
    move_type_stat.rejected_moves.resize(device_ctx.logical_block_types.size() * (int)e_move_type::NUMBER_OF_AUTO_MOVES, 0);
=======
    move_type_stat.blk_type_moves.resize({device_ctx.logical_block_types.size(), (int)e_move_type::NUMBER_OF_AUTO_MOVES}, 0);
    move_type_stat.accepted_moves.resize({device_ctx.logical_block_types.size(), (int)e_move_type::NUMBER_OF_AUTO_MOVES}, 0);
    move_type_stat.rejected_moves.resize({device_ctx.logical_block_types.size(), (int)e_move_type::NUMBER_OF_AUTO_MOVES}, 0);
>>>>>>> 2778e2e3

    /* Get the first range limiter */
    first_rlim = (float)max(device_ctx.grid.width() - 1,
                            device_ctx.grid.height() - 1);
    place_move_ctx.first_rlim = first_rlim;

    /* Set the temperature low to ensure that initial placement quality will be preserved */
    first_t = EPSILON;

    t_annealing_state state(annealing_sched,
                            first_t,
                            first_rlim,
                            first_move_lim,
                            first_crit_exponent,
                            device_ctx.grid.get_num_layers());

    /* Update the starting temperature for placement annealing to a more appropriate value */
    state.t = starting_t(&state, &costs, annealing_sched,
                         place_delay_model.get(), placer_criticalities.get(),
                         placer_setup_slacks.get(), timing_info.get(), *move_generator,
                         *manual_move_generator, pin_timing_invalidator.get(),
                         blocks_affected, placer_opts, noc_opts, move_type_stat);

    if (!placer_opts.move_stats_file.empty()) {
        f_move_stats_file = std::unique_ptr<FILE, decltype(&vtr::fclose)>(
            vtr::fopen(placer_opts.move_stats_file.c_str(), "w"),
            vtr::fclose);
        LOG_MOVE_STATS_HEADER();
    }

    tot_iter = 0;
    moves_since_cost_recompute = 0;

    bool skip_anneal = false;

#ifdef ENABLE_ANALYTIC_PLACE
    // Analytic placer: When enabled, skip most of the annealing and go straight to quench
    // TODO: refactor goto label.
    if (placer_opts.enable_analytic_placer)
        skip_anneal = true;
#endif /* ENABLE_ANALYTIC_PLACE */

    //RL agent state definition
    e_agent_state agent_state = EARLY_IN_THE_ANNEAL;

    std::unique_ptr<MoveGenerator> current_move_generator;

    //Define the timing bb weight factor for the agent's reward function
    float timing_bb_factor = REWARD_BB_TIMING_RELATIVE_WEIGHT;

    if (skip_anneal == false) {
        //Table header
        VTR_LOG("\n");
        print_place_status_header(noc_opts.noc);

        /* Outer loop of the simulated annealing begins */
        do {
            vtr::Timer temperature_timer;

            outer_loop_update_timing_info(placer_opts, noc_opts, &costs, num_connections,
                                          state.crit_exponent, &outer_crit_iter_count,
                                          place_delay_model.get(), placer_criticalities.get(),
                                          placer_setup_slacks.get(), pin_timing_invalidator.get(),
                                          timing_info.get());

            if (placer_opts.place_algorithm.is_timing_driven()) {
                critical_path = timing_info->least_slack_critical_path();
                sTNS = timing_info->setup_total_negative_slack();
                sWNS = timing_info->setup_worst_negative_slack();

                //see if we should save the current placement solution as a checkpoint

                if (placer_opts.place_checkpointing
                    && agent_state == LATE_IN_THE_ANNEAL) {
                    save_placement_checkpoint_if_needed(placement_checkpoint,
                                                        timing_info, costs, critical_path.delay());
                }
            }

            //move the appropriate move_generator to be the current used move generator
            assign_current_move_generator(move_generator, move_generator2,
                                          agent_state, placer_opts, false, current_move_generator);

            //do a complete inner loop iteration
            placement_inner_loop(&state, placer_opts, noc_opts,
                                 inner_recompute_limit,
                                 &stats, &costs, &moves_since_cost_recompute,
                                 pin_timing_invalidator.get(), place_delay_model.get(),
                                 placer_criticalities.get(), placer_setup_slacks.get(),
                                 *current_move_generator, *manual_move_generator,
                                 blocks_affected, timing_info.get(),
                                 placer_opts.place_algorithm, move_type_stat,
                                 timing_bb_factor);

            //move the update used move_generator to its original variable
            update_move_generator(move_generator, move_generator2, agent_state,
                                  placer_opts, false, current_move_generator);

            tot_iter += state.move_lim;
            ++state.num_temps;

            print_place_status(state, stats, temperature_timer.elapsed_sec(),
                               critical_path.delay(), sTNS, sWNS, tot_iter,
                               noc_opts.noc, costs.noc_cost_terms);

            if (placer_opts.place_algorithm.is_timing_driven()
                && placer_opts.place_agent_multistate
                && agent_state == EARLY_IN_THE_ANNEAL) {
                if (state.alpha < 0.85 && state.alpha > 0.6) {
                    agent_state = LATE_IN_THE_ANNEAL;
                    VTR_LOG("Agent's 2nd state: \n");
                }
            }

            sprintf(msg, "Cost: %g  BB Cost %g  TD Cost %g  Temperature: %g",
                    costs.cost, costs.bb_cost, costs.timing_cost, state.t);
            update_screen(ScreenUpdatePriority::MINOR, msg, PLACEMENT,
                          timing_info);

            //#ifdef VERBOSE
            //            if (getEchoEnabled()) {
            //                print_clb_placement("first_iteration_clb_placement.echo");
            //            }
            //#endif
        } while (state.outer_loop_update(stats.success_rate, costs, placer_opts,
                                         annealing_sched));
        /* Outer loop of the simulated annealing ends */
    } //skip_anneal ends

    /* Start Quench */
    state.t = 0;                         //Freeze out: only accept solutions that improve placement.
    state.move_lim = state.move_lim_max; //Revert the move limit to initial value.

    auto pre_quench_timing_stats = timing_ctx.stats;
    { /* Quench */

        vtr::ScopedFinishTimer temperature_timer("Placement Quench");

        outer_loop_update_timing_info(placer_opts, noc_opts, &costs, num_connections,
                                      state.crit_exponent, &outer_crit_iter_count,
                                      place_delay_model.get(), placer_criticalities.get(),
                                      placer_setup_slacks.get(), pin_timing_invalidator.get(),
                                      timing_info.get());

        //move the appropriate move_generator to be the current used move generator
        assign_current_move_generator(move_generator, move_generator2,
                                      agent_state, placer_opts, true, current_move_generator);

        /* Run inner loop again with temperature = 0 so as to accept only swaps
         * which reduce the cost of the placement */
        placement_inner_loop(&state, placer_opts, noc_opts,
                             quench_recompute_limit,
                             &stats, &costs, &moves_since_cost_recompute,
                             pin_timing_invalidator.get(), place_delay_model.get(),
                             placer_criticalities.get(), placer_setup_slacks.get(),
                             *current_move_generator, *manual_move_generator,
                             blocks_affected, timing_info.get(),
                             placer_opts.place_quench_algorithm, move_type_stat,
                             timing_bb_factor);

        //move the update used move_generator to its original variable
        update_move_generator(move_generator, move_generator2, agent_state,
                              placer_opts, true, current_move_generator);

        tot_iter += state.move_lim;
        ++state.num_temps;

        if (placer_opts.place_quench_algorithm.is_timing_driven()) {
            critical_path = timing_info->least_slack_critical_path();
            sTNS = timing_info->setup_total_negative_slack();
            sWNS = timing_info->setup_worst_negative_slack();
        }

        print_place_status(state, stats, temperature_timer.elapsed_sec(),
                           critical_path.delay(), sTNS, sWNS, tot_iter,
                           noc_opts.noc, costs.noc_cost_terms);
    }
    auto post_quench_timing_stats = timing_ctx.stats;

    //Final timing analysis
    PlaceCritParams crit_params;
    crit_params.crit_exponent = state.crit_exponent;
    crit_params.crit_limit = placer_opts.place_crit_limit;

    if (placer_opts.place_algorithm.is_timing_driven()) {
        perform_full_timing_update(crit_params, place_delay_model.get(),
                                   placer_criticalities.get(), placer_setup_slacks.get(),
                                   pin_timing_invalidator.get(), timing_info.get(), &costs);
        VTR_LOG("post-quench CPD = %g (ns) \n",
                1e9 * timing_info->least_slack_critical_path().delay());
    }

    //See if our latest checkpoint is better than the current placement solution
    if (placer_opts.place_checkpointing)
        restore_best_placement(placement_checkpoint, timing_info, costs,
                               placer_criticalities, placer_setup_slacks, place_delay_model,
                               pin_timing_invalidator, crit_params, noc_opts);

    if (placer_opts.placement_saves_per_temperature >= 1) {
        std::string filename = vtr::string_fmt("placement_%03d_%03d.place",
                                               state.num_temps + 1, 0);
        VTR_LOG("Saving final placement to file: %s\n", filename.c_str());
        print_place(nullptr, nullptr, filename.c_str());
    }

    // TODO:
    // 1. add some subroutine hierarchy!  Too big!

    //#ifdef VERBOSE
    //    if (getEchoEnabled() && isEchoFileEnabled(E_ECHO_END_CLB_PLACEMENT)) {
    //        print_clb_placement(getEchoFileName(E_ECHO_END_CLB_PLACEMENT));
    //    }
    //#endif

    // Update physical pin values
    for (auto block_id : cluster_ctx.clb_nlist.blocks()) {
        place_sync_external_block_connections(block_id);
    }

    check_place(costs,
                place_delay_model.get(),
                placer_criticalities.get(),
                placer_opts.place_algorithm,
                noc_opts);

    //Some stats
    VTR_LOG("\n");
    VTR_LOG("Swaps called: %d\n", num_ts_called);
    report_aborted_moves();

    if (placer_opts.place_algorithm.is_timing_driven()) {
        //Final timing estimate
        VTR_ASSERT(timing_info);

        critical_path = timing_info->least_slack_critical_path();

        if (isEchoFileEnabled(E_ECHO_FINAL_PLACEMENT_TIMING_GRAPH)) {
            tatum::write_echo(
                getEchoFileName(E_ECHO_FINAL_PLACEMENT_TIMING_GRAPH),
                *timing_ctx.graph, *timing_ctx.constraints,
                *placement_delay_calc, timing_info->analyzer());

            tatum::NodeId debug_tnode = id_or_pin_name_to_tnode(
                analysis_opts.echo_dot_timing_graph_node);
            write_setup_timing_graph_dot(
                getEchoFileName(E_ECHO_FINAL_PLACEMENT_TIMING_GRAPH)
                    + std::string(".dot"),
                *timing_info, debug_tnode);
        }

        generate_post_place_timing_reports(placer_opts, analysis_opts,
                                           *timing_info, *placement_delay_calc, is_flat);

        /* Print critical path delay metrics */
        VTR_LOG("\n");
        print_setup_timing_summary(*timing_ctx.constraints,
                                   *timing_info->setup_analyzer(), "Placement estimated ", "");
    }

    sprintf(msg,
            "Placement. Cost: %g  bb_cost: %g td_cost: %g Channel Factor: %d",
            costs.cost, costs.bb_cost, costs.timing_cost, width_fac);
    VTR_LOG("Placement cost: %g, bb_cost: %g, td_cost: %g, \n", costs.cost,
            costs.bb_cost, costs.timing_cost);
    // print the noc costs info
    if (noc_opts.noc) {
        sprintf(msg,
                "\nNoC Placement Costs. "
                "cost: %g, "
                "aggregate_bandwidth_cost: %g, "
                "latency_cost: %g, "
                "n_met_latency_constraints: %d, "
                "latency_overrun_cost: %g, "
                "congestion_cost: %g, "
                "accum_congested_ratio: %g, "
                "n_congested_links: %d \n",
                calculate_noc_cost(costs.noc_cost_terms, costs.noc_cost_norm_factors, noc_opts),
                costs.noc_cost_terms.aggregate_bandwidth,
                costs.noc_cost_terms.latency,
                get_number_of_traffic_flows_with_latency_cons_met(),
                costs.noc_cost_terms.latency_overrun,
                costs.noc_cost_terms.congestion,
                get_total_congestion_bandwidth_ratio(),
                get_number_of_congested_noc_links());

        VTR_LOG("\nNoC Placement Costs. "
            "cost: %g, "
            "aggregate_bandwidth_cost: %g, "
            "latency_cost: %g, "
            "n_met_latency_constraints: %d, "
            "latency_overrun_cost: %g, "
            "congestion_cost: %g, "
            "accum_congested_ratio: %g, "
            "n_congested_links: %d \n",
            calculate_noc_cost(costs.noc_cost_terms, costs.noc_cost_norm_factors, noc_opts),
            costs.noc_cost_terms.aggregate_bandwidth,
            costs.noc_cost_terms.latency,
            get_number_of_traffic_flows_with_latency_cons_met(),
            costs.noc_cost_terms.latency_overrun,
            costs.noc_cost_terms.congestion,
            get_total_congestion_bandwidth_ratio(),
            get_number_of_congested_noc_links());
    }
    update_screen(ScreenUpdatePriority::MAJOR, msg, PLACEMENT, timing_info);
    // Print out swap statistics
    print_resources_utilization();

    print_placement_swaps_stats(state);

    print_placement_move_types_stats(move_type_stat);

    if (noc_opts.noc) {
        write_noc_placement_file(noc_opts.noc_placement_file_name);
    }

    free_placement_structs(placer_opts, noc_opts);
    free_try_swap_arrays();

    print_timing_stats("Placement Quench", post_quench_timing_stats,
                       pre_quench_timing_stats);
    print_timing_stats("Placement Total ", timing_ctx.stats,
                       pre_place_timing_stats);

    VTR_LOG("update_td_costs: connections %g nets %g sum_nets %g total %g\n",
            p_runtime_ctx.f_update_td_costs_connections_elapsed_sec,
            p_runtime_ctx.f_update_td_costs_nets_elapsed_sec,
            p_runtime_ctx.f_update_td_costs_sum_nets_elapsed_sec,
            p_runtime_ctx.f_update_td_costs_total_elapsed_sec);
}

/* Function to update the setup slacks and criticalities before the inner loop of the annealing/quench */
static void outer_loop_update_timing_info(const t_placer_opts& placer_opts,
                                          const t_noc_opts& noc_opts,
                                          t_placer_costs* costs,
                                          int num_connections,
                                          float crit_exponent,
                                          int* outer_crit_iter_count,
                                          const PlaceDelayModel* delay_model,
                                          PlacerCriticalities* criticalities,
                                          PlacerSetupSlacks* setup_slacks,
                                          NetPinTimingInvalidator* pin_timing_invalidator,
                                          SetupTimingInfo* timing_info) {
    if (placer_opts.place_algorithm.is_timing_driven()) {
        /*at each temperature change we update these values to be used     */
        /*for normalizing the tradeoff between timing and wirelength (bb)  */
        if (*outer_crit_iter_count >= placer_opts.recompute_crit_iter
            || placer_opts.inner_loop_recompute_divider != 0) {
#ifdef VERBOSE
            VTR_LOG("Outer loop recompute criticalities\n");
#endif
            num_connections = std::max(num_connections, 1); //Avoid division by zero
            VTR_ASSERT(num_connections > 0);

            PlaceCritParams crit_params;
            crit_params.crit_exponent = crit_exponent;
            crit_params.crit_limit = placer_opts.place_crit_limit;

            //Update all timing related classes
            perform_full_timing_update(crit_params, delay_model, criticalities,
                                       setup_slacks, pin_timing_invalidator, timing_info, costs);

            *outer_crit_iter_count = 0;
        }
        (*outer_crit_iter_count)++;
    }

    /* Update the cost normalization factors */
    update_placement_cost_normalization_factors(costs, placer_opts, noc_opts);
}

/* Function which contains the inner loop of the simulated annealing */
static void placement_inner_loop(const t_annealing_state* state,
                                 const t_placer_opts& placer_opts,
                                 const t_noc_opts& noc_opts,
                                 int inner_recompute_limit,
                                 t_placer_statistics* stats,
                                 t_placer_costs* costs,
                                 int* moves_since_cost_recompute,
                                 NetPinTimingInvalidator* pin_timing_invalidator,
                                 const PlaceDelayModel* delay_model,
                                 PlacerCriticalities* criticalities,
                                 PlacerSetupSlacks* setup_slacks,
                                 MoveGenerator& move_generator,
                                 ManualMoveGenerator& manual_move_generator,
                                 t_pl_blocks_to_be_moved& blocks_affected,
                                 SetupTimingInfo* timing_info,
                                 const t_place_algorithm& place_algorithm,
                                 MoveTypeStat& move_type_stat,
                                 float timing_bb_factor) {
    int inner_crit_iter_count, inner_iter;

    int inner_placement_save_count = 0; //How many times have we dumped placement to a file this temperature?

    stats->reset();

    inner_crit_iter_count = 1;

    bool manual_move_enabled = false;

    /* Inner loop begins */
    for (inner_iter = 0; inner_iter < state->move_lim; inner_iter++) {
        e_move_result swap_result = try_swap(state, costs, move_generator,
                                             manual_move_generator, timing_info, pin_timing_invalidator,
                                             blocks_affected, delay_model, criticalities, setup_slacks,
                                             placer_opts, noc_opts, move_type_stat, place_algorithm,
                                             timing_bb_factor, manual_move_enabled);

        if (swap_result == ACCEPTED) {
            /* Move was accepted.  Update statistics that are useful for the annealing schedule. */
            stats->single_swap_update(*costs);
            num_swap_accepted++;
        } else if (swap_result == ABORTED) {
            num_swap_aborted++;
        } else { // swap_result == REJECTED
            num_swap_rejected++;
        }

        if (place_algorithm.is_timing_driven()) {
            /* Do we want to re-timing analyze the circuit to get updated slack and criticality values?
             * We do this only once in a while, since it is expensive.
             */
            if (inner_crit_iter_count >= inner_recompute_limit
                && inner_iter != state->move_lim - 1) { /*on last iteration don't recompute */

                inner_crit_iter_count = 0;
#ifdef VERBOSE
                VTR_LOG("Inner loop recompute criticalities\n");
#endif

                PlaceCritParams crit_params;
                crit_params.crit_exponent = state->crit_exponent;
                crit_params.crit_limit = placer_opts.place_crit_limit;

                //Update all timing related classes
                perform_full_timing_update(crit_params, delay_model,
                                           criticalities, setup_slacks, pin_timing_invalidator,
                                           timing_info, costs);
            }
            inner_crit_iter_count++;
        }
#ifdef VERBOSE
        VTR_LOG("t = %g  cost = %g   bb_cost = %g timing_cost = %g move = %d\n",
                state->t, costs->cost, costs->bb_cost, costs->timing_cost, inner_iter);
        if (fabs((costs->bb_cost) - comp_bb_cost(CHECK)) > (costs->bb_cost) * ERROR_TOL)
            VPR_ERROR(VPR_ERROR_PLACE, "bb_cost is %g, comp_bb_cost is %g\n", costs->bb_cost, comp_bb_cost(CHECK));
            //"fabs((*bb_cost) - comp_bb_cost(CHECK)) > (*bb_cost) * ERROR_TOL");
#endif

        /* Lines below prevent too much round-off error from accumulating
         * in the cost over many iterations (due to incremental updates).
         * This round-off can lead to error checks failing because the cost
         * is different from what you get when you recompute from scratch.
         */
        ++(*moves_since_cost_recompute);
        if (*moves_since_cost_recompute > MAX_MOVES_BEFORE_RECOMPUTE) {
            //VTR_LOG("recomputing costs from scratch, old bb_cost is %g\n", costs->bb_cost);
            recompute_costs_from_scratch(placer_opts, noc_opts, delay_model,
                                         criticalities, costs);
            //VTR_LOG("new_bb_cost is %g\n", costs->bb_cost);
            *moves_since_cost_recompute = 0;
        }

        if (placer_opts.placement_saves_per_temperature >= 1 && inner_iter > 0
            && (inner_iter + 1)
                       % (state->move_lim
                          / placer_opts.placement_saves_per_temperature)
                   == 0) {
            std::string filename = vtr::string_fmt("placement_%03d_%03d.place",
                                                   state->num_temps + 1, inner_placement_save_count);
            VTR_LOG(
                "Saving placement to file at temperature move %d / %d: %s\n",
                inner_iter, state->move_lim, filename.c_str());
            print_place(nullptr, nullptr, filename.c_str());
            ++inner_placement_save_count;
        }
    }

    /* Calculate the success_rate and std_dev of the costs. */
    stats->calc_iteration_stats(*costs, state->move_lim);
}

static void recompute_costs_from_scratch(const t_placer_opts& placer_opts,
                                         const t_noc_opts& noc_opts,
                                         const PlaceDelayModel* delay_model,
                                         const PlacerCriticalities* criticalities,
                                         t_placer_costs* costs) {
    auto check_and_print_cost = [](double new_cost,
                                   double old_cost,
                                   const std::string& cost_name) {
        if (!vtr::isclose(new_cost, old_cost, ERROR_TOL, 0.)) {
            std::string msg = vtr::string_fmt(
                "in recompute_costs_from_scratch: new_%s = %g, old %s = %g, ERROR_TOL = %g\n",
                cost_name.c_str(), new_cost, cost_name.c_str(), old_cost, ERROR_TOL);
            VPR_ERROR(VPR_ERROR_PLACE, msg.c_str());
        }
    };

    double new_bb_cost = recompute_bb_cost();
    check_and_print_cost(new_bb_cost, costs->bb_cost, "bb_cost");
    costs->bb_cost = new_bb_cost;

    if (placer_opts.place_algorithm.is_timing_driven()) {
        double new_timing_cost = 0.;
        comp_td_costs(delay_model, *criticalities, &new_timing_cost);
        check_and_print_cost(new_timing_cost, costs->timing_cost, "timing_cost");
        costs->timing_cost = new_timing_cost;
    } else {
        VTR_ASSERT(placer_opts.place_algorithm == BOUNDING_BOX_PLACE);
        costs->cost = new_bb_cost * costs->bb_cost_norm;
    }

    if (noc_opts.noc) {
        NocCostTerms new_noc_cost;
        recompute_noc_costs(new_noc_cost);

        check_and_print_cost(new_noc_cost.aggregate_bandwidth,
                             costs->noc_cost_terms.aggregate_bandwidth,
                             "noc_aggregate_bandwidth");
        costs->noc_cost_terms.aggregate_bandwidth = new_noc_cost.aggregate_bandwidth;

        // only check if the recomputed cost and the current noc latency cost are within the error tolerance if the cost is above 1 picosecond.
        // Otherwise, there is no need to check (we expect the latency cost to be above the threshold of 1 picosecond)
        if (new_noc_cost.latency > MIN_EXPECTED_NOC_LATENCY_COST) {
            check_and_print_cost(new_noc_cost.latency,
                                 costs->noc_cost_terms.latency,
                                 "noc_latency_cost");
        }
        costs->noc_cost_terms.latency = new_noc_cost.latency;

        if (new_noc_cost.latency_overrun > MIN_EXPECTED_NOC_LATENCY_COST) {
            check_and_print_cost(new_noc_cost.latency_overrun,
                                 costs->noc_cost_terms.latency_overrun,
                                 "noc_latency_overrun_cost");
        }
        costs->noc_cost_terms.latency_overrun = new_noc_cost.latency_overrun;

        if (new_noc_cost.congestion > MIN_EXPECTED_NOC_CONGESTION_COST) {
            check_and_print_cost(new_noc_cost.congestion,
                                 costs->noc_cost_terms.congestion,
                                 "noc_congestion_cost");
        }
        costs->noc_cost_terms.congestion = new_noc_cost.congestion;

    }
}

/*only count non-global connections */
static int count_connections() {
    int count = 0;

    auto& cluster_ctx = g_vpr_ctx.clustering();
    for (auto net_id : cluster_ctx.clb_nlist.nets()) {
        if (cluster_ctx.clb_nlist.net_is_ignored(net_id))
            continue;

        count += cluster_ctx.clb_nlist.net_sinks(net_id).size();
    }

    return (count);
}

///@brief Find the starting temperature for the annealing loop.
static float starting_t(const t_annealing_state* state,
                        t_placer_costs* costs,
                        t_annealing_sched annealing_sched,
                        const PlaceDelayModel* delay_model,
                        PlacerCriticalities* criticalities,
                        PlacerSetupSlacks* setup_slacks,
                        SetupTimingInfo* timing_info,
                        MoveGenerator& move_generator,
                        ManualMoveGenerator& manual_move_generator,
                        NetPinTimingInvalidator* pin_timing_invalidator,
                        t_pl_blocks_to_be_moved& blocks_affected,
                        const t_placer_opts& placer_opts,
                        const t_noc_opts& noc_opts,
                        MoveTypeStat& move_type_stat) {
    if (annealing_sched.type == USER_SCHED) {
        return (annealing_sched.init_t);
    }

    auto& cluster_ctx = g_vpr_ctx.clustering();

    /* Use to calculate the average of cost when swap is accepted. */
    int num_accepted = 0;

    /* Use double types to avoid round off. */
    double av = 0., sum_of_squares = 0.;

    /* Determines the block swap loop count. */
    int move_lim = std::min(state->move_lim_max,
                            (int)cluster_ctx.clb_nlist.blocks().size());

    bool manual_move_enabled = false;

    for (int i = 0; i < move_lim; i++) {
#ifndef NO_GRAPHICS
        //Checks manual move flag for manual move feature
        t_draw_state* draw_state = get_draw_state_vars();
        if (draw_state->show_graphics) {
            manual_move_enabled = manual_move_is_selected();
        }
#endif /*NO_GRAPHICS*/

        //Will not deploy setup slack analysis, so omit crit_exponenet and setup_slack
        e_move_result swap_result = try_swap(state, costs, move_generator,
                                             manual_move_generator, timing_info, pin_timing_invalidator,
                                             blocks_affected, delay_model, criticalities, setup_slacks,
                                             placer_opts, noc_opts, move_type_stat, placer_opts.place_algorithm,
                                             REWARD_BB_TIMING_RELATIVE_WEIGHT, manual_move_enabled);

        if (swap_result == ACCEPTED) {
            num_accepted++;
            av += costs->cost;
            sum_of_squares += costs->cost * costs->cost;
            num_swap_accepted++;
        } else if (swap_result == ABORTED) {
            num_swap_aborted++;
        } else {
            num_swap_rejected++;
        }
    }

    /* Take the average of the accepted swaps' cost values. */
    av = num_accepted > 0 ? (av / num_accepted) : 0.;

    /* Get the standard deviation. */
    double std_dev = get_std_dev(num_accepted, sum_of_squares, av);

    /* Print warning if not all swaps are accepted. */
    if (num_accepted != move_lim) {
        VTR_LOG_WARN("Starting t: %d of %d configurations accepted.\n",
                     num_accepted, move_lim);
    }

#ifdef VERBOSE
    /* Print stats related to finding the initital temp. */
    VTR_LOG("std_dev: %g, average cost: %g, starting temp: %g\n", std_dev, av, 20. * std_dev);
#endif

    // Improved initial placement uses a fast SA for NoC routers and centroid placement
    // for other blocks. The temperature is reduced to prevent SA from destroying the initial placement
    float init_temp = std_dev / 64;

    return init_temp;
}

static void update_move_nets(int num_nets_affected,
                             const bool cube_bb) {
    /* update net cost functions and reset flags. */
    auto& cluster_ctx = g_vpr_ctx.clustering();
    auto& place_move_ctx = g_placer_ctx.mutable_move();

    for (int inet_affected = 0; inet_affected < num_nets_affected;
         inet_affected++) {
        ClusterNetId net_id = ts_nets_to_update[inet_affected];

        if (cube_bb) {
            place_move_ctx.bb_coords[net_id] = ts_bb_coord_new[net_id];
        } else {
            place_move_ctx.layer_bb_coords[net_id] = layer_ts_bb_coord_new[net_id];
        }

        for (int layer_num = 0; layer_num < g_vpr_ctx.device().grid.get_num_layers(); layer_num++) {
            place_move_ctx.num_sink_pin_layer[size_t(net_id)][layer_num] = ts_layer_sink_pin_count[size_t(net_id)][layer_num];
        }

        if (cluster_ctx.clb_nlist.net_sinks(net_id).size() >= SMALL_NET) {
            if (cube_bb) {
                place_move_ctx.bb_num_on_edges[net_id] = ts_bb_edge_new[net_id];
            } else {
                place_move_ctx.layer_bb_num_on_edges[net_id] = layer_ts_bb_edge_new[net_id];
            }
        }

        net_cost[net_id] = proposed_net_cost[net_id];

        /* negative proposed_net_cost value is acting as a flag. */
        proposed_net_cost[net_id] = -1;
        bb_updated_before[net_id] = NOT_UPDATED_YET;
    }
}

static void reset_move_nets(int num_nets_affected) {
    /* Reset the net cost function flags first. */
    for (int inet_affected = 0; inet_affected < num_nets_affected;
         inet_affected++) {
        ClusterNetId net_id = ts_nets_to_update[inet_affected];
        proposed_net_cost[net_id] = -1;
        bb_updated_before[net_id] = NOT_UPDATED_YET;
    }
}

/**
 * @brief Pick some block and moves it to another spot.
 *
 * If the new location is empty, directly move the block. If the new location
 * is occupied, switch the blocks. Due to the different sizes of the blocks,
 * this block switching may occur for multiple times. It might also cause the
 * current swap attempt to abort due to inability to find suitable locations
 * for moved blocks.
 *
 * The move generator will record all the switched blocks in the variable
 * `blocks_affected`. Afterwards, the move will be assessed by the chosen
 * cost formulation. Currently, there are three ways to assess move cost,
 * which are stored in the enum type `t_place_algorithm`.
 *
 * @return Whether the block swap is accepted, rejected or aborted.
 */
static e_move_result try_swap(const t_annealing_state* state,
                              t_placer_costs* costs,
                              MoveGenerator& move_generator,
                              ManualMoveGenerator& manual_move_generator,
                              SetupTimingInfo* timing_info,
                              NetPinTimingInvalidator* pin_timing_invalidator,
                              t_pl_blocks_to_be_moved& blocks_affected,
                              const PlaceDelayModel* delay_model,
                              PlacerCriticalities* criticalities,
                              PlacerSetupSlacks* setup_slacks,
                              const t_placer_opts& placer_opts,
                              const t_noc_opts& noc_opts,
                              MoveTypeStat& move_type_stat,
                              const t_place_algorithm& place_algorithm,
                              float timing_bb_factor,
                              bool manual_move_enabled) {
    /* Picks some block and moves it to another spot.  If this spot is   *
     * occupied, switch the blocks.  Assess the change in cost function. *
     * rlim is the range limiter.                                        *
     * Returns whether the swap is accepted, rejected or aborted.        *
     * Passes back the new value of the cost functions.                  */

    float rlim_escape_fraction = placer_opts.rlim_escape_fraction;
    float timing_tradeoff = placer_opts.timing_tradeoff;

    PlaceCritParams crit_params;
    crit_params.crit_exponent = state->crit_exponent;
    crit_params.crit_limit = placer_opts.place_crit_limit;

    // move type and block type chosen by the agent
    t_propose_action proposed_action{e_move_type::UNIFORM, -1};

    num_ts_called++;

    MoveOutcomeStats move_outcome_stats;

    /* I'm using negative values of proposed_net_cost as a flag, *
     * so DO NOT use cost functions that can go negative.        */

    double delta_c = 0;        //Change in cost due to this swap.
    double bb_delta_c = 0;     //Change in the bounding box (wiring) cost.
    double timing_delta_c = 0; //Change in the timing cost (delay * criticality).

    // Determine whether we need to force swap two router blocks
    bool router_block_move = false;
    if (noc_opts.noc) {
        router_block_move = check_for_router_swap(noc_opts.noc_swap_percentage);
    }

    /* Allow some fraction of moves to not be restricted by rlim, */
    /* in the hopes of better escaping local minima.              */
    float rlim;
    if (rlim_escape_fraction > 0. && vtr::frand() < rlim_escape_fraction) {
        rlim = std::numeric_limits<float>::infinity();
    } else {
        rlim = state->rlim;
    }

    e_create_move create_move_outcome = e_create_move::ABORT;

    //When manual move toggle button is active, the manual move window asks the user for input.
    if (manual_move_enabled) {
#ifndef NO_GRAPHICS
        create_move_outcome = manual_move_display_and_propose(manual_move_generator, blocks_affected, proposed_action.move_type, rlim, placer_opts, criticalities);
#else //NO_GRAPHICS
        // Cast to void to explicitly avoid warning.
        (void)manual_move_generator;
#endif //NO_GRAPHICS
    } else if (router_block_move) {
        // generate a move where two random router blocks are swapped
        create_move_outcome = propose_router_swap(blocks_affected, rlim);
        proposed_action.move_type = e_move_type::UNIFORM;
    } else {
        //Generate a new move (perturbation) used to explore the space of possible placements
        create_move_outcome = move_generator.propose_move(blocks_affected, proposed_action, rlim, placer_opts, criticalities);
    }

    if (proposed_action.logical_blk_type_index != -1) { //if the agent proposed the block type, then collect the block type stat
<<<<<<< HEAD
        ++move_type_stat.blk_type_moves[(proposed_action.logical_blk_type_index * (int)e_move_type::NUMBER_OF_AUTO_MOVES) + (int)proposed_action.move_type];
=======
        ++move_type_stat.blk_type_moves[proposed_action.logical_blk_type_index][(int)proposed_action.move_type];
>>>>>>> 2778e2e3
    }
    LOG_MOVE_STATS_PROPOSED(t, blocks_affected);

    VTR_LOGV_DEBUG(g_vpr_ctx.placement().f_placer_debug, "\t\tBefore move Place cost %f, bb_cost %f, timing cost %f\n", costs->cost, costs->bb_cost, costs->timing_cost);

    e_move_result move_outcome = e_move_result::ABORTED;

    if (create_move_outcome == e_create_move::ABORT) {
        LOG_MOVE_STATS_OUTCOME(std::numeric_limits<float>::quiet_NaN(),
                               std::numeric_limits<float>::quiet_NaN(),
                               std::numeric_limits<float>::quiet_NaN(), "ABORTED",
                               "illegal move");

        move_outcome = ABORTED;

    } else {
        VTR_ASSERT(create_move_outcome == e_create_move::VALID);

        /*
         * To make evaluating the move simpler (e.g. calculating changed bounding box),
         * we first move the blocks to their new locations (apply the move to
         * place_ctx.block_locs) and then compute the change in cost. If the move
         * is accepted, the inverse look-up in place_ctx.grid_blocks is updated
         * (committing the move). If the move is rejected, the blocks are returned to
         * their original positions (reverting place_ctx.block_locs to its original state).
         *
         * Note that the inverse look-up place_ctx.grid_blocks is only updated after
         * move acceptance is determined, so it should not be used when evaluating a move.
         */

        /* Update the block positions */
        apply_move_blocks(blocks_affected);

        //Find all the nets affected by this swap and update the wiring costs.
        //This cost value doesn't depend on the timing info.
        //
        //Also find all the pins affected by the swap, and calculates new connection
        //delays and timing costs and store them in proposed_* data structures.
        int num_nets_affected = find_affected_nets_and_update_costs(
            place_algorithm, delay_model, criticalities, blocks_affected,
            bb_delta_c, timing_delta_c);

        //For setup slack analysis, we first do a timing analysis to get the newest
        //slack values resulted from the proposed block moves. If the move turns out
        //to be accepted, we keep the updated slack values and commit the block moves.
        //If rejected, we reject the proposed block moves and revert this timing analysis.
        if (place_algorithm == SLACK_TIMING_PLACE) {
            /* Invalidates timing of modified connections for incremental timing updates. */
            invalidate_affected_connections(blocks_affected,
                                            pin_timing_invalidator, timing_info);

            /* Update the connection_timing_cost and connection_delay *
             * values from the temporary values.                      */
            commit_td_cost(blocks_affected);

            /* Update timing information. Since we are analyzing setup slacks,   *
             * we only update those values and keep the criticalities stale      *
             * so as not to interfere with the original timing driven algorithm. *
             *
             * Note: the timing info must be updated after applying block moves  *
             * and committing the timing driven delays and costs.                *
             * If we wish to revert this timing update due to move rejection,    *
             * we need to revert block moves and restore the timing values.      */
            criticalities->disable_update();
            setup_slacks->enable_update();
            update_timing_classes(crit_params, timing_info, criticalities,
                                  setup_slacks, pin_timing_invalidator);

            /* Get the setup slack analysis cost */
            //TODO: calculate a weighted average of the slack cost and wiring cost
            delta_c = analyze_setup_slack_cost(setup_slacks) * costs->timing_cost_norm;
        } else if (place_algorithm == CRITICALITY_TIMING_PLACE) {
            /* Take delta_c as a combination of timing and wiring cost. In
             * addition to `timing_tradeoff`, we normalize the cost values */
            VTR_LOGV_DEBUG(g_vpr_ctx.placement().f_placer_debug,
                           "\t\tMove bb_delta_c %f, bb_cost_norm %f, timing_tradeoff %f, "
                           "timing_delta_c %f, timing_cost_norm %f\n",
                           bb_delta_c,
                           costs->bb_cost_norm,
                           timing_tradeoff,
                           timing_delta_c,
                           costs->timing_cost_norm);
            delta_c = (1 - timing_tradeoff) * bb_delta_c * costs->bb_cost_norm
                      + timing_tradeoff * timing_delta_c
                            * costs->timing_cost_norm;
        } else {
            VTR_ASSERT_SAFE(place_algorithm == BOUNDING_BOX_PLACE);
            VTR_LOGV_DEBUG(g_vpr_ctx.placement().f_placer_debug,
                           "\t\tMove bb_delta_c %f, bb_cost_norm %f, timing_tradeoff %f, "
                           "timing_delta_c %f, timing_cost_norm %f\n",
                           bb_delta_c,
                           costs->bb_cost_norm);
            delta_c = bb_delta_c * costs->bb_cost_norm;
        }


        NocCostTerms noc_delta_c; // change in NoC cost
        /* Update the NoC datastructure and costs*/
        if (noc_opts.noc) {
            find_affected_noc_routers_and_update_noc_costs(blocks_affected, noc_delta_c);

            // Include the NoC delta costs in the total cost change for this swap
            delta_c += calculate_noc_cost(noc_delta_c, costs->noc_cost_norm_factors, noc_opts);
        }

        /* 1 -> move accepted, 0 -> rejected. */
        move_outcome = assess_swap(delta_c, state->t);

        //Updates the manual_move_state members and displays costs to the user to decide whether to ACCEPT/REJECT manual move.
#ifndef NO_GRAPHICS
        if (manual_move_enabled) {
            move_outcome = pl_do_manual_move(delta_c, timing_delta_c, bb_delta_c, move_outcome);
        }
#endif //NO_GRAPHICS

        if (move_outcome == ACCEPTED) {
            costs->cost += delta_c;
            costs->bb_cost += bb_delta_c;

            if (place_algorithm == SLACK_TIMING_PLACE) {
                /* Update the timing driven cost as usual */
                costs->timing_cost += timing_delta_c;

                //Commit the setup slack information
                //The timing delay and cost values should be committed already
                commit_setup_slacks(setup_slacks);
            }

            if (place_algorithm == CRITICALITY_TIMING_PLACE) {
                costs->timing_cost += timing_delta_c;

                /* Invalidates timing of modified connections for incremental *
                 * timing updates. These invalidations are accumulated for a  *
                 * big timing update in the outer loop.                       */
                invalidate_affected_connections(blocks_affected,
                                                pin_timing_invalidator, timing_info);

                /* Update the connection_timing_cost and connection_delay *
                 * values from the temporary values.                      */
                commit_td_cost(blocks_affected);
            }

            /* Update net cost functions and reset flags. */
            update_move_nets(num_nets_affected,
                             g_vpr_ctx.placement().cube_bb);

            /* Update clb data structures since we kept the move. */
            commit_move_blocks(blocks_affected);

            if (proposed_action.logical_blk_type_index != -1) { //if the agent proposed the block type, then collect the block type stat
<<<<<<< HEAD
                ++move_type_stat.accepted_moves[(proposed_action.logical_blk_type_index * (int)e_move_type::NUMBER_OF_AUTO_MOVES) + (int)proposed_action.move_type];
=======
                ++move_type_stat.accepted_moves[proposed_action.logical_blk_type_index][(int)proposed_action.move_type];
>>>>>>> 2778e2e3
            }
            if (noc_opts.noc) {
                commit_noc_costs();
                *costs += noc_delta_c;
            }

            //Highlights the new block when manual move is selected.
#ifndef NO_GRAPHICS
            if (manual_move_enabled) {
                manual_move_highlight_new_block_location();
            }
#endif //NO_GRAPHICS

        } else {
            VTR_ASSERT_SAFE(move_outcome == REJECTED);

            /* Reset the net cost function flags first. */
            reset_move_nets(num_nets_affected);

            /* Restore the place_ctx.block_locs data structures to their state before the move. */
            revert_move_blocks(blocks_affected);

            if (place_algorithm == SLACK_TIMING_PLACE) {
                /* Revert the timing delays and costs to pre-update values.       */
                /* These routines must be called after reverting the block moves. */
                //TODO: make this process incremental
                comp_td_connection_delays(delay_model);
                comp_td_costs(delay_model, *criticalities, &costs->timing_cost);

                /* Re-invalidate the affected sink pins since the proposed *
                 * move is rejected, and the same blocks are reverted to   *
                 * their original positions.                               */
                invalidate_affected_connections(blocks_affected,
                                                pin_timing_invalidator, timing_info);

                /* Revert the timing update */
                update_timing_classes(crit_params, timing_info, criticalities,
                                      setup_slacks, pin_timing_invalidator);

                VTR_ASSERT_SAFE_MSG(
                    verify_connection_setup_slacks(setup_slacks),
                    "The current setup slacks should be identical to the values before the try swap timing info update.");
            }

            if (place_algorithm == CRITICALITY_TIMING_PLACE) {
                /* Unstage the values stored in proposed_* data structures */
                revert_td_cost(blocks_affected);
            }

            if (proposed_action.logical_blk_type_index != -1) { //if the agent proposed the block type, then collect the block type stat
<<<<<<< HEAD
                ++move_type_stat.rejected_moves[(proposed_action.logical_blk_type_index * (int)e_move_type::NUMBER_OF_AUTO_MOVES) + (int)proposed_action.move_type];
=======
                ++move_type_stat.rejected_moves[proposed_action.logical_blk_type_index][(int)proposed_action.move_type];
>>>>>>> 2778e2e3
            }
            /* Revert the traffic flow routes within the NoC*/
            if (noc_opts.noc) {
                revert_noc_traffic_flow_routes(blocks_affected);
            }
        }

        move_outcome_stats.delta_cost_norm = delta_c;
        move_outcome_stats.delta_bb_cost_norm = bb_delta_c
                                                * costs->bb_cost_norm;
        move_outcome_stats.delta_timing_cost_norm = timing_delta_c
                                                    * costs->timing_cost_norm;

        move_outcome_stats.delta_bb_cost_abs = bb_delta_c;
        move_outcome_stats.delta_timing_cost_abs = timing_delta_c;

        LOG_MOVE_STATS_OUTCOME(delta_c, bb_delta_c, timing_delta_c,
                               (move_outcome ? "ACCEPTED" : "REJECTED"), "");
    }
    move_outcome_stats.outcome = move_outcome;

    // If we force a router block move then it was not proposed by the
    // move generator so we should not calculate the reward and update
    // the move generators status since this outcome is not a direct
    // consequence of the move generator
    if (!router_block_move) {
        calculate_reward_and_process_outcome(placer_opts, move_outcome_stats,
                                             delta_c, timing_bb_factor, move_generator);
    } else {
//        std::cout << "Group move delta cost: " << delta_c << std::endl;
    }

#ifdef VTR_ENABLE_DEBUG_LOGGING
#    ifndef NO_GRAPHICS
    stop_placement_and_check_breakpoints(blocks_affected, move_outcome, delta_c, bb_delta_c, timing_delta_c);
#    endif
#endif

    /* Clear the data structure containing block move info */
    clear_move_blocks(blocks_affected);

    //VTR_ASSERT(check_macro_placement_consistency() == 0);
#if 0
    // Check that each accepted swap yields a valid placement. This will
    // greatly slow the placer, but can debug some issues.
    check_place(*costs, delay_model, criticalities, place_algorithm, noc_opts);
#endif
    VTR_LOGV_DEBUG(g_vpr_ctx.placement().f_placer_debug, "\t\tAfter move Place cost %f, bb_cost %f, timing cost %f\n", costs->cost, costs->bb_cost, costs->timing_cost);
    return move_outcome;
}

static bool is_cube_bb(const e_place_bounding_box_mode place_bb_mode,
                       const RRGraphView& rr_graph) {
    bool cube_bb;
    const int number_layers = g_vpr_ctx.device().grid.get_num_layers();

    // If the FPGA has only layer, then we can only use cube bounding box
    if (number_layers == 1) {
        cube_bb = true;
    } else {
        VTR_ASSERT(number_layers > 1);
        if (place_bb_mode == AUTO_BB) {
            // If the auto_bb is used, we analyze the RR graph to see whether is there any inter-layer connection that is not
            // originated from OPIN. If there is any, cube BB is chosen, otherwise, per-layer bb is chosen.
            if (inter_layer_connections_limited_to_opin(rr_graph)) {
                cube_bb = false;
            } else {
                cube_bb = true;
            }
        } else if (place_bb_mode == CUBE_BB) {
            // The user has specifically asked for CUBE_BB
            cube_bb = true;
        } else {
            // The user has specifically asked for PER_LAYER_BB
            VTR_ASSERT_SAFE(place_bb_mode == PER_LAYER_BB);
            cube_bb = false;
        }
    }

    return cube_bb;
}

/**
 * @brief Find all the nets and pins affected by this swap and update costs.
 *
 * Find all the nets affected by this swap and update the bounding box (wiring)
 * costs. This cost function doesn't depend on the timing info.
 *
 * Find all the connections affected by this swap and update the timing cost.
 * For a connection to be affected, it not only needs to be on or driven by
 * a block, but it also needs to have its delay changed. Otherwise, it will
 * not be added to the affected_pins structure.
 *
 * For more, see update_td_delta_costs().
 *
 * The timing costs are calculated by getting the new connection delays,
 * multiplied by the connection criticalities returned by the timing
 * analyzer. These timing costs are stored in the proposed_* data structures.
 *
 * The change in the bounding box cost is stored in `bb_delta_c`.
 * The change in the timing cost is stored in `timing_delta_c`.
 *
 * @return The number of affected nets.
 */
static int find_affected_nets_and_update_costs(
    const t_place_algorithm& place_algorithm,
    const PlaceDelayModel* delay_model,
    const PlacerCriticalities* criticalities,
    t_pl_blocks_to_be_moved& blocks_affected,
    double& bb_delta_c,
    double& timing_delta_c) {
    VTR_ASSERT_SAFE(bb_delta_c == 0.);
    VTR_ASSERT_SAFE(timing_delta_c == 0.);
    auto& cluster_ctx = g_vpr_ctx.clustering();

    int num_affected_nets = 0;

    const auto& cube_bb = g_vpr_ctx.placement().cube_bb;

    /* Go through all the blocks moved. */
    for (int iblk = 0; iblk < blocks_affected.num_moved_blocks; iblk++) {
        ClusterBlockId blk = blocks_affected.moved_blocks[iblk].block_num;

        /* Go through all the pins in the moved block. */
        for (ClusterPinId blk_pin : cluster_ctx.clb_nlist.block_pins(blk)) {
            ClusterNetId net_id = cluster_ctx.clb_nlist.pin_net(blk_pin);
            VTR_ASSERT_SAFE_MSG(net_id,
                                "Only valid nets should be found in compressed netlist block pins");

            if (cluster_ctx.clb_nlist.net_is_ignored(net_id))
                //TODO: Do we require anyting special here for global nets?
                //"Global nets are assumed to span the whole chip, and do not effect costs."
                continue;

            /* Record effected nets */
            record_affected_net(net_id, num_affected_nets);

            /* Update the net bounding boxes. */
            if (cube_bb) {
                update_net_bb(net_id, blocks_affected, iblk, blk, blk_pin);
            } else {
                update_net_layer_bb(net_id, blocks_affected, iblk, blk, blk_pin);
            }

            if (place_algorithm.is_timing_driven()) {
                /* Determine the change in connection delay and timing cost. */
                update_td_delta_costs(delay_model, *criticalities, net_id,
                                      blk_pin, blocks_affected, timing_delta_c);
            }
        }
    }

    /* Now update the bounding box costs (since the net bounding     *
     * boxes are up-to-date). The cost is only updated once per net. */
    for (int inet_affected = 0; inet_affected < num_affected_nets;
         inet_affected++) {
        ClusterNetId net_id = ts_nets_to_update[inet_affected];

        if (cube_bb) {
            proposed_net_cost[net_id] = get_net_cost(net_id,
                                                     ts_bb_coord_new[net_id]);
        } else {
            proposed_net_cost[net_id] = get_net_layer_cost(net_id,
                                                           layer_ts_bb_coord_new[net_id],
                                                           ts_layer_sink_pin_count[size_t(net_id)]);
        }

        bb_delta_c += proposed_net_cost[net_id] - net_cost[net_id];
    }

    return num_affected_nets;
}

///@brief Record effected nets.
static void record_affected_net(const ClusterNetId net,
                                int& num_affected_nets) {
    /* Record effected nets. */
    if (proposed_net_cost[net] < 0.) {
        /* Net not marked yet. */
        ts_nets_to_update[num_affected_nets] = net;
        num_affected_nets++;

        /* Flag to say we've marked this net. */
        proposed_net_cost[net] = 1.;
    }
}

/**
 * @brief Update the net bounding boxes.
 *
 * Do not update the net cost here since it should only
 * be updated once per net, not once per pin.
 */
static void update_net_bb(const ClusterNetId net,
                          const t_pl_blocks_to_be_moved& blocks_affected,
                          int iblk,
                          const ClusterBlockId blk,
                          const ClusterPinId blk_pin) {
    auto& cluster_ctx = g_vpr_ctx.clustering();

    if (cluster_ctx.clb_nlist.net_sinks(net).size() < SMALL_NET) {
        //For small nets brute-force bounding box update is faster

        if (bb_updated_before[net] == NOT_UPDATED_YET) { //Only once per-net
            get_non_updateable_bb(net,
                                  ts_bb_coord_new[net],
                                  ts_layer_sink_pin_count[size_t(net)]);
        }
    } else {
        //For large nets, update bounding box incrementally
        int iblk_pin = tile_pin_index(blk_pin);
        bool src_pin = cluster_ctx.clb_nlist.pin_type(blk_pin) == PinType::DRIVER;

        t_physical_tile_type_ptr blk_type = physical_tile_type(blk);
        int pin_width_offset = blk_type->pin_width_offset[iblk_pin];
        int pin_height_offset = blk_type->pin_height_offset[iblk_pin];

        //Incremental bounding box update
        t_physical_tile_loc pin_old_loc(
            blocks_affected.moved_blocks[iblk].old_loc.x + pin_width_offset,
            blocks_affected.moved_blocks[iblk].old_loc.y + pin_height_offset,
            blocks_affected.moved_blocks[iblk].old_loc.layer);
        t_physical_tile_loc pin_new_loc(
            blocks_affected.moved_blocks[iblk].new_loc.x + pin_width_offset,
            blocks_affected.moved_blocks[iblk].new_loc.y + pin_height_offset,
            blocks_affected.moved_blocks[iblk].new_loc.layer);
        update_bb(net,
                  ts_bb_edge_new[net],
                  ts_bb_coord_new[net],
                  ts_layer_sink_pin_count[size_t(net)],
                  pin_old_loc,
                  pin_new_loc,
                  src_pin);
    }
}

static void update_net_layer_bb(const ClusterNetId net,
                                const t_pl_blocks_to_be_moved& blocks_affected,
                                int iblk,
                                const ClusterBlockId blk,
                                const ClusterPinId blk_pin) {
    auto& cluster_ctx = g_vpr_ctx.clustering();

    if (cluster_ctx.clb_nlist.net_sinks(net).size() < SMALL_NET) {
        //For small nets brute-force bounding box update is faster

        if (bb_updated_before[net] == NOT_UPDATED_YET) { //Only once per-net
            get_non_updateable_layer_bb(net,
                                        layer_ts_bb_coord_new[net],
                                        ts_layer_sink_pin_count[size_t(net)]);
        }
    } else {
        //For large nets, update bounding box incrementally
        int iblk_pin = tile_pin_index(blk_pin);

        t_physical_tile_type_ptr blk_type = physical_tile_type(blk);
        int pin_width_offset = blk_type->pin_width_offset[iblk_pin];
        int pin_height_offset = blk_type->pin_height_offset[iblk_pin];

        //Incremental bounding box update
        t_physical_tile_loc pin_old_loc(
            blocks_affected.moved_blocks[iblk].old_loc.x + pin_width_offset,
            blocks_affected.moved_blocks[iblk].old_loc.y + pin_height_offset,
            blocks_affected.moved_blocks[iblk].old_loc.layer);
        t_physical_tile_loc pin_new_loc(
            blocks_affected.moved_blocks[iblk].new_loc.x + pin_width_offset,
            blocks_affected.moved_blocks[iblk].new_loc.y + pin_height_offset,
            blocks_affected.moved_blocks[iblk].new_loc.layer);
        auto pin_dir = get_pin_type_from_pin_physical_num(blk_type, iblk_pin);
        update_layer_bb(net,
                        layer_ts_bb_edge_new[net],
                        layer_ts_bb_coord_new[net],
                        ts_layer_sink_pin_count[size_t(net)],
                        pin_old_loc,
                        pin_new_loc,
                        pin_dir == e_pin_type::DRIVER);
    }
}

/**
 * @brief Calculate the new connection delay and timing cost of all the
 *        sink pins affected by moving a specific pin to a new location.
 *        Also calculates the total change in the timing cost.
 *
 * Assumes that the blocks have been moved to the proposed new locations.
 * Otherwise, the routine comp_td_single_connection_delay() will not be
 * able to calculate the most up to date connection delay estimation value.
 *
 * If the moved pin is a driver pin, then all the sink connections that are
 * driven by this driver pin are considered.
 *
 * If the moved pin is a sink pin, then it is the only pin considered. But
 * in some cases, the sink is already accounted for if it is also driven
 * by a driver pin located on a moved block. Computing it again would double
 * count its affect on the total timing cost change (delta_timing_cost).
 *
 * It is possible for some connections to have unchanged delays. For instance,
 * if we are using a dx/dy delay model, this could occur if a sink pin moved
 * to a new position with the same dx/dy from its net's driver pin.
 *
 * We skip these connections with unchanged delay values as their delay need
 * not be updated. Their timing costs also do not require any update, since
 * the criticalities values are always kept stale/unchanged during an block
 * swap attempt. (Unchanged Delay * Unchanged Criticality = Unchanged Cost)
 *
 * This is also done to minimize the number of timing node/edge invalidations
 * for incremental static timing analysis (incremental STA).
 */
static void update_td_delta_costs(const PlaceDelayModel* delay_model,
                                  const PlacerCriticalities& criticalities,
                                  const ClusterNetId net,
                                  const ClusterPinId pin,
                                  t_pl_blocks_to_be_moved& blocks_affected,
                                  double& delta_timing_cost) {
    auto& cluster_ctx = g_vpr_ctx.clustering();

    const auto& connection_delay = g_placer_ctx.timing().connection_delay;
    auto& connection_timing_cost = g_placer_ctx.mutable_timing().connection_timing_cost;
    auto& proposed_connection_delay = g_placer_ctx.mutable_timing().proposed_connection_delay;
    auto& proposed_connection_timing_cost = g_placer_ctx.mutable_timing().proposed_connection_timing_cost;

    if (cluster_ctx.clb_nlist.pin_type(pin) == PinType::DRIVER) {
        /* This pin is a net driver on a moved block. */
        /* Recompute all point to point connection delays for the net sinks. */
        for (size_t ipin = 1; ipin < cluster_ctx.clb_nlist.net_pins(net).size();
             ipin++) {
            float temp_delay = comp_td_single_connection_delay(delay_model, net,
                                                               ipin);
            /* If the delay hasn't changed, do not mark this pin as affected */
            if (temp_delay == connection_delay[net][ipin]) {
                continue;
            }

            /* Calculate proposed delay and cost values */
            proposed_connection_delay[net][ipin] = temp_delay;

            proposed_connection_timing_cost[net][ipin] = criticalities.criticality(net, ipin) * temp_delay;
            delta_timing_cost += proposed_connection_timing_cost[net][ipin]
                                 - connection_timing_cost[net][ipin];

            /* Record this connection in blocks_affected.affected_pins */
            ClusterPinId sink_pin = cluster_ctx.clb_nlist.net_pin(net, ipin);
            blocks_affected.affected_pins.push_back(sink_pin);
        }
    } else {
        /* This pin is a net sink on a moved block */
        VTR_ASSERT_SAFE(cluster_ctx.clb_nlist.pin_type(pin) == PinType::SINK);

        /* Check if this sink's net is driven by a moved block */
        if (!driven_by_moved_block(net, blocks_affected)) {
            /* Get the sink pin index in the net */
            int ipin = cluster_ctx.clb_nlist.pin_net_index(pin);

            float temp_delay = comp_td_single_connection_delay(delay_model, net,
                                                               ipin);
            /* If the delay hasn't changed, do not mark this pin as affected */
            if (temp_delay == connection_delay[net][ipin]) {
                return;
            }

            /* Calculate proposed delay and cost values */
            proposed_connection_delay[net][ipin] = temp_delay;

            proposed_connection_timing_cost[net][ipin] = criticalities.criticality(net, ipin) * temp_delay;
            delta_timing_cost += proposed_connection_timing_cost[net][ipin]
                                 - connection_timing_cost[net][ipin];

            /* Record this connection in blocks_affected.affected_pins */
            blocks_affected.affected_pins.push_back(pin);
        }
    }
}

/**
 * @brief Updates all the cost normalization factors during the outer
 * loop iteration of the placement. At each temperature change, these
 * values are updated so that we can balance the tradeoff between the
 * different placement cost components (timing, wirelength and NoC).
 * Depending on the placement mode the corresponding normalization factors are 
 * updated.
 * 
 * @param costs Contains the normalization factors which need to be updated
 * @param placer_opts Determines the placement mode
 * @param noc_opts Determines if placement includes the NoC
 */
static void update_placement_cost_normalization_factors(t_placer_costs* costs, const t_placer_opts& placer_opts, const t_noc_opts& noc_opts) {
    /* Update the cost normalization factors */
    costs->update_norm_factors();

    // update the noc normalization factors if the palcement includes the NoC
    if (noc_opts.noc) {
        update_noc_normalization_factors(*costs);
    }

    // update the current total placement cost
    costs->cost = get_total_cost(costs, placer_opts, noc_opts);

    return;
}

/**
 * @brief Compute the total normalized cost for a given placement. This
 * computation will vary depending on the placement modes.
 * 
 * @param costs The current placement cost components and their normalization
 * factors
 * @param placer_opts Determines the placement mode
 * @param noc_opts Determines if placement includes the NoC
 * @return double The computed total cost of the current placement
 */
static double get_total_cost(t_placer_costs* costs, const t_placer_opts& placer_opts, const t_noc_opts& noc_opts) {
    double total_cost = 0.0;

    if (placer_opts.place_algorithm == BOUNDING_BOX_PLACE) {
        // in bounding box mode we only care about wirelength
        total_cost = costs->bb_cost * costs->bb_cost_norm;
    } else if (placer_opts.place_algorithm.is_timing_driven()) {
        // in timing mode we include both wirelength and timing costs
        total_cost = (1 - placer_opts.timing_tradeoff) * (costs->bb_cost * costs->bb_cost_norm) + (placer_opts.timing_tradeoff) * (costs->timing_cost * costs->timing_cost_norm);
    }

    if (noc_opts.noc) {
        // in noc mode we include noc aggregate bandwidth and noc latency
        total_cost += calculate_noc_cost(costs->noc_cost_terms, costs->noc_cost_norm_factors, noc_opts);
    }

    return total_cost;
}

/**
 * @brief Check if the setup slack has gotten better or worse due to block swap.
 *
 * Get all the modified slack values via the PlacerSetupSlacks class, and compare
 * then with the original values at these connections. Sort them and compare them
 * one by one, and return the difference of the first different pair.
 *
 * If the new slack value is larger(better), than return a negative value so that
 * the move will be accepted. If the new slack value is smaller(worse), return a
 * positive value so that the move will be rejected.
 *
 * If no slack values have changed, then return an arbitrary positive number. A
 * move resulting in no change in the slack values should probably be unnecessary.
 *
 * The sorting is need to prevent in the unlikely circumstances that a bad slack
 * value suddenly got very good due to the block move, while a good slack value
 * got very bad, perhaps even worse than the original worse slack value.
 */
static float analyze_setup_slack_cost(const PlacerSetupSlacks* setup_slacks) {
    const auto& cluster_ctx = g_vpr_ctx.clustering();
    const auto& clb_nlist = cluster_ctx.clb_nlist;

    const auto& p_timing_ctx = g_placer_ctx.timing();
    const auto& connection_setup_slack = p_timing_ctx.connection_setup_slack;

    //Find the original/proposed setup slacks of pins with modified values
    std::vector<float> original_setup_slacks, proposed_setup_slacks;

    auto clb_pins_modified = setup_slacks->pins_with_modified_setup_slack();
    for (ClusterPinId clb_pin : clb_pins_modified) {
        ClusterNetId net_id = clb_nlist.pin_net(clb_pin);
        size_t ipin = clb_nlist.pin_net_index(clb_pin);

        original_setup_slacks.push_back(connection_setup_slack[net_id][ipin]);
        proposed_setup_slacks.push_back(
            setup_slacks->setup_slack(net_id, ipin));
    }

    //Sort in ascending order, from the worse slack value to the best
    std::sort(original_setup_slacks.begin(), original_setup_slacks.end());
    std::sort(proposed_setup_slacks.begin(), proposed_setup_slacks.end());

    //Check the first pair of slack values that are different
    //If found, return their difference
    for (size_t idiff = 0; idiff < original_setup_slacks.size(); ++idiff) {
        float slack_diff = original_setup_slacks[idiff]
                           - proposed_setup_slacks[idiff];

        if (slack_diff != 0) {
            return slack_diff;
        }
    }

    //If all slack values are identical (or no modified slack values),
    //reject this move by returning an arbitrary positive number as cost.
    return 1;
}

static e_move_result assess_swap(double delta_c, double t) {
    /* Returns: 1 -> move accepted, 0 -> rejected. */
    VTR_LOGV_DEBUG(g_vpr_ctx.placement().f_placer_debug, "\tTemperature is: %f delta_c is %f\n", t, delta_c);
    if (delta_c <= 0) {
        VTR_LOGV_DEBUG(g_vpr_ctx.placement().f_placer_debug, "\t\tMove is accepted(delta_c < 0)\n");
        return ACCEPTED;
    }

    if (t == 0.) {
        VTR_LOGV_DEBUG(g_vpr_ctx.placement().f_placer_debug, "\t\tMove is rejected(t == 0)\n");
        return REJECTED;
    }

    float fnum = vtr::frand();
    float prob_fac = std::exp(-delta_c / t);
    if (prob_fac > fnum) {
        VTR_LOGV_DEBUG(g_vpr_ctx.placement().f_placer_debug, "\t\tMove is accepted(hill climbing)\n");
        return ACCEPTED;
    }
    VTR_LOGV_DEBUG(g_vpr_ctx.placement().f_placer_debug, "\t\tMove is rejected(hill climbing)\n");
    return REJECTED;
}

static double recompute_bb_cost() {
    /* Recomputes the cost to eliminate roundoff that may have accrued.  *
     * This routine does as little work as possible to compute this new  *
     * cost.                                                             */

    double cost = 0;

    auto& cluster_ctx = g_vpr_ctx.clustering();

    for (auto net_id : cluster_ctx.clb_nlist.nets()) {       /* for each net ... */
        if (!cluster_ctx.clb_nlist.net_is_ignored(net_id)) { /* Do only if not ignored. */
            /* Bounding boxes don't have to be recomputed; they're correct. */
            cost += net_cost[net_id];
        }
    }

    return (cost);
}

/**
 * @brief Update the connection_timing_cost values from the temporary
 *        values for all connections that have/haven't changed.
 *
 * All the connections have already been gathered by blocks_affected.affected_pins
 * after running the routine find_affected_nets_and_update_costs() in try_swap().
 */
static void commit_td_cost(const t_pl_blocks_to_be_moved& blocks_affected) {
    auto& cluster_ctx = g_vpr_ctx.clustering();
    auto& clb_nlist = cluster_ctx.clb_nlist;

    auto& p_timing_ctx = g_placer_ctx.mutable_timing();
    auto& connection_delay = p_timing_ctx.connection_delay;
    auto& proposed_connection_delay = p_timing_ctx.proposed_connection_delay;
    auto& connection_timing_cost = p_timing_ctx.connection_timing_cost;
    auto& proposed_connection_timing_cost = p_timing_ctx.proposed_connection_timing_cost;

    //Go through all the sink pins affected
    for (ClusterPinId pin_id : blocks_affected.affected_pins) {
        ClusterNetId net_id = clb_nlist.pin_net(pin_id);
        int ipin = clb_nlist.pin_net_index(pin_id);

        //Commit the timing delay and cost values
        connection_delay[net_id][ipin] = proposed_connection_delay[net_id][ipin];
        proposed_connection_delay[net_id][ipin] = INVALID_DELAY;
        connection_timing_cost[net_id][ipin] = proposed_connection_timing_cost[net_id][ipin];
        proposed_connection_timing_cost[net_id][ipin] = INVALID_DELAY;
    }
}

//Reverts modifications to proposed_connection_delay and proposed_connection_timing_cost based on
//the move proposed in blocks_affected
static void revert_td_cost(const t_pl_blocks_to_be_moved& blocks_affected) {
#ifndef VTR_ASSERT_SAFE_ENABLED
    static_cast<void>(blocks_affected);
#else
    //Invalidate temp delay & timing cost values to match sanity checks in
    //comp_td_connection_cost()
    auto& cluster_ctx = g_vpr_ctx.clustering();
    auto& clb_nlist = cluster_ctx.clb_nlist;

    auto& p_timing_ctx = g_placer_ctx.mutable_timing();
    auto& proposed_connection_delay = p_timing_ctx.proposed_connection_delay;
    auto& proposed_connection_timing_cost = p_timing_ctx.proposed_connection_timing_cost;

    for (ClusterPinId pin : blocks_affected.affected_pins) {
        ClusterNetId net = clb_nlist.pin_net(pin);
        int ipin = clb_nlist.pin_net_index(pin);
        proposed_connection_delay[net][ipin] = INVALID_DELAY;
        proposed_connection_timing_cost[net][ipin] = INVALID_DELAY;
    }
#endif
}

/**
 * @brief Invalidates the connections affected by the specified block moves.
 *
 * All the connections recorded in blocks_affected.affected_pins have different
 * values for `proposed_connection_delay` and `connection_delay`.
 *
 * Invalidate all the timing graph edges associated with these connections via
 * the NetPinTimingInvalidator class.
 */
static void invalidate_affected_connections(
    const t_pl_blocks_to_be_moved& blocks_affected,
    NetPinTimingInvalidator* pin_tedges_invalidator,
    TimingInfo* timing_info) {
    VTR_ASSERT_SAFE(timing_info);
    VTR_ASSERT_SAFE(pin_tedges_invalidator);

    /* Invalidate timing graph edges affected by the move */
    for (ClusterPinId pin : blocks_affected.affected_pins) {
        pin_tedges_invalidator->invalidate_connection(pin, timing_info);
    }
}

//Returns true if 'net' is driven by one of the blocks in 'blocks_affected'
static bool driven_by_moved_block(const ClusterNetId net,
                                  const t_pl_blocks_to_be_moved& blocks_affected) {
    auto& cluster_ctx = g_vpr_ctx.clustering();

    ClusterBlockId net_driver_block = cluster_ctx.clb_nlist.net_driver_block(
        net);
    for (int iblk = 0; iblk < blocks_affected.num_moved_blocks; iblk++) {
        if (net_driver_block == blocks_affected.moved_blocks[iblk].block_num) {
            return true;
        }
    }
    return false;
}

/* Finds the cost from scratch.  Done only when the placement   *
 * has been radically changed (i.e. after initial placement).   *
 * Otherwise find the cost change incrementally.  If method     *
 * check is NORMAL, we find bounding boxes that are updateable  *
 * for the larger nets.  If method is CHECK, all bounding boxes *
 * are found via the non_updateable_bb routine, to provide a    *
 * cost which can be used to check the correctness of the       *
 * other routine.                                               */
static double comp_bb_cost(e_cost_methods method) {
    double cost = 0;
    double expected_wirelength = 0.0;
    auto& cluster_ctx = g_vpr_ctx.clustering();
    auto& place_move_ctx = g_placer_ctx.mutable_move();

    for (auto net_id : cluster_ctx.clb_nlist.nets()) {       /* for each net ... */
        if (!cluster_ctx.clb_nlist.net_is_ignored(net_id)) { /* Do only if not ignored. */
            /* Small nets don't use incremental updating on their bounding boxes, *
             * so they can use a fast bounding box calculator.                    */
            if (cluster_ctx.clb_nlist.net_sinks(net_id).size() >= SMALL_NET
                && method == NORMAL) {
                get_bb_from_scratch(net_id,
                                    place_move_ctx.bb_coords[net_id],
                                    place_move_ctx.bb_num_on_edges[net_id],
                                    place_move_ctx.num_sink_pin_layer[size_t(net_id)]);
            } else {
                get_non_updateable_bb(net_id,
                                      place_move_ctx.bb_coords[net_id],
                                      place_move_ctx.num_sink_pin_layer[size_t(net_id)]);
            }

            net_cost[net_id] = get_net_cost(net_id, place_move_ctx.bb_coords[net_id]);
            cost += net_cost[net_id];
            if (method == CHECK)
                expected_wirelength += get_net_wirelength_estimate(net_id, place_move_ctx.bb_coords[net_id]);
        }
    }

    if (method == CHECK) {
        VTR_LOG("\n");
        VTR_LOG("BB estimate of min-dist (placement) wire length: %.0f\n",
                expected_wirelength);
    }
    return cost;
}

static double comp_layer_bb_cost(e_cost_methods method) {
    double cost = 0;
    double expected_wirelength = 0.0;
    auto& cluster_ctx = g_vpr_ctx.clustering();
    auto& place_move_ctx = g_placer_ctx.mutable_move();

    for (auto net_id : cluster_ctx.clb_nlist.nets()) {       /* for each net ... */
        if (!cluster_ctx.clb_nlist.net_is_ignored(net_id)) { /* Do only if not ignored. */
            /* Small nets don't use incremental updating on their bounding boxes, *
             * so they can use a fast bounding box calculator.                    */
            if (cluster_ctx.clb_nlist.net_sinks(net_id).size() >= SMALL_NET
                && method == NORMAL) {
                get_layer_bb_from_scratch(net_id,
                                          place_move_ctx.layer_bb_num_on_edges[net_id],
                                          place_move_ctx.layer_bb_coords[net_id],
                                          place_move_ctx.num_sink_pin_layer[size_t(net_id)]);
            } else {
                get_non_updateable_layer_bb(net_id,
                                            place_move_ctx.layer_bb_coords[net_id],
                                            place_move_ctx.num_sink_pin_layer[size_t(net_id)]);
            }

            net_cost[net_id] = get_net_layer_cost(net_id,
                                                  place_move_ctx.layer_bb_coords[net_id],
                                                  place_move_ctx.num_sink_pin_layer[size_t(net_id)]);
            cost += net_cost[net_id];
            if (method == CHECK)
                expected_wirelength += get_net_layer_wirelength_estimate(net_id,
                                                                         place_move_ctx.layer_bb_coords[net_id],
                                                                         place_move_ctx.num_sink_pin_layer[size_t(net_id)]);
        }
    }

    if (method == CHECK) {
        VTR_LOG("\n");
        VTR_LOG("BB estimate of min-dist (placement) wire length: %.0f\n",
                expected_wirelength);
    }
    return cost;
}

/* Allocates the major structures needed only by the placer, primarily for *
 * computing costs quickly and such.                                       */
static void alloc_and_load_placement_structs(float place_cost_exp,
                                             const t_placer_opts& placer_opts,
                                             const t_noc_opts& noc_opts,
                                             t_direct_inf* directs,
                                             int num_directs) {
    int max_pins_per_clb;
    unsigned int ipin;

    const auto& device_ctx = g_vpr_ctx.device();
    const auto& cluster_ctx = g_vpr_ctx.clustering();
    auto& place_ctx = g_vpr_ctx.mutable_placement();

    const auto& cube_bb = place_ctx.cube_bb;

    auto& p_timing_ctx = g_placer_ctx.mutable_timing();
    auto& place_move_ctx = g_placer_ctx.mutable_move();

    size_t num_nets = cluster_ctx.clb_nlist.nets().size();

    const int num_layers = device_ctx.grid.get_num_layers();

    init_placement_context();

    max_pins_per_clb = 0;
    for (const auto& type : device_ctx.physical_tile_types) {
        max_pins_per_clb = max(max_pins_per_clb, type.num_pins);
    }

    if (placer_opts.place_algorithm.is_timing_driven()) {
        /* Allocate structures associated with timing driven placement */
        /* [0..cluster_ctx.clb_nlist.nets().size()-1][1..num_pins-1]  */

        p_timing_ctx.connection_delay = make_net_pins_matrix<float>(
            (const Netlist<>&)cluster_ctx.clb_nlist, 0.f);
        p_timing_ctx.proposed_connection_delay = make_net_pins_matrix<float>(
            cluster_ctx.clb_nlist, 0.f);

        p_timing_ctx.connection_setup_slack = make_net_pins_matrix<float>(
            cluster_ctx.clb_nlist, std::numeric_limits<float>::infinity());

        p_timing_ctx.connection_timing_cost = PlacerTimingCosts(
            cluster_ctx.clb_nlist);
        p_timing_ctx.proposed_connection_timing_cost = make_net_pins_matrix<
            double>(cluster_ctx.clb_nlist, 0.);
        p_timing_ctx.net_timing_cost.resize(num_nets, 0.);

        for (auto net_id : cluster_ctx.clb_nlist.nets()) {
            for (ipin = 1; ipin < cluster_ctx.clb_nlist.net_pins(net_id).size();
                 ipin++) {
                p_timing_ctx.connection_delay[net_id][ipin] = 0;
                p_timing_ctx.proposed_connection_delay[net_id][ipin] = INVALID_DELAY;

                p_timing_ctx.proposed_connection_timing_cost[net_id][ipin] = INVALID_DELAY;

                if (cluster_ctx.clb_nlist.net_is_ignored(net_id))
                    continue;

                p_timing_ctx.connection_timing_cost[net_id][ipin] = INVALID_DELAY;
            }
        }
    }

    net_cost.resize(num_nets, -1.);
    proposed_net_cost.resize(num_nets, -1.);

    if (cube_bb) {
        place_move_ctx.bb_coords.resize(num_nets, t_bb());
        place_move_ctx.bb_num_on_edges.resize(num_nets, t_bb());
    } else {
        VTR_ASSERT_SAFE(!cube_bb);
        place_move_ctx.layer_bb_num_on_edges.resize(num_nets, std::vector<t_2D_bb>(num_layers, t_2D_bb()));
        place_move_ctx.layer_bb_coords.resize(num_nets, std::vector<t_2D_bb>(num_layers, t_2D_bb()));
    }

    place_move_ctx.num_sink_pin_layer.resize({num_nets, size_t(num_layers)});
    for (size_t flat_idx = 0; flat_idx < ts_layer_sink_pin_count.size(); flat_idx++) {
        auto& elem = ts_layer_sink_pin_count.get(flat_idx);
        elem = OPEN;
    }

    /* Used to store costs for moves not yet made and to indicate when a net's   *
     * cost has been recomputed. proposed_net_cost[inet] < 0 means net's cost hasn't *
     * been recomputed.                                                          */
    bb_updated_before.resize(num_nets, NOT_UPDATED_YET);

    alloc_and_load_for_fast_cost_update(place_cost_exp);

    alloc_and_load_try_swap_structs(cube_bb);

    place_ctx.pl_macros = alloc_and_load_placement_macros(directs, num_directs);

    if (noc_opts.noc) {
        allocate_and_load_noc_placement_structs();
    }
}

/* Frees the major structures needed by the placer (and not needed       *
 * elsewhere).   */
static void free_placement_structs(const t_placer_opts& placer_opts, const t_noc_opts& noc_opts) {
    auto& place_move_ctx = g_placer_ctx.mutable_move();

    if (placer_opts.place_algorithm.is_timing_driven()) {
        auto& p_timing_ctx = g_placer_ctx.mutable_timing();

        vtr::release_memory(p_timing_ctx.connection_timing_cost);
        vtr::release_memory(p_timing_ctx.connection_delay);
        vtr::release_memory(p_timing_ctx.connection_setup_slack);
        vtr::release_memory(p_timing_ctx.proposed_connection_timing_cost);
        vtr::release_memory(p_timing_ctx.proposed_connection_delay);
        vtr::release_memory(p_timing_ctx.net_timing_cost);
    }

    free_placement_macros_structs();

    vtr::release_memory(net_cost);
    vtr::release_memory(proposed_net_cost);
    vtr::release_memory(place_move_ctx.bb_num_on_edges);
    vtr::release_memory(place_move_ctx.bb_coords);

    vtr::release_memory(place_move_ctx.layer_bb_num_on_edges);
    vtr::release_memory(place_move_ctx.layer_bb_coords);

    place_move_ctx.num_sink_pin_layer.clear();

    vtr::release_memory(bb_updated_before);

    free_fast_cost_update();

    free_try_swap_structs();

    if (noc_opts.noc) {
        free_noc_placement_structs();
    }
}

static void alloc_and_load_try_swap_structs(const bool cube_bb) {
    /* Allocate the local bb_coordinate storage, etc. only once. */
    /* Allocate with size cluster_ctx.clb_nlist.nets().size() for any number of nets affected. */
    auto& cluster_ctx = g_vpr_ctx.clustering();

    size_t num_nets = cluster_ctx.clb_nlist.nets().size();

    const int num_layers = g_vpr_ctx.device().grid.get_num_layers();

    if (cube_bb) {
        ts_bb_edge_new.resize(num_nets, t_bb());
        ts_bb_coord_new.resize(num_nets, t_bb());
    } else {
        VTR_ASSERT_SAFE(!cube_bb);
        layer_ts_bb_edge_new.resize(num_nets, std::vector<t_2D_bb>(num_layers, t_2D_bb()));
        layer_ts_bb_coord_new.resize(num_nets, std::vector<t_2D_bb>(num_layers, t_2D_bb()));
    }

    ts_layer_sink_pin_count.resize({num_nets, size_t(num_layers)});
    for (size_t flat_idx = 0; flat_idx < ts_layer_sink_pin_count.size(); flat_idx++) {
        auto& elem = ts_layer_sink_pin_count.get(flat_idx);
        elem = OPEN;
    }

    ts_nets_to_update.resize(num_nets, ClusterNetId::INVALID());

    auto& place_ctx = g_vpr_ctx.mutable_placement();
    place_ctx.compressed_block_grids = create_compressed_block_grids();
}

static void free_try_swap_structs() {
    vtr::release_memory(ts_bb_edge_new);
    vtr::release_memory(ts_bb_coord_new);
    vtr::release_memory(layer_ts_bb_edge_new);
    vtr::release_memory(layer_ts_bb_coord_new);
    ts_layer_sink_pin_count.clear();
    vtr::release_memory(ts_nets_to_update);

    auto& place_ctx = g_vpr_ctx.mutable_placement();
    vtr::release_memory(place_ctx.compressed_block_grids);
}

/* This routine finds the bounding box of each net from scratch (i.e.   *
 * from only the block location information).  It updates both the       *
 * coordinate and number of pins on each edge information.  It           *
 * should only be called when the bounding box information is not valid. */
static void get_bb_from_scratch(ClusterNetId net_id,
                                t_bb& coords,
                                t_bb& num_on_edges,
                                vtr::NdMatrixProxy<int, 1> num_sink_pin_layer) {
    int pnum, x, y, pin_layer, xmin, xmax, ymin, ymax;
    int xmin_edge, xmax_edge, ymin_edge, ymax_edge;

    auto& cluster_ctx = g_vpr_ctx.clustering();
    auto& place_ctx = g_vpr_ctx.placement();
    auto& device_ctx = g_vpr_ctx.device();
    auto& grid = device_ctx.grid;

    ClusterBlockId bnum = cluster_ctx.clb_nlist.net_driver_block(net_id);
    pnum = net_pin_to_tile_pin_index(net_id, 0);
    VTR_ASSERT(pnum >= 0);
    x = place_ctx.block_locs[bnum].loc.x
        + physical_tile_type(bnum)->pin_width_offset[pnum];
    y = place_ctx.block_locs[bnum].loc.y
        + physical_tile_type(bnum)->pin_height_offset[pnum];

    x = max(min<int>(x, grid.width() - 2), 1);
    y = max(min<int>(y, grid.height() - 2), 1);

    xmin = x;
    ymin = y;
    xmax = x;
    ymax = y;
    xmin_edge = 1;
    ymin_edge = 1;
    xmax_edge = 1;
    ymax_edge = 1;

    for (int layer_num = 0; layer_num < grid.get_num_layers(); layer_num++) {
        num_sink_pin_layer[layer_num] = 0;
    }

    for (auto pin_id : cluster_ctx.clb_nlist.net_sinks(net_id)) {
        bnum = cluster_ctx.clb_nlist.pin_block(pin_id);
        pnum = tile_pin_index(pin_id);
        x = place_ctx.block_locs[bnum].loc.x
            + physical_tile_type(bnum)->pin_width_offset[pnum];
        y = place_ctx.block_locs[bnum].loc.y
            + physical_tile_type(bnum)->pin_height_offset[pnum];
        pin_layer = place_ctx.block_locs[bnum].loc.layer;

        /* Code below counts IO blocks as being within the 1..grid.width()-2, 1..grid.height()-2 clb array. *
         * This is because channels do not go out of the 0..grid.width()-2, 0..grid.height()-2 range, and   *
         * I always take all channels impinging on the bounding box to be within   *
         * that bounding box.  Hence, this "movement" of IO blocks does not affect *
         * the which channels are included within the bounding box, and it         *
         * simplifies the code a lot.                                              */

        x = max(min<int>(x, grid.width() - 2), 1);  //-2 for no perim channels
        y = max(min<int>(y, grid.height() - 2), 1); //-2 for no perim channels

        if (x == xmin) {
            xmin_edge++;
        }
        if (x == xmax) { /* Recall that xmin could equal xmax -- don't use else */
            xmax_edge++;
        } else if (x < xmin) {
            xmin = x;
            xmin_edge = 1;
        } else if (x > xmax) {
            xmax = x;
            xmax_edge = 1;
        }

        if (y == ymin) {
            ymin_edge++;
        }
        if (y == ymax) {
            ymax_edge++;
        } else if (y < ymin) {
            ymin = y;
            ymin_edge = 1;
        } else if (y > ymax) {
            ymax = y;
            ymax_edge = 1;
        }

        num_sink_pin_layer[pin_layer]++;
    }

    /* Copy the coordinates and number on edges information into the proper   *
     * structures.                                                            */
    coords.xmin = xmin;
    coords.xmax = xmax;
    coords.ymin = ymin;
    coords.ymax = ymax;

    num_on_edges.xmin = xmin_edge;
    num_on_edges.xmax = xmax_edge;
    num_on_edges.ymin = ymin_edge;
    num_on_edges.ymax = ymax_edge;
}

/* This routine finds the bounding box of each net from scratch when the bounding box is of type per-layer (i.e.   *
 * from only the block location information).  It updates the       *
 * coordinate, number of pins on each edge information, and the number of sinks on each layer.  It           *
 * should only be called when the bounding box information is not valid. */
static void get_layer_bb_from_scratch(ClusterNetId net_id,
                                      std::vector<t_2D_bb>& num_on_edges,
                                      std::vector<t_2D_bb>& coords,
                                      vtr::NdMatrixProxy<int, 1> layer_pin_sink_count) {
    auto& device_ctx = g_vpr_ctx.device();
    const int num_layers = device_ctx.grid.get_num_layers();
    std::vector<int> xmin(num_layers, OPEN);
    std::vector<int> xmax(num_layers, OPEN);
    std::vector<int> ymin(num_layers, OPEN);
    std::vector<int> ymax(num_layers, OPEN);
    std::vector<int> xmin_edge(num_layers, OPEN);
    std::vector<int> xmax_edge(num_layers, OPEN);
    std::vector<int> ymin_edge(num_layers, OPEN);
    std::vector<int> ymax_edge(num_layers, OPEN);

    std::vector<int> num_sink_pin_layer(num_layers, 0);

    auto& cluster_ctx = g_vpr_ctx.clustering();
    auto& place_ctx = g_vpr_ctx.placement();
    auto& grid = device_ctx.grid;

    ClusterBlockId bnum = cluster_ctx.clb_nlist.net_driver_block(net_id);
    int pnum_src = net_pin_to_tile_pin_index(net_id, 0);
    VTR_ASSERT(pnum_src >= 0);
    int x_src = place_ctx.block_locs[bnum].loc.x
                + physical_tile_type(bnum)->pin_width_offset[pnum_src];
    int y_src = place_ctx.block_locs[bnum].loc.y
                + physical_tile_type(bnum)->pin_height_offset[pnum_src];

    x_src = max(min<int>(x_src, grid.width() - 2), 1);
    y_src = max(min<int>(y_src, grid.height() - 2), 1);

    for (int layer_num = 0; layer_num < num_layers; layer_num++) {
        xmin[layer_num] = x_src;
        ymin[layer_num] = y_src;
        xmax[layer_num] = x_src;
        ymax[layer_num] = y_src;
        xmin_edge[layer_num] = 1;
        ymin_edge[layer_num] = 1;
        xmax_edge[layer_num] = 1;
        ymax_edge[layer_num] = 1;
    }

    for (auto pin_id : cluster_ctx.clb_nlist.net_sinks(net_id)) {
        bnum = cluster_ctx.clb_nlist.pin_block(pin_id);
        int pnum = tile_pin_index(pin_id);
        int layer = place_ctx.block_locs[bnum].loc.layer;
        VTR_ASSERT(layer >= 0 && layer < num_layers);
        num_sink_pin_layer[layer]++;
        int x = place_ctx.block_locs[bnum].loc.x
                + physical_tile_type(bnum)->pin_width_offset[pnum];
        int y = place_ctx.block_locs[bnum].loc.y
                + physical_tile_type(bnum)->pin_height_offset[pnum];

        /* Code below counts IO blocks as being within the 1..grid.width()-2, 1..grid.height()-2 clb array. *
         * This is because channels do not go out of the 0..grid.width()-2, 0..grid.height()-2 range, and   *
         * I always take all channels impinging on the bounding box to be within   *
         * that bounding box.  Hence, this "movement" of IO blocks does not affect *
         * the which channels are included within the bounding box, and it         *
         * simplifies the code a lot.                                              */

        x = max(min<int>(x, grid.width() - 2), 1);  //-2 for no perim channels
        y = max(min<int>(y, grid.height() - 2), 1); //-2 for no perim channels

        if (x == xmin[layer]) {
            xmin_edge[layer]++;
        }
        if (x == xmax[layer]) { /* Recall that xmin could equal xmax -- don't use else */
            xmax_edge[layer]++;
        } else if (x < xmin[layer]) {
            xmin[layer] = x;
            xmin_edge[layer] = 1;
        } else if (x > xmax[layer]) {
            xmax[layer] = x;
            xmax_edge[layer] = 1;
        }

        if (y == ymin[layer]) {
            ymin_edge[layer]++;
        }
        if (y == ymax[layer]) {
            ymax_edge[layer]++;
        } else if (y < ymin[layer]) {
            ymin[layer] = y;
            ymin_edge[layer] = 1;
        } else if (y > ymax[layer]) {
            ymax[layer] = y;
            ymax_edge[layer] = 1;
        }
    }

    /* Copy the coordinates and number on edges information into the proper   *
     * structures.                                                            */
    for (int layer_num = 0; layer_num < num_layers; layer_num++) {
        layer_pin_sink_count[layer_num] = num_sink_pin_layer[layer_num];
        coords[layer_num].xmin = xmin[layer_num];
        coords[layer_num].xmax = xmax[layer_num];
        coords[layer_num].ymin = ymin[layer_num];
        coords[layer_num].ymax = ymax[layer_num];
        coords[layer_num].layer_num = layer_num;

        num_on_edges[layer_num].xmin = xmin_edge[layer_num];
        num_on_edges[layer_num].xmax = xmax_edge[layer_num];
        num_on_edges[layer_num].ymin = ymin_edge[layer_num];
        num_on_edges[layer_num].ymax = ymax_edge[layer_num];
        num_on_edges[layer_num].layer_num = layer_num;
    }
}

static double wirelength_crossing_count(size_t fanout) {
    /* Get the expected "crossing count" of a net, based on its number *
     * of pins.  Extrapolate for very large nets.                      */

    if (fanout > 50) {
        return 2.7933 + 0.02616 * (fanout - 50);
    } else {
        return cross_count[fanout - 1];
    }
}

static double get_net_wirelength_estimate(ClusterNetId net_id, const t_bb& bbptr) {
    /* WMF: Finds the estimate of wirelength due to one net by looking at   *
     * its coordinate bounding box.                                         */

    double ncost, crossing;
    auto& cluster_ctx = g_vpr_ctx.clustering();

    crossing = wirelength_crossing_count(
        cluster_ctx.clb_nlist.net_pins(net_id).size());

    /* Could insert a check for xmin == xmax.  In that case, assume  *
     * connection will be made with no bends and hence no x-cost.    *
     * Same thing for y-cost.                                        */

    /* Cost = wire length along channel * cross_count / average      *
     * channel capacity.   Do this for x, then y direction and add.  */

    ncost = (bbptr.xmax - bbptr.xmin + 1) * crossing;

    ncost += (bbptr.ymax - bbptr.ymin + 1) * crossing;

    return (ncost);
}

static double get_net_layer_wirelength_estimate(ClusterNetId /* net_id */,
                                                const std::vector<t_2D_bb>& bbptr,
                                                const vtr::NdMatrixProxy<int, 1> layer_pin_sink_count) {
    /* WMF: Finds the estimate of wirelength due to one net by looking at   *
     * its coordinate bounding box.                                         */

    double ncost = 0.;
    double crossing = 0.;
    int num_layers = g_vpr_ctx.device().grid.get_num_layers();

    for (int layer_num = 0; layer_num < num_layers; layer_num++) {
        VTR_ASSERT(layer_pin_sink_count[layer_num] != OPEN);
        if (layer_pin_sink_count[layer_num] == 0) {
            continue;
        }
        crossing = wirelength_crossing_count(layer_pin_sink_count[layer_num] + 1);

        /* Could insert a check for xmin == xmax.  In that case, assume  *
         * connection will be made with no bends and hence no x-cost.    *
         * Same thing for y-cost.                                        */

        /* Cost = wire length along channel * cross_count / average      *
         * channel capacity.   Do this for x, then y direction and add.  */

        ncost += (bbptr[layer_num].xmax - bbptr[layer_num].xmin + 1) * crossing;

        ncost += (bbptr[layer_num].ymax - bbptr[layer_num].ymin + 1) * crossing;
    }

    return (ncost);
}

static double get_net_cost(ClusterNetId net_id, const t_bb& bbptr) {
    /* Finds the cost due to one net by looking at its coordinate bounding  *
     * box.                                                                 */

    double ncost, crossing;
    auto& cluster_ctx = g_vpr_ctx.clustering();

    crossing = wirelength_crossing_count(
        cluster_ctx.clb_nlist.net_pins(net_id).size());

    /* Could insert a check for xmin == xmax.  In that case, assume  *
     * connection will be made with no bends and hence no x-cost.    *
     * Same thing for y-cost.                                        */

    /* Cost = wire length along channel * cross_count / average      *
     * channel capacity.   Do this for x, then y direction and add.  */

    ncost = (bbptr.xmax - bbptr.xmin + 1) * crossing
            * chanx_place_cost_fac[bbptr.ymax][bbptr.ymin - 1];

    ncost += (bbptr.ymax - bbptr.ymin + 1) * crossing
             * chany_place_cost_fac[bbptr.xmax][bbptr.xmin - 1];

    return (ncost);
}

static double get_net_layer_cost(ClusterNetId /* net_id */,
                                 const std::vector<t_2D_bb>& bbptr,
                                 const vtr::NdMatrixProxy<int, 1> layer_pin_sink_count) {
    /* Finds the cost due to one net by looking at its coordinate bounding  *
     * box.                                                                 */

    double ncost = 0.;
    double crossing = 0.;
    int num_layers = g_vpr_ctx.device().grid.get_num_layers();

    for (int layer_num = 0; layer_num < num_layers; layer_num++) {
        VTR_ASSERT(layer_pin_sink_count[layer_num] != OPEN);
        if (layer_pin_sink_count[layer_num] == 0) {
            continue;
        }
        crossing = wirelength_crossing_count(layer_pin_sink_count[layer_num] + 1);

        /* Could insert a check for xmin == xmax.  In that case, assume  *
         * connection will be made with no bends and hence no x-cost.    *
         * Same thing for y-cost.                                        */

        /* Cost = wire length along channel * cross_count / average      *
         * channel capacity.   Do this for x, then y direction and add.  */

        ncost += (bbptr[layer_num].xmax - bbptr[layer_num].xmin + 1) * crossing
                 * chanx_place_cost_fac[bbptr[layer_num].ymax][bbptr[layer_num].ymin - 1];

        ncost += (bbptr[layer_num].ymax - bbptr[layer_num].ymin + 1) * crossing
                 * chany_place_cost_fac[bbptr[layer_num].xmax][bbptr[layer_num].xmin - 1];
    }

    return (ncost);
}

/* Finds the bounding box of a net and stores its coordinates in the  *
 * bb_coord_new data structure.  This routine should only be called   *
 * for small nets, since it does not determine enough information for *
 * the bounding box to be updated incrementally later.                *
 * Currently assumes channels on both sides of the CLBs forming the   *
 * edges of the bounding box can be used.  Essentially, I am assuming *
 * the pins always lie on the outside of the bounding box.            */
static void get_non_updateable_bb(ClusterNetId net_id,
                                  t_bb& bb_coord_new,
                                  vtr::NdMatrixProxy<int, 1> num_sink_pin_layer) {
    //TODO: account for multiple physical pin instances per logical pin

    int xmax, ymax, xmin, ymin, x, y, layer;
    int pnum;

    auto& cluster_ctx = g_vpr_ctx.clustering();
    auto& place_ctx = g_vpr_ctx.placement();
    auto& device_ctx = g_vpr_ctx.device();

    ClusterBlockId bnum = cluster_ctx.clb_nlist.net_driver_block(net_id);
    pnum = net_pin_to_tile_pin_index(net_id, 0);

    x = place_ctx.block_locs[bnum].loc.x
        + physical_tile_type(bnum)->pin_width_offset[pnum];
    y = place_ctx.block_locs[bnum].loc.y
        + physical_tile_type(bnum)->pin_height_offset[pnum];

    xmin = x;
    ymin = y;
    xmax = x;
    ymax = y;

    for (int layer_num = 0; layer_num < device_ctx.grid.get_num_layers(); layer_num++) {
        num_sink_pin_layer[layer_num] = 0;
    }

    for (auto pin_id : cluster_ctx.clb_nlist.net_sinks(net_id)) {
        bnum = cluster_ctx.clb_nlist.pin_block(pin_id);
        pnum = tile_pin_index(pin_id);
        x = place_ctx.block_locs[bnum].loc.x
            + physical_tile_type(bnum)->pin_width_offset[pnum];
        y = place_ctx.block_locs[bnum].loc.y
            + physical_tile_type(bnum)->pin_height_offset[pnum];
        layer = place_ctx.block_locs[bnum].loc.layer;

        if (x < xmin) {
            xmin = x;
        } else if (x > xmax) {
            xmax = x;
        }

        if (y < ymin) {
            ymin = y;
        } else if (y > ymax) {
            ymax = y;
        }

        num_sink_pin_layer[layer]++;
    }

    /* Now I've found the coordinates of the bounding box.  There are no *
     * channels beyond device_ctx.grid.width()-2 and                     *
     * device_ctx.grid.height() - 2, so I want to clip to that.  As well,*
     * since I'll always include the channel immediately below and the   *
     * channel immediately to the left of the bounding box, I want to    *
     * clip to 1 in both directions as well (since minimum channel index *
     * is 0).  See route_common.cpp for a channel diagram.               */

    bb_coord_new.xmin = max(min<int>(xmin, device_ctx.grid.width() - 2), 1);  //-2 for no perim channels
    bb_coord_new.ymin = max(min<int>(ymin, device_ctx.grid.height() - 2), 1); //-2 for no perim channels
    bb_coord_new.xmax = max(min<int>(xmax, device_ctx.grid.width() - 2), 1);  //-2 for no perim channels
    bb_coord_new.ymax = max(min<int>(ymax, device_ctx.grid.height() - 2), 1); //-2 for no perim channels
}

static void get_non_updateable_layer_bb(ClusterNetId net_id,
                                        std::vector<t_2D_bb>& bb_coord_new,
                                        vtr::NdMatrixProxy<int, 1> num_sink_layer) {
    //TODO: account for multiple physical pin instances per logical pin

    auto& device_ctx = g_vpr_ctx.device();
    int num_layers = device_ctx.grid.get_num_layers();
    for (int layer_num = 0; layer_num < device_ctx.grid.get_num_layers(); layer_num++) {
        num_sink_layer[layer_num] = 0;
    }

    int pnum;

    auto& cluster_ctx = g_vpr_ctx.clustering();
    auto& place_ctx = g_vpr_ctx.placement();

    ClusterBlockId bnum = cluster_ctx.clb_nlist.net_driver_block(net_id);
    pnum = net_pin_to_tile_pin_index(net_id, 0);

    int src_x = place_ctx.block_locs[bnum].loc.x
                + physical_tile_type(bnum)->pin_width_offset[pnum];
    int src_y = place_ctx.block_locs[bnum].loc.y
                + physical_tile_type(bnum)->pin_height_offset[pnum];

    std::vector<int> xmin(num_layers, src_x);
    std::vector<int> ymin(num_layers, src_y);
    std::vector<int> xmax(num_layers, src_x);
    std::vector<int> ymax(num_layers, src_y);

    for (auto pin_id : cluster_ctx.clb_nlist.net_sinks(net_id)) {
        bnum = cluster_ctx.clb_nlist.pin_block(pin_id);
        pnum = tile_pin_index(pin_id);
        int x = place_ctx.block_locs[bnum].loc.x
                + physical_tile_type(bnum)->pin_width_offset[pnum];
        int y = place_ctx.block_locs[bnum].loc.y
                + physical_tile_type(bnum)->pin_height_offset[pnum];

        int layer_num = place_ctx.block_locs[bnum].loc.layer;
        num_sink_layer[layer_num]++;
        if (x < xmin[layer_num]) {
            xmin[layer_num] = x;
        } else if (x > xmax[layer_num]) {
            xmax[layer_num] = x;
        }

        if (y < ymin[layer_num]) {
            ymin[layer_num] = y;
        } else if (y > ymax[layer_num]) {
            ymax[layer_num] = y;
        }
    }

    /* Now I've found the coordinates of the bounding box.  There are no *
     * channels beyond device_ctx.grid.width()-2 and                     *
     * device_ctx.grid.height() - 2, so I want to clip to that.  As well,*
     * since I'll always include the channel immediately below and the   *
     * channel immediately to the left of the bounding box, I want to    *
     * clip to 1 in both directions as well (since minimum channel index *
     * is 0).  See route_common.cpp for a channel diagram.               */
    for (int layer_num = 0; layer_num < num_layers; layer_num++) {
        bb_coord_new[layer_num].layer_num = layer_num;
        bb_coord_new[layer_num].xmin = max(min<int>(xmin[layer_num], device_ctx.grid.width() - 2), 1);  //-2 for no perim channels
        bb_coord_new[layer_num].ymin = max(min<int>(ymin[layer_num], device_ctx.grid.height() - 2), 1); //-2 for no perim channels
        bb_coord_new[layer_num].xmax = max(min<int>(xmax[layer_num], device_ctx.grid.width() - 2), 1);  //-2 for no perim channels
        bb_coord_new[layer_num].ymax = max(min<int>(ymax[layer_num], device_ctx.grid.height() - 2), 1); //-2 for no perim channels
    }
}

static void update_bb(ClusterNetId net_id,
                      t_bb& bb_edge_new,
                      t_bb& bb_coord_new,
                      vtr::NdMatrixProxy<int, 1> num_sink_pin_layer_new,
                      t_physical_tile_loc pin_old_loc,
                      t_physical_tile_loc pin_new_loc,
                      bool src_pin) {
    /* Updates the bounding box of a net by storing its coordinates in    *
     * the bb_coord_new data structure and the number of blocks on each   *
     * edge in the bb_edge_new data structure.  This routine should only  *
     * be called for large nets, since it has some overhead relative to   *
     * just doing a brute force bounding box calculation.  The bounding   *
     * box coordinate and edge information for inet must be valid before  *
     * this routine is called.                                            *
     * Currently assumes channels on both sides of the CLBs forming the   *
     * edges of the bounding box can be used.  Essentially, I am assuming *
     * the pins always lie on the outside of the bounding box.            *
     * The x and y coordinates are the pin's x and y coordinates.         */
    /* IO blocks are considered to be one cell in for simplicity.         */
    //TODO: account for multiple physical pin instances per logical pin
    const t_bb *curr_bb_edge, *curr_bb_coord;

    auto& device_ctx = g_vpr_ctx.device();
    auto& place_move_ctx = g_placer_ctx.move();

    const int num_layers = device_ctx.grid.get_num_layers();

    pin_new_loc.x = max(min<int>(pin_new_loc.x, device_ctx.grid.width() - 2), 1);  //-2 for no perim channels
    pin_new_loc.y = max(min<int>(pin_new_loc.y, device_ctx.grid.height() - 2), 1); //-2 for no perim channels
    pin_old_loc.x = max(min<int>(pin_old_loc.x, device_ctx.grid.width() - 2), 1);  //-2 for no perim channels
    pin_old_loc.y = max(min<int>(pin_old_loc.y, device_ctx.grid.height() - 2), 1); //-2 for no perim channels

    /* Check if the net had been updated before. */
    if (bb_updated_before[net_id] == GOT_FROM_SCRATCH) {
        /* The net had been updated from scratch, DO NOT update again! */
        return;
    }

    vtr::NdMatrixProxy<int, 1> curr_num_sink_pin_layer = (bb_updated_before[net_id] == NOT_UPDATED_YET) ? place_move_ctx.num_sink_pin_layer[size_t(net_id)] : num_sink_pin_layer_new;

    if (bb_updated_before[net_id] == NOT_UPDATED_YET) {
        /* The net had NOT been updated before, could use the old values */
        curr_bb_edge = &place_move_ctx.bb_num_on_edges[net_id];
        curr_bb_coord = &place_move_ctx.bb_coords[net_id];
        bb_updated_before[net_id] = UPDATED_ONCE;
    } else {
        /* The net had been updated before, must use the new values */
        curr_bb_coord = &bb_coord_new;
        curr_bb_edge = &bb_edge_new;
    }

    /* Check if I can update the bounding box incrementally. */

    if (pin_new_loc.x < pin_old_loc.x) { /* Move to left. */

        /* Update the xmax fields for coordinates and number of edges first. */

        if (pin_old_loc.x == curr_bb_coord->xmax) { /* Old position at xmax. */
            if (curr_bb_edge->xmax == 1) {
                get_bb_from_scratch(net_id, bb_coord_new, bb_edge_new, num_sink_pin_layer_new);
                bb_updated_before[net_id] = GOT_FROM_SCRATCH;
                return;
            } else {
                bb_edge_new.xmax = curr_bb_edge->xmax - 1;
                bb_coord_new.xmax = curr_bb_coord->xmax;
            }
        } else { /* Move to left, old postion was not at xmax. */
            bb_coord_new.xmax = curr_bb_coord->xmax;
            bb_edge_new.xmax = curr_bb_edge->xmax;
        }

        /* Now do the xmin fields for coordinates and number of edges. */

        if (pin_new_loc.x < curr_bb_coord->xmin) { /* Moved past xmin */
            bb_coord_new.xmin = pin_new_loc.x;
            bb_edge_new.xmin = 1;
        } else if (pin_new_loc.x == curr_bb_coord->xmin) { /* Moved to xmin */
            bb_coord_new.xmin = pin_new_loc.x;
            bb_edge_new.xmin = curr_bb_edge->xmin + 1;
        } else { /* Xmin unchanged. */
            bb_coord_new.xmin = curr_bb_coord->xmin;
            bb_edge_new.xmin = curr_bb_edge->xmin;
        }
        /* End of move to left case. */

    } else if (pin_new_loc.x > pin_old_loc.x) { /* Move to right. */

        /* Update the xmin fields for coordinates and number of edges first. */

        if (pin_old_loc.x == curr_bb_coord->xmin) { /* Old position at xmin. */
            if (curr_bb_edge->xmin == 1) {
                get_bb_from_scratch(net_id, bb_coord_new, bb_edge_new, num_sink_pin_layer_new);
                bb_updated_before[net_id] = GOT_FROM_SCRATCH;
                return;
            } else {
                bb_edge_new.xmin = curr_bb_edge->xmin - 1;
                bb_coord_new.xmin = curr_bb_coord->xmin;
            }
        } else { /* Move to right, old position was not at xmin. */
            bb_coord_new.xmin = curr_bb_coord->xmin;
            bb_edge_new.xmin = curr_bb_edge->xmin;
        }

        /* Now do the xmax fields for coordinates and number of edges. */

        if (pin_new_loc.x > curr_bb_coord->xmax) { /* Moved past xmax. */
            bb_coord_new.xmax = pin_new_loc.x;
            bb_edge_new.xmax = 1;
        } else if (pin_new_loc.x == curr_bb_coord->xmax) { /* Moved to xmax */
            bb_coord_new.xmax = pin_new_loc.x;
            bb_edge_new.xmax = curr_bb_edge->xmax + 1;
        } else { /* Xmax unchanged. */
            bb_coord_new.xmax = curr_bb_coord->xmax;
            bb_edge_new.xmax = curr_bb_edge->xmax;
        }
        /* End of move to right case. */

    } else { /* pin_new_loc.x == pin_old_loc.x -- no x motion. */
        bb_coord_new.xmin = curr_bb_coord->xmin;
        bb_coord_new.xmax = curr_bb_coord->xmax;
        bb_edge_new.xmin = curr_bb_edge->xmin;
        bb_edge_new.xmax = curr_bb_edge->xmax;
    }

    /* Now account for the y-direction motion. */

    if (pin_new_loc.y < pin_old_loc.y) { /* Move down. */

        /* Update the ymax fields for coordinates and number of edges first. */

        if (pin_old_loc.y == curr_bb_coord->ymax) { /* Old position at ymax. */
            if (curr_bb_edge->ymax == 1) {
                get_bb_from_scratch(net_id, bb_coord_new, bb_edge_new, num_sink_pin_layer_new);
                bb_updated_before[net_id] = GOT_FROM_SCRATCH;
                return;
            } else {
                bb_edge_new.ymax = curr_bb_edge->ymax - 1;
                bb_coord_new.ymax = curr_bb_coord->ymax;
            }
        } else { /* Move down, old postion was not at ymax. */
            bb_coord_new.ymax = curr_bb_coord->ymax;
            bb_edge_new.ymax = curr_bb_edge->ymax;
        }

        /* Now do the ymin fields for coordinates and number of edges. */

        if (pin_new_loc.y < curr_bb_coord->ymin) { /* Moved past ymin */
            bb_coord_new.ymin = pin_new_loc.y;
            bb_edge_new.ymin = 1;
        } else if (pin_new_loc.y == curr_bb_coord->ymin) { /* Moved to ymin */
            bb_coord_new.ymin = pin_new_loc.y;
            bb_edge_new.ymin = curr_bb_edge->ymin + 1;
        } else { /* ymin unchanged. */
            bb_coord_new.ymin = curr_bb_coord->ymin;
            bb_edge_new.ymin = curr_bb_edge->ymin;
        }
        /* End of move down case. */

    } else if (pin_new_loc.y > pin_old_loc.y) { /* Moved up. */

        /* Update the ymin fields for coordinates and number of edges first. */

        if (pin_old_loc.y == curr_bb_coord->ymin) { /* Old position at ymin. */
            if (curr_bb_edge->ymin == 1) {
                get_bb_from_scratch(net_id, bb_coord_new, bb_edge_new, num_sink_pin_layer_new);
                bb_updated_before[net_id] = GOT_FROM_SCRATCH;
                return;
            } else {
                bb_edge_new.ymin = curr_bb_edge->ymin - 1;
                bb_coord_new.ymin = curr_bb_coord->ymin;
            }
        } else { /* Moved up, old position was not at ymin. */
            bb_coord_new.ymin = curr_bb_coord->ymin;
            bb_edge_new.ymin = curr_bb_edge->ymin;
        }

        /* Now do the ymax fields for coordinates and number of edges. */

        if (pin_new_loc.y > curr_bb_coord->ymax) { /* Moved past ymax. */
            bb_coord_new.ymax = pin_new_loc.y;
            bb_edge_new.ymax = 1;
        } else if (pin_new_loc.y == curr_bb_coord->ymax) { /* Moved to ymax */
            bb_coord_new.ymax = pin_new_loc.y;
            bb_edge_new.ymax = curr_bb_edge->ymax + 1;
        } else { /* ymax unchanged. */
            bb_coord_new.ymax = curr_bb_coord->ymax;
            bb_edge_new.ymax = curr_bb_edge->ymax;
        }
        /* End of move up case. */

    } else { /* pin_new_loc.y == yold -- no y motion. */
        bb_coord_new.ymin = curr_bb_coord->ymin;
        bb_coord_new.ymax = curr_bb_coord->ymax;
        bb_edge_new.ymin = curr_bb_edge->ymin;
        bb_edge_new.ymax = curr_bb_edge->ymax;
    }

    /* Now account for the layer motion. */
    if (num_layers > 1) {
        /* We need to update it only if multiple layers are available */
        for (int layer_num = 0; layer_num < num_layers; layer_num++) {
            num_sink_pin_layer_new[layer_num] = curr_num_sink_pin_layer[layer_num];
        }
        if (!src_pin) {
            /* if src pin is being moved, we don't need to update this data structure */
            if (pin_old_loc.layer_num != pin_new_loc.layer_num) {
                num_sink_pin_layer_new[pin_old_loc.layer_num] = (curr_num_sink_pin_layer)[pin_old_loc.layer_num] - 1;
                num_sink_pin_layer_new[pin_new_loc.layer_num] = (curr_num_sink_pin_layer)[pin_new_loc.layer_num] + 1;
            }
        }
    }

    if (bb_updated_before[net_id] == NOT_UPDATED_YET) {
        bb_updated_before[net_id] = UPDATED_ONCE;
    }
}

static void update_layer_bb(ClusterNetId net_id,
                            std::vector<t_2D_bb>& bb_edge_new,
                            std::vector<t_2D_bb>& bb_coord_new,
                            vtr::NdMatrixProxy<int, 1> bb_pin_sink_count_new,
                            t_physical_tile_loc pin_old_loc,
                            t_physical_tile_loc pin_new_loc,
                            bool is_output_pin) {
    /* Updates the bounding box of a net by storing its coordinates in    *
     * the bb_coord_new data structure and the number of blocks on each   *
     * edge in the bb_edge_new data structure.  This routine should only  *
     * be called for large nets, since it has some overhead relative to   *
     * just doing a brute force bounding box calculation.  The bounding   *
     * box coordinate and edge information for inet must be valid before  *
     * this routine is called.                                            *
     * Currently assumes channels on both sides of the CLBs forming the   *
     * edges of the bounding box can be used.  Essentially, I am assuming *
     * the pins always lie on the outside of the bounding box.            *
     * The x and y coordinates are the pin's x and y coordinates.         */
    /* IO blocks are considered to be one cell in for simplicity.         */
    //TODO: account for multiple physical pin instances per logical pin
    const std::vector<t_2D_bb>*curr_bb_edge, *curr_bb_coord;

    auto& device_ctx = g_vpr_ctx.device();
    auto& place_move_ctx = g_placer_ctx.move();

    pin_new_loc.x = max(min<int>(pin_new_loc.x, device_ctx.grid.width() - 2), 1);  //-2 for no perim channels
    pin_new_loc.y = max(min<int>(pin_new_loc.y, device_ctx.grid.height() - 2), 1); //-2 for no perim channels
    pin_old_loc.x = max(min<int>(pin_old_loc.x, device_ctx.grid.width() - 2), 1);  //-2 for no perim channels
    pin_old_loc.y = max(min<int>(pin_old_loc.y, device_ctx.grid.height() - 2), 1); //-2 for no perim channels

    /* Check if the net had been updated before. */
    if (bb_updated_before[net_id] == GOT_FROM_SCRATCH) {
        /* The net had been updated from scratch, DO NOT update again! */
        return;
    }

    const vtr::NdMatrixProxy<int, 1> curr_layer_pin_sink_count = (bb_updated_before[net_id] == NOT_UPDATED_YET) ? place_move_ctx.num_sink_pin_layer[size_t(net_id)] : bb_pin_sink_count_new;

    if (bb_updated_before[net_id] == NOT_UPDATED_YET) {
        /* The net had NOT been updated before, could use the old values */
        curr_bb_edge = &place_move_ctx.layer_bb_num_on_edges[net_id];
        curr_bb_coord = &place_move_ctx.layer_bb_coords[net_id];
        bb_updated_before[net_id] = UPDATED_ONCE;
    } else {
        /* The net had been updated before, must use the new values */
        curr_bb_edge = &bb_edge_new;
        curr_bb_coord = &bb_coord_new;
    }

    /* Check if I can update the bounding box incrementally. */

    update_bb_pin_sink_count(net_id,
                             pin_old_loc,
                             pin_new_loc,
                             curr_layer_pin_sink_count,
                             bb_pin_sink_count_new,
                             is_output_pin);

    int layer_old = pin_old_loc.layer_num;
    int layer_new = pin_new_loc.layer_num;
    bool layer_changed = (layer_old != layer_new);

    bb_edge_new = *curr_bb_edge;
    bb_coord_new = *curr_bb_coord;

    if (layer_changed) {
        update_bb_layer_changed(net_id,
                                pin_old_loc,
                                pin_new_loc,
                                *curr_bb_edge,
                                *curr_bb_coord,
                                bb_pin_sink_count_new,
                                bb_edge_new,
                                bb_coord_new);
    } else {
        update_bb_same_layer(net_id,
                             pin_old_loc,
                             pin_new_loc,
                             *curr_bb_edge,
                             *curr_bb_coord,
                             bb_pin_sink_count_new,
                             bb_edge_new,
                             bb_coord_new);
    }

    if (bb_updated_before[net_id] == NOT_UPDATED_YET) {
        bb_updated_before[net_id] = UPDATED_ONCE;
    }
}

static inline void update_bb_same_layer(ClusterNetId net_id,
                                        const t_physical_tile_loc& pin_old_loc,
                                        const t_physical_tile_loc& pin_new_loc,
                                        const std::vector<t_2D_bb>& curr_bb_edge,
                                        const std::vector<t_2D_bb>& curr_bb_coord,
                                        vtr::NdMatrixProxy<int, 1> bb_pin_sink_count_new,
                                        std::vector<t_2D_bb>& bb_edge_new,
                                        std::vector<t_2D_bb>& bb_coord_new) {
    int x_old = pin_old_loc.x;
    int x_new = pin_new_loc.x;

    int y_old = pin_old_loc.y;
    int y_new = pin_new_loc.y;

    int layer_num = pin_old_loc.layer_num;
    VTR_ASSERT_SAFE(layer_num == pin_new_loc.layer_num);

    if (x_new < x_old) {
        if (x_old == curr_bb_coord[layer_num].xmax) {
            update_bb_edge(net_id,
                           bb_edge_new,
                           bb_coord_new,
                           bb_pin_sink_count_new,
                           curr_bb_edge[layer_num].xmax,
                           curr_bb_coord[layer_num].xmax,
                           bb_edge_new[layer_num].xmax,
                           bb_coord_new[layer_num].xmax);
            if (bb_updated_before[net_id] == GOT_FROM_SCRATCH) {
                return;
            }
        }

        if (x_new < curr_bb_coord[layer_num].xmin) {
            bb_edge_new[layer_num].xmin = 1;
            bb_coord_new[layer_num].xmin = x_new;
        } else if (x_new == curr_bb_coord[layer_num].xmin) {
            bb_edge_new[layer_num].xmin = curr_bb_edge[layer_num].xmin + 1;
            bb_coord_new[layer_num].xmin = curr_bb_coord[layer_num].xmin;
        }

    } else if (x_new > x_old) {
        if (x_old == curr_bb_coord[layer_num].xmin) {
            update_bb_edge(net_id,
                           bb_edge_new,
                           bb_coord_new,
                           bb_pin_sink_count_new,
                           curr_bb_edge[layer_num].xmin,
                           curr_bb_coord[layer_num].xmin,
                           bb_edge_new[layer_num].xmin,
                           bb_coord_new[layer_num].xmin);
            if (bb_updated_before[net_id] == GOT_FROM_SCRATCH) {
                return;
            }
        }

        if (x_new > curr_bb_coord[layer_num].xmax) {
            bb_edge_new[layer_num].xmax = 1;
            bb_coord_new[layer_num].xmax = x_new;
        } else if (x_new == curr_bb_coord[layer_num].xmax) {
            bb_edge_new[layer_num].xmax = curr_bb_edge[layer_num].xmax + 1;
            bb_coord_new[layer_num].xmax = curr_bb_coord[layer_num].xmax;
        }
    }

    if (y_new < y_old) {
        if (y_old == curr_bb_coord[layer_num].ymax) {
            update_bb_edge(net_id,
                           bb_edge_new,
                           bb_coord_new,
                           bb_pin_sink_count_new,
                           curr_bb_edge[layer_num].ymax,
                           curr_bb_coord[layer_num].ymax,
                           bb_edge_new[layer_num].ymax,
                           bb_coord_new[layer_num].ymax);
            if (bb_updated_before[net_id] == GOT_FROM_SCRATCH) {
                return;
            }
        }

        if (y_new < curr_bb_coord[layer_num].ymin) {
            bb_edge_new[layer_num].ymin = 1;
            bb_coord_new[layer_num].ymin = y_new;
        } else if (y_new == curr_bb_coord[layer_num].ymin) {
            bb_edge_new[layer_num].ymin = curr_bb_edge[layer_num].ymin + 1;
            bb_coord_new[layer_num].ymin = curr_bb_coord[layer_num].ymin;
        }

    } else if (y_new > y_old) {
        if (y_old == curr_bb_coord[layer_num].ymin) {
            update_bb_edge(net_id,
                           bb_edge_new,
                           bb_coord_new,
                           bb_pin_sink_count_new,
                           curr_bb_edge[layer_num].ymin,
                           curr_bb_coord[layer_num].ymin,
                           bb_edge_new[layer_num].ymin,
                           bb_coord_new[layer_num].ymin);
            if (bb_updated_before[net_id] == GOT_FROM_SCRATCH) {
                return;
            }
        }

        if (y_new > curr_bb_coord[layer_num].ymax) {
            bb_edge_new[layer_num].ymax = 1;
            bb_coord_new[layer_num].ymax = y_new;
        } else if (y_new == curr_bb_coord[layer_num].ymax) {
            bb_edge_new[layer_num].ymax = curr_bb_edge[layer_num].ymax + 1;
            bb_coord_new[layer_num].ymax = curr_bb_coord[layer_num].ymax;
        }
    }
}

static inline void update_bb_layer_changed(ClusterNetId net_id,
                                           const t_physical_tile_loc& pin_old_loc,
                                           const t_physical_tile_loc& pin_new_loc,
                                           const std::vector<t_2D_bb>& curr_bb_edge,
                                           const std::vector<t_2D_bb>& curr_bb_coord,
                                           vtr::NdMatrixProxy<int, 1> bb_pin_sink_count_new,
                                           std::vector<t_2D_bb>& bb_edge_new,
                                           std::vector<t_2D_bb>& bb_coord_new) {
    int x_old = pin_old_loc.x;

    int y_old = pin_old_loc.y;

    int old_layer_num = pin_old_loc.layer_num;
    int new_layer_num = pin_new_loc.layer_num;
    VTR_ASSERT_SAFE(old_layer_num != new_layer_num);

    if (x_old == curr_bb_coord[old_layer_num].xmax) {
        update_bb_edge(net_id,
                       bb_edge_new,
                       bb_coord_new,
                       bb_pin_sink_count_new,
                       curr_bb_edge[old_layer_num].xmax,
                       curr_bb_coord[old_layer_num].xmax,
                       bb_edge_new[old_layer_num].xmax,
                       bb_coord_new[old_layer_num].xmax);
        if (bb_updated_before[net_id] == GOT_FROM_SCRATCH) {
            return;
        }
    } else if (x_old == curr_bb_coord[old_layer_num].xmin) {
        update_bb_edge(net_id,
                       bb_edge_new,
                       bb_coord_new,
                       bb_pin_sink_count_new,
                       curr_bb_edge[old_layer_num].xmin,
                       curr_bb_coord[old_layer_num].xmin,
                       bb_edge_new[old_layer_num].xmin,
                       bb_coord_new[old_layer_num].xmin);
        if (bb_updated_before[net_id] == GOT_FROM_SCRATCH) {
            return;
        }
    }

    if (y_old == curr_bb_coord[old_layer_num].ymax) {
        update_bb_edge(net_id,
                       bb_edge_new,
                       bb_coord_new,
                       bb_pin_sink_count_new,
                       curr_bb_edge[old_layer_num].ymax,
                       curr_bb_coord[old_layer_num].ymax,
                       bb_edge_new[old_layer_num].ymax,
                       bb_coord_new[old_layer_num].ymax);
        if (bb_updated_before[net_id] == GOT_FROM_SCRATCH) {
            return;
        }
    } else if (y_old == curr_bb_coord[old_layer_num].ymin) {
        update_bb_edge(net_id,
                       bb_edge_new,
                       bb_coord_new,
                       bb_pin_sink_count_new,
                       curr_bb_edge[old_layer_num].ymin,
                       curr_bb_coord[old_layer_num].ymin,
                       bb_edge_new[old_layer_num].ymin,
                       bb_coord_new[old_layer_num].ymin);
        if (bb_updated_before[net_id] == GOT_FROM_SCRATCH) {
            return;
        }
    }

    add_block_to_bb(pin_new_loc,
                    curr_bb_edge[new_layer_num],
                    curr_bb_coord[new_layer_num],
                    bb_edge_new[new_layer_num],
                    bb_coord_new[new_layer_num]);
}

static void update_bb_pin_sink_count(ClusterNetId /* net_id */,
                                     const t_physical_tile_loc& pin_old_loc,
                                     const t_physical_tile_loc& pin_new_loc,
                                     const vtr::NdMatrixProxy<int, 1> curr_layer_pin_sink_count,
                                     vtr::NdMatrixProxy<int, 1> bb_pin_sink_count_new,
                                     bool is_output_pin) {
    VTR_ASSERT(curr_layer_pin_sink_count[pin_old_loc.layer_num] > 0 || is_output_pin == 1);
    for (int layer_num = 0; layer_num < g_vpr_ctx.device().grid.get_num_layers(); layer_num++) {
        bb_pin_sink_count_new[layer_num] = curr_layer_pin_sink_count[layer_num];
    }
    if (!is_output_pin) {
        bb_pin_sink_count_new[pin_old_loc.layer_num] -= 1;
        bb_pin_sink_count_new[pin_new_loc.layer_num] += 1;
    }
}

static inline void update_bb_edge(ClusterNetId net_id,
                                  std::vector<t_2D_bb>& bb_edge_new,
                                  std::vector<t_2D_bb>& bb_coord_new,
                                  vtr::NdMatrixProxy<int, 1> bb_layer_pin_sink_count,
                                  const int& old_num_block_on_edge,
                                  const int& old_edge_coord,
                                  int& new_num_block_on_edge,
                                  int& new_edge_coord) {
    if (old_num_block_on_edge == 1) {
        get_layer_bb_from_scratch(net_id,
                                  bb_edge_new,
                                  bb_coord_new,
                                  bb_layer_pin_sink_count);
        bb_updated_before[net_id] = GOT_FROM_SCRATCH;
        return;
    } else {
        new_num_block_on_edge = old_num_block_on_edge - 1;
        new_edge_coord = old_edge_coord;
    }
}

static void add_block_to_bb(const t_physical_tile_loc& new_pin_loc,
                            const t_2D_bb& bb_edge_old,
                            const t_2D_bb& bb_coord_old,
                            t_2D_bb& bb_edge_new,
                            t_2D_bb& bb_coord_new) {
    int x_new = new_pin_loc.x;
    int y_new = new_pin_loc.y;

    if (x_new > bb_coord_old.xmax) {
        bb_edge_new.xmax = 1;
        bb_coord_new.xmax = x_new;
    } else if (x_new == bb_coord_old.xmax) {
        bb_edge_new.xmax = bb_edge_old.xmax + 1;
    }

    if (x_new < bb_coord_old.xmin) {
        bb_edge_new.xmin = 1;
        bb_coord_new.xmin = x_new;
    } else if (x_new == bb_coord_old.xmin) {
        bb_edge_new.xmin = bb_edge_old.xmin + 1;
    }

    if (y_new > bb_coord_old.ymax) {
        bb_edge_new.ymax = 1;
        bb_coord_new.ymax = y_new;
    } else if (y_new == bb_coord_old.ymax) {
        bb_edge_new.ymax = bb_edge_old.ymax + 1;
    }

    if (y_new < bb_coord_old.ymin) {
        bb_edge_new.ymin = 1;
        bb_coord_new.ymin = y_new;
    } else if (y_new == bb_coord_old.ymin) {
        bb_edge_new.ymin = bb_edge_old.ymin + 1;
    }
}

static void free_fast_cost_update() {
    chanx_place_cost_fac.clear();
    chany_place_cost_fac.clear();
}

static void alloc_and_load_for_fast_cost_update(float place_cost_exp) {
    /* Allocates and loads the chanx_place_cost_fac and chany_place_cost_fac *
     * arrays with the inverse of the average number of tracks per channel   *
     * between [subhigh] and [sublow].  This is only useful for the cost     *
     * function that takes the length of the net bounding box in each        *
     * dimension divided by the average number of tracks in that direction.  *
     * For other cost functions, you don't have to bother calling this       *
     * routine; when using the cost function described above, however, you   *
     * must always call this routine after you call init_chan and before     *
     * you do any placement cost determination.  The place_cost_exp factor   *
     * specifies to what power the width of the channel should be taken --   *
     * larger numbers make narrower channels more expensive.                 */

    auto& device_ctx = g_vpr_ctx.device();

    /* Access arrays below as chan?_place_cost_fac[subhigh][sublow].  Since   *
     * subhigh must be greater than or equal to sublow, we only need to       *
     * allocate storage for the lower half of a matrix.                       */

    //chanx_place_cost_fac = new float*[(device_ctx.grid.height())];
    //for (size_t i = 0; i < device_ctx.grid.height(); i++)
    //    chanx_place_cost_fac[i] = new float[(i + 1)];

    //chany_place_cost_fac = new float*[(device_ctx.grid.width() + 1)];
    //for (size_t i = 0; i < device_ctx.grid.width(); i++)
    //    chany_place_cost_fac[i] = new float[(i + 1)];

    chanx_place_cost_fac.resize({device_ctx.grid.height(), device_ctx.grid.height() + 1});
    chany_place_cost_fac.resize({device_ctx.grid.width(), device_ctx.grid.width() + 1});

    /* First compute the number of tracks between channel high and channel *
     * low, inclusive, in an efficient manner.                             */

    chanx_place_cost_fac[0][0] = device_ctx.chan_width.x_list[0];

    for (size_t high = 1; high < device_ctx.grid.height(); high++) {
        chanx_place_cost_fac[high][high] = device_ctx.chan_width.x_list[high];
        for (size_t low = 0; low < high; low++) {
            chanx_place_cost_fac[high][low] = chanx_place_cost_fac[high - 1][low]
                                              + device_ctx.chan_width.x_list[high];
        }
    }

    /* Now compute the inverse of the average number of tracks per channel *
     * between high and low.  The cost function divides by the average     *
     * number of tracks per channel, so by storing the inverse I convert   *
     * this to a faster multiplication.  Take this final number to the     *
     * place_cost_exp power -- numbers other than one mean this is no      *
     * longer a simple "average number of tracks"; it is some power of     *
     * that, allowing greater penalization of narrow channels.             */

    for (size_t high = 0; high < device_ctx.grid.height(); high++)
        for (size_t low = 0; low <= high; low++) {
            /* Since we will divide the wiring cost by the average channel *
             * capacity between high and low, having only 0 width channels *
             * will result in infinite wiring capacity normalization       *
             * factor, and extremely bad placer behaviour. Hence we change *
             * this to a small (1 track) channel capacity instead.         */
            if (chanx_place_cost_fac[high][low] == 0.0f) {
                VTR_LOG_WARN("CHANX place cost fac is 0 at %d %d\n", high, low);
                chanx_place_cost_fac[high][low] = 1.0f;
            }

            chanx_place_cost_fac[high][low] = (high - low + 1.)
                                              / chanx_place_cost_fac[high][low];
            chanx_place_cost_fac[high][low] = pow(
                (double)chanx_place_cost_fac[high][low],
                (double)place_cost_exp);
        }

    /* Now do the same thing for the y-directed channels.  First get the  *
     * number of tracks between channel high and channel low, inclusive.  */

    chany_place_cost_fac[0][0] = device_ctx.chan_width.y_list[0];

    for (size_t high = 1; high < device_ctx.grid.width(); high++) {
        chany_place_cost_fac[high][high] = device_ctx.chan_width.y_list[high];
        for (size_t low = 0; low < high; low++) {
            chany_place_cost_fac[high][low] = chany_place_cost_fac[high - 1][low]
                                              + device_ctx.chan_width.y_list[high];
        }
    }

    /* Now compute the inverse of the average number of tracks per channel *
     * between high and low.  Take to specified power.                     */

    for (size_t high = 0; high < device_ctx.grid.width(); high++)
        for (size_t low = 0; low <= high; low++) {
            /* Since we will divide the wiring cost by the average channel *
             * capacity between high and low, having only 0 width channels *
             * will result in infinite wiring capacity normalization       *
             * factor, and extremely bad placer behaviour. Hence we change *
             * this to a small (1 track) channel capacity instead.         */
            if (chany_place_cost_fac[high][low] == 0.0f) {
                VTR_LOG_WARN("CHANY place cost fac is 0 at %d %d\n", high, low);
                chany_place_cost_fac[high][low] = 1.0f;
            }

            chany_place_cost_fac[high][low] = (high - low + 1.)
                                              / chany_place_cost_fac[high][low];
            chany_place_cost_fac[high][low] = pow(
                (double)chany_place_cost_fac[high][low],
                (double)place_cost_exp);
        }
}

static void check_place(const t_placer_costs& costs,
                        const PlaceDelayModel* delay_model,
                        const PlacerCriticalities* criticalities,
                        const t_place_algorithm& place_algorithm,
                        const t_noc_opts& noc_opts) {
    /* Checks that the placement has not confused our data structures. *
     * i.e. the clb and block structures agree about the locations of  *
     * every block, blocks are in legal spots, etc.  Also recomputes   *
     * the final placement cost from scratch and makes sure it is      *
     * within roundoff of what we think the cost is.                   */

    int error = 0;

    error += check_placement_consistency();
    error += check_placement_costs(costs, delay_model, criticalities,
                                   place_algorithm);
    error += check_placement_floorplanning();

    if (noc_opts.noc) {
        // check the NoC costs during placement if the user is using the NoC supported flow
        error += check_noc_placement_costs(costs, ERROR_TOL, noc_opts);
        // make sure NoC routing configuration does not create any cycles in CDG
        error += (int)noc_routing_has_cycle();
    }

    if (error == 0) {
        VTR_LOG("\n");
        VTR_LOG("Completed placement consistency check successfully.\n");

    } else {
        VPR_ERROR(VPR_ERROR_PLACE,
                  "\nCompleted placement consistency check, %d errors found.\n"
                  "Aborting program.\n",
                  error);
    }
}

static int check_placement_costs(const t_placer_costs& costs,
                                 const PlaceDelayModel* delay_model,
                                 const PlacerCriticalities* criticalities,
                                 const t_place_algorithm& place_algorithm) {
    int error = 0;
    double bb_cost_check;
    double timing_cost_check;

    const auto& cube_bb = g_vpr_ctx.placement().cube_bb;

    if (cube_bb) {
        bb_cost_check = comp_bb_cost(CHECK);
    } else {
        VTR_ASSERT_SAFE(!cube_bb);
        bb_cost_check = comp_layer_bb_cost(CHECK);
    }

    if (fabs(bb_cost_check - costs.bb_cost) > costs.bb_cost * ERROR_TOL) {
        VTR_LOG_ERROR(
            "bb_cost_check: %g and bb_cost: %g differ in check_place.\n",
            bb_cost_check, costs.bb_cost);
        error++;
    }

    if (place_algorithm.is_timing_driven()) {
        comp_td_costs(delay_model, *criticalities, &timing_cost_check);
        //VTR_LOG("timing_cost recomputed from scratch: %g\n", timing_cost_check);
        if (fabs(
                timing_cost_check
                - costs.timing_cost)
            > costs.timing_cost * ERROR_TOL) {
            VTR_LOG_ERROR(
                "timing_cost_check: %g and timing_cost: %g differ in check_place.\n",
                timing_cost_check, costs.timing_cost);
            error++;
        }
    }
    return error;
}

static int check_placement_consistency() {
    return check_block_placement_consistency()
           + check_macro_placement_consistency();
}

static int check_block_placement_consistency() {
    int error = 0;

    auto& cluster_ctx = g_vpr_ctx.clustering();
    auto& place_ctx = g_vpr_ctx.placement();
    auto& device_ctx = g_vpr_ctx.device();

    vtr::vector<ClusterBlockId, int> bdone(
        cluster_ctx.clb_nlist.blocks().size(), 0);

    /* Step through device grid and placement. Check it against blocks */
    for (int layer_num = 0; layer_num < (int)device_ctx.grid.get_num_layers(); layer_num++) {
        for (int i = 0; i < (int)device_ctx.grid.width(); i++) {
            for (int j = 0; j < (int)device_ctx.grid.height(); j++) {
                const t_physical_tile_loc tile_loc(i, j, layer_num);
                const auto& type = device_ctx.grid.get_physical_type(tile_loc);
                if (place_ctx.grid_blocks.get_usage(tile_loc) > type->capacity) {
                    VTR_LOG_ERROR(
                        "%d blocks were placed at grid location (%d,%d,%d), but location capacity is %d.\n",
                        place_ctx.grid_blocks.get_usage(tile_loc), i, j, layer_num,
                        type->capacity);
                    error++;
                }
                int usage_check = 0;
                for (int k = 0; k < type->capacity; k++) {
                    auto bnum = place_ctx.grid_blocks.block_at_location({i, j, k, layer_num});
                    if (EMPTY_BLOCK_ID == bnum || INVALID_BLOCK_ID == bnum)
                        continue;

                    auto logical_block = cluster_ctx.clb_nlist.block_type(bnum);
                    auto physical_tile = type;

                    if (physical_tile_type(bnum) != physical_tile) {
                        VTR_LOG_ERROR(
                            "Block %zu type (%s) does not match grid location (%zu,%zu, %d) type (%s).\n",
                            size_t(bnum), logical_block->name, i, j, layer_num, physical_tile->name);
                        error++;
                    }

                    auto& loc = place_ctx.block_locs[bnum].loc;
                    if (loc.x != i || loc.y != j || loc.layer != layer_num
                        || !is_sub_tile_compatible(physical_tile, logical_block,
                                                   loc.sub_tile)) {
                        VTR_LOG_ERROR(
                            "Block %zu's location is (%d,%d,%d) but found in grid at (%zu,%zu,%d,%d).\n",
                            size_t(bnum),
                            loc.x,
                            loc.y,
                            loc.sub_tile,
                            tile_loc.x,
                            tile_loc.y,
                            tile_loc.layer_num,
                            layer_num);
                        error++;
                    }
                    ++usage_check;
                    bdone[bnum]++;
                }
                if (usage_check != place_ctx.grid_blocks.get_usage(tile_loc)) {
                    VTR_LOG_ERROR(
                        "%d block(s) were placed at location (%d,%d,%d), but location contains %d block(s).\n",
                        place_ctx.grid_blocks.get_usage(tile_loc),
                        tile_loc.x,
                        tile_loc.y,
                        tile_loc.layer_num,
                        usage_check);
                    error++;
                }
            }
        }
    }

    /* Check that every block exists in the device_ctx.grid and cluster_ctx.blocks arrays somewhere. */
    for (auto blk_id : cluster_ctx.clb_nlist.blocks())
        if (bdone[blk_id] != 1) {
            VTR_LOG_ERROR("Block %zu listed %d times in device context grid.\n",
                          size_t(blk_id), bdone[blk_id]);
            error++;
        }

    return error;
}

int check_macro_placement_consistency() {
    int error = 0;
    auto& place_ctx = g_vpr_ctx.placement();

    auto& pl_macros = place_ctx.pl_macros;

    /* Check the pl_macro placement are legal - blocks are in the proper relative position. */
    for (size_t imacro = 0; imacro < place_ctx.pl_macros.size(); imacro++) {
        auto head_iblk = pl_macros[imacro].members[0].blk_index;

        for (size_t imember = 0; imember < pl_macros[imacro].members.size();
             imember++) {
            auto member_iblk = pl_macros[imacro].members[imember].blk_index;

            // Compute the suppossed member's x,y,z location
            t_pl_loc member_pos = place_ctx.block_locs[head_iblk].loc
                                  + pl_macros[imacro].members[imember].offset;

            // Check the place_ctx.block_locs data structure first
            if (place_ctx.block_locs[member_iblk].loc != member_pos) {
                VTR_LOG_ERROR(
                    "Block %zu in pl_macro #%zu is not placed in the proper orientation.\n",
                    size_t(member_iblk), imacro);
                error++;
            }

            // Then check the place_ctx.grid data structure
            if (place_ctx.grid_blocks.block_at_location(member_pos)
                != member_iblk) {
                VTR_LOG_ERROR(
                    "Block %zu in pl_macro #%zu is not placed in the proper orientation.\n",
                    size_t(member_iblk), imacro);
                error++;
            }
        } // Finish going through all the members
    }     // Finish going through all the macros
    return error;
}

#ifdef VERBOSE
void print_clb_placement(const char* fname) {
    /* Prints out the clb placements to a file.  */
    FILE* fp;
    auto& cluster_ctx = g_vpr_ctx.clustering();
    auto& place_ctx = g_vpr_ctx.placement();

    fp = vtr::fopen(fname, "w");
    fprintf(fp, "Complex block placements:\n\n");

    fprintf(fp, "Block #\tName\t(X, Y, Z).\n");
    for (auto i : cluster_ctx.clb_nlist.blocks()) {
        fprintf(fp, "#%d\t%s\t(%d, %d, %d).\n", i, cluster_ctx.clb_nlist.block_name(i).c_str(), place_ctx.block_locs[i].loc.x, place_ctx.block_locs[i].loc.y, place_ctx.block_locs[i].loc.sub_tile);
    }

    fclose(fp);
}
#endif

static void free_try_swap_arrays() {
    g_vpr_ctx.mutable_placement().compressed_block_grids.clear();
}

static void generate_post_place_timing_reports(const t_placer_opts& placer_opts,
                                               const t_analysis_opts& analysis_opts,
                                               const SetupTimingInfo& timing_info,
                                               const PlacementDelayCalculator& delay_calc,
                                               bool is_flat) {
    auto& timing_ctx = g_vpr_ctx.timing();
    auto& atom_ctx = g_vpr_ctx.atom();

    VprTimingGraphResolver resolver(atom_ctx.nlist, atom_ctx.lookup,
                                    *timing_ctx.graph, delay_calc, is_flat);
    resolver.set_detail_level(analysis_opts.timing_report_detail);

    tatum::TimingReporter timing_reporter(resolver, *timing_ctx.graph,
                                          *timing_ctx.constraints);

    timing_reporter.report_timing_setup(
        placer_opts.post_place_timing_report_file,
        *timing_info.setup_analyzer(), analysis_opts.timing_report_npaths);
}

#if 0
static void update_screen_debug();

//Performs a major (i.e. interactive) placement screen update.
//This function with no arguments is useful for calling from a debugger to
//look at the intermediate implemetnation state.
static void update_screen_debug() {
    update_screen(ScreenUpdatePriority::MAJOR, "DEBUG", PLACEMENT, nullptr);
}
#endif

static void print_place_status_header(bool noc_enabled) {
    if (!noc_enabled) {
        VTR_LOG(
            "---- ------ ------- ------- ---------- ---------- ------- ---------- -------- ------- ------- ------ -------- --------- ------\n");
        VTR_LOG(
            "Tnum   Time       T Av Cost Av BB Cost Av TD Cost     CPD       sTNS     sWNS Ac Rate Std Dev  R lim Crit Exp Tot Moves  Alpha\n");
        VTR_LOG(
            "      (sec)                                          (ns)       (ns)     (ns)                                                 \n");
        VTR_LOG(
            "---- ------ ------- ------- ---------- ---------- ------- ---------- -------- ------- ------- ------ -------- --------- ------\n");
    } else {
        VTR_LOG(
            "---- ------ ------- ------- ---------- ---------- ------- ---------- -------- ------- ------- ------ -------- --------- ------ -------- -------- ---------  ---------\n");
        VTR_LOG(
            "Tnum   Time       T Av Cost Av BB Cost Av TD Cost     CPD       sTNS     sWNS Ac Rate Std Dev  R lim Crit Exp Tot Moves  Alpha Agg. BW  Agg. Lat Lat Over. NoC Cong.\n");
        VTR_LOG(
            "      (sec)                                          (ns)       (ns)     (ns)                                                   (bps)     (ns)     (ns)             \n");
        VTR_LOG(
            "---- ------ ------- ------- ---------- ---------- ------- ---------- -------- ------- ------- ------ -------- --------- ------ -------- -------- --------- ---------\n");
    }

}

static void print_place_status(const t_annealing_state& state,
                               const t_placer_statistics& stats,
                               float elapsed_sec,
                               float cpd,
                               float sTNS,
                               float sWNS,
                               size_t tot_moves,
                               bool noc_enabled,
                               const NocCostTerms& noc_cost_terms) {
    VTR_LOG(
        "%4zu %6.1f %7.1e "
        "%7.3f %10.2f %-10.5g "
        "%7.3f % 10.3g % 8.3f "
        "%7.3f %7.4f %6.1f %8.2f",
        state.num_temps, elapsed_sec, state.t,
        stats.av_cost, stats.av_bb_cost, stats.av_timing_cost,
        1e9 * cpd, 1e9 * sTNS, 1e9 * sWNS,
        stats.success_rate, stats.std_dev, state.rlim, state.crit_exponent);

    pretty_print_uint(" ", tot_moves, 9, 3);

    VTR_LOG(" %6.3f", state.alpha);

    if (noc_enabled) {
        VTR_LOG(
            " %7.2e %7.2e"
            " %8.2e %8.2f",
            noc_cost_terms.aggregate_bandwidth, noc_cost_terms.latency,
            noc_cost_terms.latency_overrun, noc_cost_terms.congestion);
    }

    VTR_LOG("\n");
    fflush(stdout);
}

static void print_resources_utilization() {
    auto& place_ctx = g_vpr_ctx.placement();
    auto& cluster_ctx = g_vpr_ctx.clustering();
    auto& device_ctx = g_vpr_ctx.device();

    int max_block_name = 0;
    int max_tile_name = 0;

    //Record the resource requirement
    std::map<t_logical_block_type_ptr, size_t> num_type_instances;
    std::map<t_logical_block_type_ptr,
             std::map<t_physical_tile_type_ptr, size_t>>
        num_placed_instances;
    for (auto blk_id : cluster_ctx.clb_nlist.blocks()) {
        auto block_loc = place_ctx.block_locs[blk_id];
        auto loc = block_loc.loc;

        auto physical_tile = device_ctx.grid.get_physical_type({loc.x, loc.y, loc.layer});
        auto logical_block = cluster_ctx.clb_nlist.block_type(blk_id);

        num_type_instances[logical_block]++;
        num_placed_instances[logical_block][physical_tile]++;

        max_block_name = std::max<int>(max_block_name,
                                       strlen(logical_block->name));
        max_tile_name = std::max<int>(max_tile_name,
                                      strlen(physical_tile->name));
    }

    VTR_LOG("\n");
    VTR_LOG("Placement resource usage:\n");
    for (auto logical_block : num_type_instances) {
        for (auto physical_tile : num_placed_instances[logical_block.first]) {
            VTR_LOG("  %-*s implemented as %-*s: %d\n", max_block_name,
                    logical_block.first->name, max_tile_name,
                    physical_tile.first->name, physical_tile.second);
        }
    }
    VTR_LOG("\n");
}

static void print_placement_swaps_stats(const t_annealing_state& state) {
    size_t total_swap_attempts = num_swap_rejected + num_swap_accepted
                                 + num_swap_aborted;
    VTR_ASSERT(total_swap_attempts > 0);

    size_t num_swap_print_digits = ceil(log10(total_swap_attempts));
    float reject_rate = (float)num_swap_rejected / total_swap_attempts;
    float accept_rate = (float)num_swap_accepted / total_swap_attempts;
    float abort_rate = (float)num_swap_aborted / total_swap_attempts;
    VTR_LOG("Placement number of temperatures: %d\n", state.num_temps);
    VTR_LOG("Placement total # of swap attempts: %*d\n", num_swap_print_digits,
            total_swap_attempts);
    VTR_LOG("\tSwaps accepted: %*d (%4.1f %%)\n", num_swap_print_digits,
            num_swap_accepted, 100 * accept_rate);
    VTR_LOG("\tSwaps rejected: %*d (%4.1f %%)\n", num_swap_print_digits,
            num_swap_rejected, 100 * reject_rate);
    VTR_LOG("\tSwaps aborted: %*d (%4.1f %%)\n", num_swap_print_digits,
            num_swap_aborted, 100 * abort_rate);
}

static void print_placement_move_types_stats(const MoveTypeStat& move_type_stat) {
    VTR_LOG("\n\nPlacement perturbation distribution by block and move type: \n");

    VTR_LOG(
        "------------------ ----------------- ---------------- ---------------- --------------- ------------ \n");
    VTR_LOG(
        "    Block Type         Move Type       (%%) of Total      Accepted(%%)     Rejected(%%)    Aborted(%%)\n");
    VTR_LOG(
        "------------------ ----------------- ---------------- ---------------- --------------- ------------ \n");

    int total_moves = 0;
    for (size_t i = 0; i < move_type_stat.blk_type_moves.size(); ++i) {
        total_moves +=  move_type_stat.blk_type_moves.get(i);
    }


    auto& device_ctx = g_vpr_ctx.device();
    auto& cluster_ctx = g_vpr_ctx.clustering();
    int count = 0;
    int num_of_avail_moves = move_type_stat.blk_type_moves.size() / device_ctx.logical_block_types.size();

    //Print placement information for each block type
    for (const auto& itype : device_ctx.logical_block_types) {
        //Skip non-existing block types in the netlist
        if (itype.index == 0 || cluster_ctx.clb_nlist.blocks_per_type(itype).empty()) {
            continue;
        }

        count = 0;
        for (int imove = 0; imove < num_of_avail_moves; imove++) {
            const auto& move_name = move_type_to_string(e_move_type(imove));
            int moves = move_type_stat.blk_type_moves[itype.index][imove];
            if (moves != 0) {
                int accepted = move_type_stat.accepted_moves[itype.index][imove];
                int rejected = move_type_stat.rejected_moves[itype.index][imove];
                int aborted = moves - (accepted + rejected);
                if (count == 0) {
                    VTR_LOG("%-18.20s", itype.name);
                } else {
                    VTR_LOG("                  ");
                }
                VTR_LOG(
                    " %-22.20s %-16.2f %-15.2f %-14.2f %-13.2f\n",
                    move_name.c_str(), 100.0f * (float)moves / (float)total_moves,
                    100.0f * (float)accepted / (float)moves, 100.0f * (float)rejected / (float)moves,
                    100.0f * (float)aborted / (float)moves);
            }
            count++;
        }
        VTR_LOG("\n");
    }
    VTR_LOG("\n");
}

static void calculate_reward_and_process_outcome(
    const t_placer_opts& placer_opts,
    const MoveOutcomeStats& move_outcome_stats,
    const double& delta_c,
    float timing_bb_factor,
    MoveGenerator& move_generator) {
    std::string reward_fun_string = placer_opts.place_reward_fun;
    static std::optional<e_reward_function> reward_fun;
    if (!reward_fun.has_value()) {
        reward_fun = string_to_reward(reward_fun_string);
    }

    if (reward_fun == BASIC) {
        move_generator.process_outcome(-1 * delta_c, reward_fun.value());
    } else if (reward_fun == NON_PENALIZING_BASIC
               || reward_fun == RUNTIME_AWARE) {
        if (delta_c < 0) {
            move_generator.process_outcome(-1 * delta_c, reward_fun.value());
        } else {
            move_generator.process_outcome(0, reward_fun.value());
        }
    } else if (reward_fun == WL_BIASED_RUNTIME_AWARE) {
        if (delta_c < 0) {
            float reward = -1
                           * (move_outcome_stats.delta_cost_norm
                              + (0.5 - timing_bb_factor)
                                    * move_outcome_stats.delta_timing_cost_norm
                              + timing_bb_factor
                                    * move_outcome_stats.delta_bb_cost_norm);
            move_generator.process_outcome(reward, reward_fun.value());
        } else {
            move_generator.process_outcome(0, reward_fun.value());
        }
    }
}

bool placer_needs_lookahead(const t_vpr_setup& vpr_setup) {
    return (vpr_setup.PlacerOpts.place_algorithm.is_timing_driven());
}<|MERGE_RESOLUTION|>--- conflicted
+++ resolved
@@ -935,15 +935,9 @@
 
     //allocate move type statistics vectors
     MoveTypeStat move_type_stat;
-<<<<<<< HEAD
-    move_type_stat.blk_type_moves.resize(device_ctx.logical_block_types.size() * (int)e_move_type::NUMBER_OF_AUTO_MOVES, 0);
-    move_type_stat.accepted_moves.resize(device_ctx.logical_block_types.size() * (int)e_move_type::NUMBER_OF_AUTO_MOVES, 0);
-    move_type_stat.rejected_moves.resize(device_ctx.logical_block_types.size() * (int)e_move_type::NUMBER_OF_AUTO_MOVES, 0);
-=======
     move_type_stat.blk_type_moves.resize({device_ctx.logical_block_types.size(), (int)e_move_type::NUMBER_OF_AUTO_MOVES}, 0);
     move_type_stat.accepted_moves.resize({device_ctx.logical_block_types.size(), (int)e_move_type::NUMBER_OF_AUTO_MOVES}, 0);
     move_type_stat.rejected_moves.resize({device_ctx.logical_block_types.size(), (int)e_move_type::NUMBER_OF_AUTO_MOVES}, 0);
->>>>>>> 2778e2e3
 
     /* Get the first range limiter */
     first_rlim = (float)max(device_ctx.grid.width() - 1,
@@ -1730,11 +1724,7 @@
     }
 
     if (proposed_action.logical_blk_type_index != -1) { //if the agent proposed the block type, then collect the block type stat
-<<<<<<< HEAD
-        ++move_type_stat.blk_type_moves[(proposed_action.logical_blk_type_index * (int)e_move_type::NUMBER_OF_AUTO_MOVES) + (int)proposed_action.move_type];
-=======
         ++move_type_stat.blk_type_moves[proposed_action.logical_blk_type_index][(int)proposed_action.move_type];
->>>>>>> 2778e2e3
     }
     LOG_MOVE_STATS_PROPOSED(t, blocks_affected);
 
@@ -1885,11 +1875,7 @@
             commit_move_blocks(blocks_affected);
 
             if (proposed_action.logical_blk_type_index != -1) { //if the agent proposed the block type, then collect the block type stat
-<<<<<<< HEAD
-                ++move_type_stat.accepted_moves[(proposed_action.logical_blk_type_index * (int)e_move_type::NUMBER_OF_AUTO_MOVES) + (int)proposed_action.move_type];
-=======
                 ++move_type_stat.accepted_moves[proposed_action.logical_blk_type_index][(int)proposed_action.move_type];
->>>>>>> 2778e2e3
             }
             if (noc_opts.noc) {
                 commit_noc_costs();
@@ -1940,11 +1926,7 @@
             }
 
             if (proposed_action.logical_blk_type_index != -1) { //if the agent proposed the block type, then collect the block type stat
-<<<<<<< HEAD
-                ++move_type_stat.rejected_moves[(proposed_action.logical_blk_type_index * (int)e_move_type::NUMBER_OF_AUTO_MOVES) + (int)proposed_action.move_type];
-=======
                 ++move_type_stat.rejected_moves[proposed_action.logical_blk_type_index][(int)proposed_action.move_type];
->>>>>>> 2778e2e3
             }
             /* Revert the traffic flow routes within the NoC*/
             if (noc_opts.noc) {
