#include <cstdio>
#include <cmath>
#include <memory>
#include <fstream>
#include <iostream>
#include <numeric>
#include <chrono>
#include <optional>

#include "NetPinTimingInvalidator.h"
#include "vtr_assert.h"
#include "vtr_log.h"
#include "vtr_util.h"
#include "vtr_random.h"
#include "vtr_geometry.h"
#include "vtr_time.h"
#include "vtr_math.h"
#include "vtr_ndmatrix.h"

#include "vpr_types.h"
#include "vpr_error.h"
#include "vpr_utils.h"
#include "vpr_net_pins_matrix.h"

#include "globals.h"
#include "place.h"
#include "read_place.h"
#include "draw.h"
#include "place_and_route.h"
#include "net_delay.h"
#include "timing_place_lookup.h"
#include "timing_place.h"
#include "read_xml_arch_file.h"
#include "echo_files.h"
#include "place_macro.h"
#include "histogram.h"
#include "place_util.h"
#include "analytic_placer.h"
#include "initial_placement.h"
#include "place_delay_model.h"
#include "place_timing_update.h"
#include "move_transactions.h"
#include "move_utils.h"
#include "read_place.h"
#include "place_constraints.h"
#include "manual_moves.h"
#include "buttons.h"

#include "static_move_generator.h"
#include "simpleRL_move_generator.h"
#include "manual_move_generator.h"

#include "PlacementDelayCalculator.h"
#include "VprTimingGraphResolver.h"
#include "timing_util.h"
#include "timing_info.h"
#include "concrete_timing_info.h"
#include "tatum/echo_writer.hpp"
#include "tatum/TimingReporter.hpp"

#include "placer_breakpoint.h"
#include "RL_agent_util.h"
#include "place_checkpoint.h"

#include "clustered_netlist_utils.h"

#include "cluster_placement.h"

#include "noc_place_utils.h"

#include "net_cost_handler.h"
#include "placer_context.h"

/*  define the RL agent's reward function factor constant. This factor controls the weight of bb cost *
 *  compared to the timing cost in the agent's reward function. The reward is calculated as           *
 * -1*(1.5-REWARD_BB_TIMING_RELATIVE_WEIGHT)*timing_cost + (1+REWARD_BB_TIMING_RELATIVE_WEIGHT)*bb_cost)
 */

static constexpr float REWARD_BB_TIMING_RELATIVE_WEIGHT = 0.4;

#ifdef VTR_ENABLE_DEBUG_LOGGING
#    include "draw_types.h"
#    include "draw_global.h"
#    include "draw_color.h"
#endif

using std::max;
using std::min;

/************** Types and defines local to place.c ***************************/
/* This defines the maximum number of swap attempts before invoking the   *
 * once-in-a-while placement legality check as well as floating point     *
 * variables round-offs check.                                            */
static constexpr int MAX_MOVES_BEFORE_RECOMPUTE = 500000;

constexpr float INVALID_DELAY = std::numeric_limits<float>::quiet_NaN();
constexpr float INVALID_COST = std::numeric_limits<double>::quiet_NaN();

/********************** Variables local to place.c ***************************/


std::unique_ptr<FILE, decltype(&vtr::fclose)> f_move_stats_file(nullptr,
                                                                vtr::fclose);

#ifdef VTR_ENABLE_DEBUG_LOGGIING
#    define LOG_MOVE_STATS_HEADER()                               \
        do {                                                      \
            if (f_move_stats_file) {                              \
                fprintf(f_move_stats_file.get(),                  \
                        "temp,from_blk,to_blk,from_type,to_type," \
                        "blk_count,"                              \
                        "delta_cost,delta_bb_cost,delta_td_cost," \
                        "outcome,reason\n");                      \
            }                                                     \
        } while (false)

#    define LOG_MOVE_STATS_PROPOSED(t, affected_blocks)                                        \
        do {                                                                                   \
            if (f_move_stats_file) {                                                           \
                auto& place_ctx = g_vpr_ctx.placement();                                       \
                auto& cluster_ctx = g_vpr_ctx.clustering();                                    \
                ClusterBlockId b_from = affected_blocks.moved_blocks[0].block_num;             \
                                                                                               \
                t_pl_loc to = affected_blocks.moved_blocks[0].new_loc;                         \
                ClusterBlockId b_to = place_ctx.grid_blocks[to.x][to.y].blocks[to.sub_tile];   \
                                                                                               \
                t_logical_block_type_ptr from_type = cluster_ctx.clb_nlist.block_type(b_from); \
                t_logical_block_type_ptr to_type = nullptr;                                    \
                if (b_to) {                                                                    \
                    to_type = cluster_ctx.clb_nlist.block_type(b_to);                          \
                }                                                                              \
                                                                                               \
                fprintf(f_move_stats_file.get(),                                               \
                        "%g,"                                                                  \
                        "%d,%d,"                                                               \
                        "%s,%s,"                                                               \
                        "%d,",                                                                 \
                        t,                                                                     \
                        int(b_from), int(b_to),                                                \
                        from_type->name, (to_type ? to_type->name : "EMPTY"),                  \
                        affected_blocks.moved_blocks.size());                                  \
            }                                                                                  \
        } while (false)

#    define LOG_MOVE_STATS_OUTCOME(delta_cost, delta_bb_cost, delta_td_cost, \
                                   outcome, reason)                          \
        do {                                                                 \
            if (f_move_stats_file) {                                         \
                fprintf(f_move_stats_file.get(),                             \
                        "%g,%g,%g,"                                          \
                        "%s,%s\n",                                           \
                        delta_cost, delta_bb_cost, delta_td_cost,            \
                        outcome, reason);                                    \
            }                                                                \
        } while (false)

#else

#    define LOG_MOVE_STATS_HEADER()                      \
        do {                                             \
            fprintf(f_move_stats_file.get(),             \
                    "VTR_ENABLE_DEBUG_LOGGING disabled " \
                    "-- No move stats recorded\n");      \
        } while (false)

#    define LOG_MOVE_STATS_PROPOSED(t, blocks_affected) \
        do {                                            \
        } while (false)

#    define LOG_MOVE_STATS_OUTCOME(delta_cost, delta_bb_cost, delta_td_cost, \
                                   outcome, reason)                          \
        do {                                                                 \
        } while (false)

#endif

/********************* Static subroutines local to place.c *******************/
#ifdef VERBOSE
void print_clb_placement(const char* fname);
#endif

/**
 * @brief determine the type of the bounding box used by the placer to predict the wirelength
 *
 * @param place_bb_mode The bounding box mode passed by the CLI
 * @param rr_graph The routing resource graph
 */
static bool is_cube_bb(const e_place_bounding_box_mode place_bb_mode,
                       const RRGraphView& rr_graph);

static void alloc_and_load_placement_structs(float place_cost_exp,
                                             const t_placer_opts& placer_opts,
                                             const t_noc_opts& noc_opts,
                                             t_direct_inf* directs,
                                             int num_directs,
                                             PlacerContext& placer_ctx);

static void alloc_and_load_try_swap_structs(const bool cube_bb);
static void free_try_swap_structs();

static void free_placement_structs(const t_placer_opts& placer_opts,
                                   const t_noc_opts& noc_opts,
                                   PlacerContext& placer_ctx);

static e_move_result try_swap(const t_annealing_state* state,
                              t_placer_costs* costs,
                              MoveGenerator& move_generator,
                              ManualMoveGenerator& manual_move_generator,
                              SetupTimingInfo* timing_info,
                              NetPinTimingInvalidator* pin_timing_invalidator,
                              t_pl_blocks_to_be_moved& blocks_affected,
                              const PlaceDelayModel* delay_model,
                              PlacerCriticalities* criticalities,
                              PlacerSetupSlacks* setup_slacks,
                              const t_placer_opts& placer_opts,
                              const t_noc_opts& noc_opts,
                              MoveTypeStat& move_type_stat,
                              const t_place_algorithm& place_algorithm,
                              float timing_bb_factor,
                              bool manual_move_enabled,
                              t_swap_stats& swap_stats,
                              PlacerContext& placer_ctx);

static void check_place(const t_placer_costs& costs,
                        const PlaceDelayModel* delay_model,
                        const PlacerCriticalities* criticalities,
                        const t_place_algorithm& place_algorithm,
                        const t_noc_opts& noc_opts,
                        PlacerContext& placer_ctx);

static int check_placement_costs(const t_placer_costs& costs,
                                 const PlaceDelayModel* delay_model,
                                 const PlacerCriticalities* criticalities,
                                 const t_place_algorithm& place_algorithm,
                                 PlacerContext& placer_ctx);

static int check_placement_consistency(const PlaceLocVars& place_loc_vars);
static int check_block_placement_consistency(const PlaceLocVars& place_loc_vars);
static int check_macro_placement_consistency(const PlaceLocVars& place_loc_vars);

static float starting_t(const t_annealing_state* state,
                        t_placer_costs* costs,
                        t_annealing_sched annealing_sched,
                        const PlaceDelayModel* delay_model,
                        PlacerCriticalities* criticalities,
                        PlacerSetupSlacks* setup_slacks,
                        SetupTimingInfo* timing_info,
                        MoveGenerator& move_generator,
                        ManualMoveGenerator& manual_move_generator,
                        NetPinTimingInvalidator* pin_timing_invalidator,
                        t_pl_blocks_to_be_moved& blocks_affected,
                        const t_placer_opts& placer_opts,
                        const t_noc_opts& noc_opts,
                        MoveTypeStat& move_type_stat,
                        t_swap_stats& swap_stats,
                        PlacerContext& placer_ctx);

static int count_connections();

static void commit_td_cost(const t_pl_blocks_to_be_moved& blocks_affected,
                           PlacerContext& placer_ctx);

static void revert_td_cost(const t_pl_blocks_to_be_moved& blocks_affected,
                           PlacerTimingContext& p_timing_ctx);

static void invalidate_affected_connections(
    const t_pl_blocks_to_be_moved& blocks_affected,
    NetPinTimingInvalidator* pin_tedges_invalidator,
    TimingInfo* timing_info);

static float analyze_setup_slack_cost(const PlacerSetupSlacks* setup_slacks,
                                      const PlacerContext& placer_ctx);

static e_move_result assess_swap(double delta_c, double t);

static void update_placement_cost_normalization_factors(t_placer_costs* costs, const t_placer_opts& placer_opts, const t_noc_opts& noc_opts);

static double get_total_cost(t_placer_costs* costs, const t_placer_opts& placer_opts, const t_noc_opts& noc_opts);

static void free_try_swap_arrays();

static void outer_loop_update_timing_info(const t_placer_opts& placer_opts,
                                          const t_noc_opts& noc_opts,
                                          t_placer_costs* costs,
                                          int num_connections,
                                          float crit_exponent,
                                          int* outer_crit_iter_count,
                                          const PlaceDelayModel* delay_model,
                                          PlacerCriticalities* criticalities,
                                          PlacerSetupSlacks* setup_slacks,
                                          NetPinTimingInvalidator* pin_timing_invalidator,
                                          SetupTimingInfo* timing_info,
                                          PlacerContext& placer_ctx);

static void placement_inner_loop(const t_annealing_state* state,
                                 const t_placer_opts& placer_opts,
                                 const t_noc_opts& noc_opts,
                                 int inner_recompute_limit,
                                 t_placer_statistics* stats,
                                 t_placer_costs* costs,
                                 int* moves_since_cost_recompute,
                                 NetPinTimingInvalidator* pin_timing_invalidator,
                                 const PlaceDelayModel* delay_model,
                                 PlacerCriticalities* criticalities,
                                 PlacerSetupSlacks* setup_slacks,
                                 MoveGenerator& move_generator,
                                 ManualMoveGenerator& manual_move_generator,
                                 t_pl_blocks_to_be_moved& blocks_affected,
                                 SetupTimingInfo* timing_info,
                                 const t_place_algorithm& place_algorithm,
                                 MoveTypeStat& move_type_stat,
                                 float timing_bb_factor,
                                 t_swap_stats& swap_stats,
                                 PlacerContext& placer_ctx);

static void generate_post_place_timing_reports(const t_placer_opts& placer_opts,
                                               const t_analysis_opts& analysis_opts,
                                               const SetupTimingInfo& timing_info,
                                               const PlacementDelayCalculator& delay_calc,
                                               bool is_flat);

//calculate the agent's reward and the total process outcome
static void calculate_reward_and_process_outcome(const t_placer_opts& placer_opts,
                                                 const MoveOutcomeStats& move_outcome_stats,
                                                 double delta_c,
                                                 float timing_bb_factor,
                                                 MoveGenerator& move_generator);

static void print_place_status_header(bool noc_enabled);

static void print_place_status(const t_annealing_state& state,
                               const t_placer_statistics& stats,
                               float elapsed_sec,
                               float cpd,
                               float sTNS,
                               float sWNS,
                               size_t tot_moves,
                               bool noc_enabled,
                               const NocCostTerms& noc_cost_terms);

static void print_resources_utilization(const PlaceLocVars& place_loc_vars);

static void print_placement_swaps_stats(const t_annealing_state& state, const t_swap_stats& swap_stats);

static void print_placement_move_types_stats(const MoveTypeStat& move_type_stat);

/**
 * @brief Copies the placement location variables into the global placement context.
 * @param place_loc_vars The placement location variables to be copied.
 */
static void copy_locs_to_global_state(const PlaceLocVars& place_loc_vars);

/*****************************************************************************/
void try_place(const Netlist<>& net_list,
               const t_placer_opts& placer_opts,
               t_annealing_sched annealing_sched,
               const t_router_opts& router_opts,
               const t_analysis_opts& analysis_opts,
               const t_noc_opts& noc_opts,
               t_chan_width_dist chan_width_dist,
               t_det_routing_arch* det_routing_arch,
               std::vector<t_segment_inf>& segment_inf,
               t_direct_inf* directs,
               int num_directs,
               bool is_flat) {
    /* Does almost all the work of placing a circuit.  Width_fac gives the   *
     * width of the widest channel.  Place_cost_exp says what exponent the   *
     * width should be taken to when calculating costs.  This allows a       *
     * greater bias for anisotropic architectures.                           */

    /*
     * Currently, the functions that require is_flat as their parameter and are called during placement should
     * receive is_flat as false. For example, if the RR graph of router lookahead is built here, it should be as
     * if is_flat is false, even if is_flat is set to true from the command line.
     */
    VTR_ASSERT(!is_flat);
    auto& device_ctx = g_vpr_ctx.device();
    auto& atom_ctx = g_vpr_ctx.atom();
    auto& cluster_ctx = g_vpr_ctx.clustering();

    auto& timing_ctx = g_vpr_ctx.timing();
    auto pre_place_timing_stats = timing_ctx.stats;
    int tot_iter, moves_since_cost_recompute, num_connections, outer_crit_iter_count;
    float first_crit_exponent;


    t_placer_costs costs(placer_opts.place_algorithm);

    tatum::TimingPathInfo critical_path;
    float sTNS = NAN;
    float sWNS = NAN;

    char msg[vtr::bufsize];
    t_placer_statistics stats;

    t_placement_checkpoint placement_checkpoint;

    std::shared_ptr<SetupTimingInfo> timing_info;
    std::shared_ptr<PlacementDelayCalculator> placement_delay_calc;
    std::unique_ptr<PlaceDelayModel> place_delay_model;
    std::unique_ptr<PlacerSetupSlacks> placer_setup_slacks;
    std::unique_ptr<PlacerCriticalities> placer_criticalities;
    std::unique_ptr<NetPinTimingInvalidator> pin_timing_invalidator;

    t_pl_blocks_to_be_moved blocks_affected(net_list.blocks().size());

    // Swap statistics keep record of the number accepted/rejected/aborted swaps.
    t_swap_stats swap_stats;

    if (placer_opts.place_algorithm.is_timing_driven()) {
        /*do this before the initial placement to avoid messing up the initial placement */
        place_delay_model = alloc_lookups_and_delay_model(net_list,
                                                          chan_width_dist,
                                                          placer_opts,
                                                          router_opts,
                                                          det_routing_arch,
                                                          segment_inf,
                                                          directs,
                                                          num_directs,
                                                          is_flat);

        if (isEchoFileEnabled(E_ECHO_PLACEMENT_DELTA_DELAY_MODEL)) {
            place_delay_model->dump_echo(
                getEchoFileName(E_ECHO_PLACEMENT_DELTA_DELAY_MODEL));
        }
    }

    g_vpr_ctx.mutable_placement().cube_bb = is_cube_bb(placer_opts.place_bounding_box_mode, device_ctx.rr_graph);
    const bool cube_bb = g_vpr_ctx.placement().cube_bb;

    VTR_LOG("\n");
    VTR_LOG("Bounding box mode is %s\n", (cube_bb ? "Cube" : "Per-layer"));
    VTR_LOG("\n");

    int move_lim = (int)(annealing_sched.inner_num * pow(net_list.blocks().size(), 1.3333));


    PlacerContext placer_ctx;
    auto& place_move_ctx = placer_ctx.mutable_move();
    auto& place_loc_vars = placer_ctx.mutable_place_loc_vars();
    const auto& p_timing_ctx = placer_ctx.timing();
    const auto& p_runtime_ctx = placer_ctx.runtime();


    alloc_and_load_placement_structs(placer_opts.place_cost_exp, placer_opts, noc_opts, directs, num_directs, placer_ctx);
    set_net_handlers_placer_ctx(placer_ctx);

    std::unique_ptr<ManualMoveGenerator> manual_move_generator = std::make_unique<ManualMoveGenerator>(placer_ctx);

    vtr::ScopedStartFinishTimer timer("Placement");

    if (noc_opts.noc) {
        normalize_noc_cost_weighting_factor(const_cast<t_noc_opts&>(noc_opts));
    }

    initial_placement(placer_opts, placer_opts.constraints_file.c_str(), noc_opts, place_loc_vars);

    //create the move generator based on the chosen strategy
    auto [move_generator, move_generator2] = create_move_generators(placer_ctx, placer_opts, move_lim, noc_opts.noc_centroid_weight);

    if (!placer_opts.write_initial_place_file.empty()) {
        print_place(nullptr, nullptr, (placer_opts.write_initial_place_file + ".init.place").c_str(),
                    placer_ctx.block_locs());
    }

#ifdef ENABLE_ANALYTIC_PLACE
    /*
     * Analytic Placer:
     *  Passes in the initial_placement via vpr_context, and passes its placement back via locations marked on
     *  both the clb_netlist and the gird.
     *  Most of anneal is disabled later by setting initial temperature to 0 and only further optimizes in quench
     */
    if (placer_opts.enable_analytic_placer) {
        AnalyticPlacer{place_loc_vars}.ap_place();
    }

#endif /* ENABLE_ANALYTIC_PLACE */

    // Update physical pin values
    for (const ClusterBlockId block_id : cluster_ctx.clb_nlist.blocks()) {
        place_sync_external_block_connections(block_id, place_loc_vars);
    }

    const int width_fac = placer_opts.place_chan_width;
    init_draw_coords((float)width_fac, place_loc_vars);

    /* Allocated here because it goes into timing critical code where each memory allocation is expensive */
    IntraLbPbPinLookup pb_gpin_lookup(device_ctx.logical_block_types);
    //Enables fast look-up of atom pins connect to CLB pins
    ClusteredPinAtomPinsLookup netlist_pin_lookup(cluster_ctx.clb_nlist, atom_ctx.nlist, pb_gpin_lookup);

    /* Gets initial cost and loads bounding boxes. */

    if (placer_opts.place_algorithm.is_timing_driven()) {
        if (cube_bb) {
            costs.bb_cost = comp_bb_cost(NORMAL);
        } else {
            VTR_ASSERT_SAFE(!cube_bb);
            costs.bb_cost = comp_layer_bb_cost(NORMAL);
        }

        first_crit_exponent = placer_opts.td_place_exp_first; /*this will be modified when rlim starts to change */

        num_connections = count_connections();
        VTR_LOG("\n");
        VTR_LOG("There are %d point to point connections in this circuit.\n",
                num_connections);
        VTR_LOG("\n");

        //Update the point-to-point delays from the initial placement
        comp_td_connection_delays(place_delay_model.get(), placer_ctx);

        /*
         * Initialize timing analysis
         */
        // For placement, we don't use flat-routing
        placement_delay_calc = std::make_shared<PlacementDelayCalculator>(atom_ctx.nlist,
                                                                          atom_ctx.lookup,
                                                                          p_timing_ctx.connection_delay,
                                                                          is_flat);
        placement_delay_calc->set_tsu_margin_relative(placer_opts.tsu_rel_margin);
        placement_delay_calc->set_tsu_margin_absolute(placer_opts.tsu_abs_margin);

        timing_info = make_setup_timing_info(placement_delay_calc,
                                             placer_opts.timing_update_type);

        placer_setup_slacks = std::make_unique<PlacerSetupSlacks>(cluster_ctx.clb_nlist, netlist_pin_lookup);

        placer_criticalities = std::make_unique<PlacerCriticalities>(cluster_ctx.clb_nlist, netlist_pin_lookup);

        pin_timing_invalidator = make_net_pin_timing_invalidator(
            placer_opts.timing_update_type,
            net_list,
            netlist_pin_lookup,
            atom_ctx.nlist,
            atom_ctx.lookup,
            *timing_info->timing_graph(),
            is_flat);

        //First time compute timing and costs, compute from scratch
        PlaceCritParams crit_params;
        crit_params.crit_exponent = first_crit_exponent;
        crit_params.crit_limit = placer_opts.place_crit_limit;

        initialize_timing_info(crit_params, place_delay_model.get(), placer_criticalities.get(),
                               placer_setup_slacks.get(), pin_timing_invalidator.get(),
                               timing_info.get(), &costs, placer_ctx);

        critical_path = timing_info->least_slack_critical_path();

        /* Write out the initial timing echo file */
        if (isEchoFileEnabled(E_ECHO_INITIAL_PLACEMENT_TIMING_GRAPH)) {
            tatum::write_echo(
                getEchoFileName(E_ECHO_INITIAL_PLACEMENT_TIMING_GRAPH),
                *timing_ctx.graph, *timing_ctx.constraints,
                *placement_delay_calc, timing_info->analyzer());

            tatum::NodeId debug_tnode = id_or_pin_name_to_tnode(analysis_opts.echo_dot_timing_graph_node);

            write_setup_timing_graph_dot(
                getEchoFileName(E_ECHO_INITIAL_PLACEMENT_TIMING_GRAPH)
                    + std::string(".dot"),
                *timing_info, debug_tnode);
        }

        outer_crit_iter_count = 1;

        /* Initialize the normalization factors. Calling costs.update_norm_factors() *
         * here would fail the golden results of strong_sdc benchmark                */
        costs.timing_cost_norm = 1 / costs.timing_cost;
        costs.bb_cost_norm = 1 / costs.bb_cost;
    } else {
        VTR_ASSERT(placer_opts.place_algorithm == BOUNDING_BOX_PLACE);

        /* Total cost is the same as wirelength cost normalized*/
        if (cube_bb) {
            costs.bb_cost = comp_bb_cost(NORMAL);
        } else {
            VTR_ASSERT_SAFE(!cube_bb);
            costs.bb_cost = comp_layer_bb_cost(NORMAL);
        }
        costs.bb_cost_norm = 1 / costs.bb_cost;

        /* Timing cost and normalization factors are not used */
        costs.timing_cost = INVALID_COST;
        costs.timing_cost_norm = INVALID_COST;

        /* Other initializations */
        outer_crit_iter_count = 0;
        num_connections = 0;
        first_crit_exponent = 0;
    }

    if (noc_opts.noc) {
        // get the costs associated with the NoC
        costs.noc_cost_terms.aggregate_bandwidth = comp_noc_aggregate_bandwidth_cost();
        std::tie(costs.noc_cost_terms.latency, costs.noc_cost_terms.latency_overrun) = comp_noc_latency_cost();
        costs.noc_cost_terms.congestion = comp_noc_congestion_cost();

        // initialize all the noc normalization factors
        update_noc_normalization_factors(costs);
    }

    // set the starting total placement cost
    costs.cost = get_total_cost(&costs, placer_opts, noc_opts);

    //Sanity check that initial placement is legal
    check_place(costs,
                place_delay_model.get(),
                placer_criticalities.get(),
                placer_opts.place_algorithm,
                noc_opts,
                placer_ctx);

    //Initial placement statistics
    VTR_LOG("Initial placement cost: %g bb_cost: %g td_cost: %g\n", costs.cost,
            costs.bb_cost, costs.timing_cost);
    if (noc_opts.noc) {
        print_noc_costs("Initial NoC Placement Costs", costs, noc_opts);
    }
    if (placer_opts.place_algorithm.is_timing_driven()) {
        VTR_LOG(
            "Initial placement estimated Critical Path Delay (CPD): %g ns\n",
            1e9 * critical_path.delay());
        VTR_LOG(
            "Initial placement estimated setup Total Negative Slack (sTNS): %g ns\n",
            1e9 * timing_info->setup_total_negative_slack());
        VTR_LOG(
            "Initial placement estimated setup Worst Negative Slack (sWNS): %g ns\n",
            1e9 * timing_info->setup_worst_negative_slack());
        VTR_LOG("\n");

        VTR_LOG("Initial placement estimated setup slack histogram:\n");
        print_histogram(create_setup_slack_histogram(*timing_info->setup_analyzer()));
    }

    size_t num_macro_members = 0;
    for (auto& macro : g_vpr_ctx.placement().pl_macros) {
        num_macro_members += macro.members.size();
    }
    VTR_LOG(
        "Placement contains %zu placement macros involving %zu blocks (average macro size %f)\n",
        g_vpr_ctx.placement().pl_macros.size(), num_macro_members,
        float(num_macro_members) / g_vpr_ctx.placement().pl_macros.size());
    VTR_LOG("\n");

    sprintf(msg,
            "Initial Placement.  Cost: %g  BB Cost: %g  TD Cost %g \t Channel Factor: %d",
            costs.cost, costs.bb_cost, costs.timing_cost, width_fac);

    //Draw the initial placement
    update_screen(ScreenUpdatePriority::MAJOR, msg, PLACEMENT, timing_info);

    if (placer_opts.placement_saves_per_temperature >= 1) {
        std::string filename = vtr::string_fmt("placement_%03d_%03d.place", 0,
                                               0);
        VTR_LOG("Saving initial placement to file: %s\n", filename.c_str());
        print_place(nullptr, nullptr, filename.c_str(), place_loc_vars.block_locs());
    }

    int first_move_lim = get_initial_move_lim(placer_opts, annealing_sched);

    int inner_recompute_limit;
    if (placer_opts.inner_loop_recompute_divider != 0) {
        inner_recompute_limit = static_cast<int>(0.5 + (float)first_move_lim / (float)placer_opts.inner_loop_recompute_divider);
    } else {
        /*don't do an inner recompute */
        inner_recompute_limit = first_move_lim + 1;
    }

    /* calculate the number of moves in the quench that we should recompute timing after based on the value of *
     * the commandline option quench_recompute_divider                                                         */
    int quench_recompute_limit;
    if (placer_opts.quench_recompute_divider != 0) {
        quench_recompute_limit = static_cast<int>(0.5 + (float)move_lim / (float)placer_opts.quench_recompute_divider);
    } else {
        /*don't do an quench recompute */
        quench_recompute_limit = first_move_lim + 1;
    }

    //allocate helper vectors that are used by many move generators
    place_move_ctx.X_coord.resize(10, 0);
    place_move_ctx.Y_coord.resize(10, 0);
    place_move_ctx.layer_coord.resize(10, 0);

    //allocate move type statistics vectors
    MoveTypeStat move_type_stat;
    move_type_stat.blk_type_moves.resize({device_ctx.logical_block_types.size(), (int)e_move_type::NUMBER_OF_AUTO_MOVES}, 0);
    move_type_stat.accepted_moves.resize({device_ctx.logical_block_types.size(), (int)e_move_type::NUMBER_OF_AUTO_MOVES}, 0);
    move_type_stat.rejected_moves.resize({device_ctx.logical_block_types.size(), (int)e_move_type::NUMBER_OF_AUTO_MOVES}, 0);

    /* Get the first range limiter */
    float first_rlim = (float)max(device_ctx.grid.width() - 1, device_ctx.grid.height() - 1);
    place_move_ctx.first_rlim = first_rlim;

    t_annealing_state state(annealing_sched,
                            EPSILON,    // Set the temperature low to ensure that initial placement quality will be preserved
                            first_rlim,
                            first_move_lim,
                            first_crit_exponent,
                            device_ctx.grid.get_num_layers());

    /* Update the starting temperature for placement annealing to a more appropriate value */
    state.t = starting_t(&state, &costs, annealing_sched,
                         place_delay_model.get(), placer_criticalities.get(),
                         placer_setup_slacks.get(), timing_info.get(), *move_generator,
                         *manual_move_generator, pin_timing_invalidator.get(),
                         blocks_affected, placer_opts, noc_opts, move_type_stat,
                         swap_stats, placer_ctx);

    if (!placer_opts.move_stats_file.empty()) {
        f_move_stats_file = std::unique_ptr<FILE, decltype(&vtr::fclose)>(
            vtr::fopen(placer_opts.move_stats_file.c_str(), "w"),
            vtr::fclose);
        LOG_MOVE_STATS_HEADER();
    }

    tot_iter = 0;
    moves_since_cost_recompute = 0;

    bool skip_anneal = false;

#ifdef ENABLE_ANALYTIC_PLACE
    // Analytic placer: When enabled, skip most of the annealing and go straight to quench
    // TODO: refactor goto label.
    if (placer_opts.enable_analytic_placer) {
        skip_anneal = true;
    }
#endif /* ENABLE_ANALYTIC_PLACE */

    //RL agent state definition
    e_agent_state agent_state = e_agent_state::EARLY_IN_THE_ANNEAL;

    std::unique_ptr<MoveGenerator> current_move_generator;

    //Define the timing bb weight factor for the agent's reward function
    float timing_bb_factor = REWARD_BB_TIMING_RELATIVE_WEIGHT;

    if (!skip_anneal) {
        //Table header
        VTR_LOG("\n");
        print_place_status_header(noc_opts.noc);

        /* Outer loop of the simulated annealing begins */
        do {
            vtr::Timer temperature_timer;

            outer_loop_update_timing_info(placer_opts, noc_opts, &costs, num_connections,
                                          state.crit_exponent, &outer_crit_iter_count,
                                          place_delay_model.get(), placer_criticalities.get(),
                                          placer_setup_slacks.get(), pin_timing_invalidator.get(),
                                          timing_info.get(), placer_ctx);

            if (placer_opts.place_algorithm.is_timing_driven()) {
                critical_path = timing_info->least_slack_critical_path();
                sTNS = timing_info->setup_total_negative_slack();
                sWNS = timing_info->setup_worst_negative_slack();

                //see if we should save the current placement solution as a checkpoint

                if (placer_opts.place_checkpointing
                    && agent_state == e_agent_state::LATE_IN_THE_ANNEAL) {
                    save_placement_checkpoint_if_needed(place_loc_vars.block_locs(),
                                                        placement_checkpoint,
                                                        timing_info, costs, critical_path.delay());
                }
            }

            //move the appropriate move_generator to be the current used move generator
            assign_current_move_generator(move_generator, move_generator2,
                                          agent_state, placer_opts, false, current_move_generator);

            //do a complete inner loop iteration
            placement_inner_loop(&state, placer_opts, noc_opts,
                                 inner_recompute_limit,
                                 &stats, &costs, &moves_since_cost_recompute,
                                 pin_timing_invalidator.get(), place_delay_model.get(),
                                 placer_criticalities.get(), placer_setup_slacks.get(),
                                 *current_move_generator, *manual_move_generator,
                                 blocks_affected, timing_info.get(),
                                 placer_opts.place_algorithm, move_type_stat,
                                 timing_bb_factor,
                                 swap_stats, placer_ctx);

            //move the update used move_generator to its original variable
            update_move_generator(move_generator, move_generator2, agent_state,
                                  placer_opts, false, current_move_generator);

            tot_iter += state.move_lim;
            ++state.num_temps;

            print_place_status(state, stats, temperature_timer.elapsed_sec(),
                               critical_path.delay(), sTNS, sWNS, tot_iter,
                               noc_opts.noc, costs.noc_cost_terms);

            if (placer_opts.place_algorithm.is_timing_driven()
                && placer_opts.place_agent_multistate
                && agent_state == e_agent_state::EARLY_IN_THE_ANNEAL) {
                if (state.alpha < 0.85 && state.alpha > 0.6) {
                    agent_state = e_agent_state::LATE_IN_THE_ANNEAL;
                    VTR_LOG("Agent's 2nd state: \n");
                }
            }

            sprintf(msg, "Cost: %g  BB Cost %g  TD Cost %g  Temperature: %g",
                    costs.cost, costs.bb_cost, costs.timing_cost, state.t);
            update_screen(ScreenUpdatePriority::MINOR, msg, PLACEMENT,
                          timing_info);

            //#ifdef VERBOSE
            //            if (getEchoEnabled()) {
            //                print_clb_placement("first_iteration_clb_placement.echo");
            //            }
            //#endif
        } while (state.outer_loop_update(stats.success_rate, costs, placer_opts,
                                         annealing_sched));
        /* Outer loop of the simulated annealing ends */
    } //skip_anneal ends

    /* Start Quench */
    state.t = 0;                         //Freeze out: only accept solutions that improve placement.
    state.move_lim = state.move_lim_max; //Revert the move limit to initial value.

    auto pre_quench_timing_stats = timing_ctx.stats;
    { /* Quench */

        vtr::ScopedFinishTimer temperature_timer("Placement Quench");

        outer_loop_update_timing_info(placer_opts, noc_opts, &costs, num_connections,
                                      state.crit_exponent, &outer_crit_iter_count,
                                      place_delay_model.get(), placer_criticalities.get(),
                                      placer_setup_slacks.get(), pin_timing_invalidator.get(),
                                      timing_info.get(), placer_ctx);

        //move the appropriate move_generator to be the current used move generator
        assign_current_move_generator(move_generator, move_generator2,
                                      agent_state, placer_opts, true, current_move_generator);

        /* Run inner loop again with temperature = 0 so as to accept only swaps
         * which reduce the cost of the placement */
        placement_inner_loop(&state, placer_opts, noc_opts,
                             quench_recompute_limit,
                             &stats, &costs, &moves_since_cost_recompute,
                             pin_timing_invalidator.get(), place_delay_model.get(),
                             placer_criticalities.get(), placer_setup_slacks.get(),
                             *current_move_generator, *manual_move_generator,
                             blocks_affected, timing_info.get(),
                             placer_opts.place_quench_algorithm, move_type_stat,
                             timing_bb_factor,
                             swap_stats, placer_ctx);

        //move the update used move_generator to its original variable
        update_move_generator(move_generator, move_generator2, agent_state,
                              placer_opts, true, current_move_generator);

        tot_iter += state.move_lim;
        ++state.num_temps;

        if (placer_opts.place_quench_algorithm.is_timing_driven()) {
            critical_path = timing_info->least_slack_critical_path();
            sTNS = timing_info->setup_total_negative_slack();
            sWNS = timing_info->setup_worst_negative_slack();
        }

        print_place_status(state, stats, temperature_timer.elapsed_sec(),
                           critical_path.delay(), sTNS, sWNS, tot_iter,
                           noc_opts.noc, costs.noc_cost_terms);
    }
    auto post_quench_timing_stats = timing_ctx.stats;

    //Final timing analysis
    PlaceCritParams crit_params;
    crit_params.crit_exponent = state.crit_exponent;
    crit_params.crit_limit = placer_opts.place_crit_limit;

    if (placer_opts.place_algorithm.is_timing_driven()) {
        perform_full_timing_update(crit_params, place_delay_model.get(), placer_criticalities.get(),
                                   placer_setup_slacks.get(), pin_timing_invalidator.get(),
                                   timing_info.get(), &costs, placer_ctx);
        VTR_LOG("post-quench CPD = %g (ns) \n",
                1e9 * timing_info->least_slack_critical_path().delay());
    }

    //See if our latest checkpoint is better than the current placement solution
    if (placer_opts.place_checkpointing)
        restore_best_placement(placer_ctx,
                               placement_checkpoint, timing_info, costs,
                               placer_criticalities, placer_setup_slacks, place_delay_model,
                               pin_timing_invalidator, crit_params, noc_opts);

    if (placer_opts.placement_saves_per_temperature >= 1) {
        std::string filename = vtr::string_fmt("placement_%03d_%03d.place",
                                               state.num_temps + 1, 0);
        VTR_LOG("Saving final placement to file: %s\n", filename.c_str());
        print_place(nullptr, nullptr, filename.c_str(), place_loc_vars.block_locs());
    }

    // TODO:
    // 1. add some subroutine hierarchy!  Too big!

    //#ifdef VERBOSE
    //    if (getEchoEnabled() && isEchoFileEnabled(E_ECHO_END_CLB_PLACEMENT)) {
    //        print_clb_placement(getEchoFileName(E_ECHO_END_CLB_PLACEMENT));
    //    }
    //#endif

    // Update physical pin values
    for (const ClusterBlockId block_id : cluster_ctx.clb_nlist.blocks()) {
        place_sync_external_block_connections(block_id, place_loc_vars);
    }

    check_place(costs,
                place_delay_model.get(),
                placer_criticalities.get(),
                placer_opts.place_algorithm,
                noc_opts,
                placer_ctx);

    //Some stats
    VTR_LOG("\n");
    VTR_LOG("Swaps called: %d\n", swap_stats.num_ts_called);
    report_aborted_moves();

    if (placer_opts.place_algorithm.is_timing_driven()) {
        //Final timing estimate
        VTR_ASSERT(timing_info);

        critical_path = timing_info->least_slack_critical_path();

        if (isEchoFileEnabled(E_ECHO_FINAL_PLACEMENT_TIMING_GRAPH)) {
            tatum::write_echo(
                getEchoFileName(E_ECHO_FINAL_PLACEMENT_TIMING_GRAPH),
                *timing_ctx.graph, *timing_ctx.constraints,
                *placement_delay_calc, timing_info->analyzer());

            tatum::NodeId debug_tnode = id_or_pin_name_to_tnode(
                analysis_opts.echo_dot_timing_graph_node);
            write_setup_timing_graph_dot(
                getEchoFileName(E_ECHO_FINAL_PLACEMENT_TIMING_GRAPH)
                    + std::string(".dot"),
                *timing_info, debug_tnode);
        }

        generate_post_place_timing_reports(placer_opts, analysis_opts,
                                           *timing_info, *placement_delay_calc, is_flat);

        /* Print critical path delay metrics */
        VTR_LOG("\n");
        print_setup_timing_summary(*timing_ctx.constraints,
                                   *timing_info->setup_analyzer(), "Placement estimated ", "");
    }

    sprintf(msg,
            "Placement. Cost: %g  bb_cost: %g td_cost: %g Channel Factor: %d",
            costs.cost, costs.bb_cost, costs.timing_cost, width_fac);
    VTR_LOG("Placement cost: %g, bb_cost: %g, td_cost: %g, \n", costs.cost,
            costs.bb_cost, costs.timing_cost);
    // print the noc costs info
    if (noc_opts.noc) {
        print_noc_costs("\nNoC Placement Costs", costs, noc_opts);

#ifdef ENABLE_NOC_SAT_ROUTING
        if (costs.noc_cost_terms.congestion > 0.0) {
            VTR_LOG("NoC routing configuration is congested. Invoking the SAT NoC router.\n");
            invoke_sat_router(costs, noc_opts, placer_opts.seed);
        }
#endif //ENABLE_NOC_SAT_ROUTING
    }

    update_screen(ScreenUpdatePriority::MAJOR, msg, PLACEMENT, timing_info);
    // Print out swap statistics
    print_resources_utilization(place_loc_vars);

    print_placement_swaps_stats(state, swap_stats);

    print_placement_move_types_stats(move_type_stat);

    if (noc_opts.noc) {
        write_noc_placement_file(noc_opts.noc_placement_file_name, place_loc_vars.block_locs());
    }

    free_placement_structs(placer_opts, noc_opts, placer_ctx);
    free_try_swap_arrays();

    print_timing_stats("Placement Quench", post_quench_timing_stats,
                       pre_quench_timing_stats);
    print_timing_stats("Placement Total ", timing_ctx.stats,
                       pre_place_timing_stats);

    VTR_LOG("update_td_costs: connections %g nets %g sum_nets %g total %g\n",
            p_runtime_ctx.f_update_td_costs_connections_elapsed_sec,
            p_runtime_ctx.f_update_td_costs_nets_elapsed_sec,
            p_runtime_ctx.f_update_td_costs_sum_nets_elapsed_sec,
            p_runtime_ctx.f_update_td_costs_total_elapsed_sec);

    copy_locs_to_global_state(place_loc_vars);
}

/* Function to update the setup slacks and criticalities before the inner loop of the annealing/quench */
static void outer_loop_update_timing_info(const t_placer_opts& placer_opts,
                                          const t_noc_opts& noc_opts,
                                          t_placer_costs* costs,
                                          int num_connections,
                                          float crit_exponent,
                                          int* outer_crit_iter_count,
                                          const PlaceDelayModel* delay_model,
                                          PlacerCriticalities* criticalities,
                                          PlacerSetupSlacks* setup_slacks,
                                          NetPinTimingInvalidator* pin_timing_invalidator,
                                          SetupTimingInfo* timing_info,
                                          PlacerContext& placer_ctx) {
    if (placer_opts.place_algorithm.is_timing_driven()) {
        /*at each temperature change we update these values to be used     */
        /*for normalizing the tradeoff between timing and wirelength (bb)  */
        if (*outer_crit_iter_count >= placer_opts.recompute_crit_iter
            || placer_opts.inner_loop_recompute_divider != 0) {
#ifdef VERBOSE
            VTR_LOG("Outer loop recompute criticalities\n");
#endif
            num_connections = std::max(num_connections, 1); //Avoid division by zero
            VTR_ASSERT(num_connections > 0);

            PlaceCritParams crit_params;
            crit_params.crit_exponent = crit_exponent;
            crit_params.crit_limit = placer_opts.place_crit_limit;

            //Update all timing related classes
            perform_full_timing_update(crit_params, delay_model, criticalities, setup_slacks,
                                       pin_timing_invalidator, timing_info, costs, placer_ctx);

            *outer_crit_iter_count = 0;
        }
        (*outer_crit_iter_count)++;
    }

    /* Update the cost normalization factors */
    update_placement_cost_normalization_factors(costs, placer_opts, noc_opts);
}

/* Function which contains the inner loop of the simulated annealing */
static void placement_inner_loop(const t_annealing_state* state,
                                 const t_placer_opts& placer_opts,
                                 const t_noc_opts& noc_opts,
                                 int inner_recompute_limit,
                                 t_placer_statistics* stats,
                                 t_placer_costs* costs,
                                 int* moves_since_cost_recompute,
                                 NetPinTimingInvalidator* pin_timing_invalidator,
                                 const PlaceDelayModel* delay_model,
                                 PlacerCriticalities* criticalities,
                                 PlacerSetupSlacks* setup_slacks,
                                 MoveGenerator& move_generator,
                                 ManualMoveGenerator& manual_move_generator,
                                 t_pl_blocks_to_be_moved& blocks_affected,
                                 SetupTimingInfo* timing_info,
                                 const t_place_algorithm& place_algorithm,
                                 MoveTypeStat& move_type_stat,
                                 float timing_bb_factor,
                                 t_swap_stats& swap_stats,
                                 PlacerContext& placer_ctx) {
    //How many times have we dumped placement to a file this temperature?
    int inner_placement_save_count = 0;

    stats->reset();

    bool manual_move_enabled = false;

    /* Inner loop begins */
    for (int inner_iter = 0, inner_crit_iter_count = 1; inner_iter < state->move_lim; inner_iter++) {
        e_move_result swap_result = try_swap(state, costs, move_generator,
                                             manual_move_generator, timing_info, pin_timing_invalidator,
                                             blocks_affected, delay_model, criticalities, setup_slacks,
                                             placer_opts, noc_opts, move_type_stat, place_algorithm,
                                             timing_bb_factor, manual_move_enabled, swap_stats, placer_ctx);

        if (swap_result == ACCEPTED) {
            /* Move was accepted.  Update statistics that are useful for the annealing schedule. */
            stats->single_swap_update(*costs);
            swap_stats.num_swap_accepted++;
        } else if (swap_result == ABORTED) {
            swap_stats.num_swap_aborted++;
        } else { // swap_result == REJECTED
            swap_stats.num_swap_rejected++;
        }

        if (place_algorithm.is_timing_driven()) {
            /* Do we want to re-timing analyze the circuit to get updated slack and criticality values?
             * We do this only once in a while, since it is expensive.
             */
            if (inner_crit_iter_count >= inner_recompute_limit
                && inner_iter != state->move_lim - 1) { /*on last iteration don't recompute */

                inner_crit_iter_count = 0;
#ifdef VERBOSE
                VTR_LOG("Inner loop recompute criticalities\n");
#endif

                PlaceCritParams crit_params;
                crit_params.crit_exponent = state->crit_exponent;
                crit_params.crit_limit = placer_opts.place_crit_limit;

                //Update all timing related classes
                perform_full_timing_update(crit_params, delay_model, criticalities,
                                           setup_slacks, pin_timing_invalidator,
                                           timing_info, costs, placer_ctx);
            }
            inner_crit_iter_count++;
        }

        /* Lines below prevent too much round-off error from accumulating
         * in the cost over many iterations (due to incremental updates).
         * This round-off can lead to error checks failing because the cost
         * is different from what you get when you recompute from scratch.
         */
        ++(*moves_since_cost_recompute);
        if (*moves_since_cost_recompute > MAX_MOVES_BEFORE_RECOMPUTE) {
            //VTR_LOG("recomputing costs from scratch, old bb_cost is %g\n", costs->bb_cost);
            recompute_costs_from_scratch(placer_opts, noc_opts, delay_model,
                                         criticalities, costs);
            //VTR_LOG("new_bb_cost is %g\n", costs->bb_cost);
            *moves_since_cost_recompute = 0;
        }

        if (placer_opts.placement_saves_per_temperature >= 1 && inner_iter > 0
            && (inner_iter + 1) % (state->move_lim / placer_opts.placement_saves_per_temperature) == 0) {
            std::string filename = vtr::string_fmt("placement_%03d_%03d.place",
                                                   state->num_temps + 1, inner_placement_save_count);
            VTR_LOG("Saving placement to file at temperature move %d / %d: %s\n",
                    inner_iter, state->move_lim, filename.c_str());
            print_place(nullptr, nullptr, filename.c_str(), placer_ctx.block_locs());
            ++inner_placement_save_count;
        }
    }

    /* Calculate the success_rate and std_dev of the costs. */
    stats->calc_iteration_stats(*costs, state->move_lim);
}

/*only count non-global connections */
static int count_connections() {
    auto& cluster_ctx = g_vpr_ctx.clustering();

    int count = 0;

    for (ClusterNetId net_id : cluster_ctx.clb_nlist.nets()) {
        if (cluster_ctx.clb_nlist.net_is_ignored(net_id)) {
            continue;
        }

        count += cluster_ctx.clb_nlist.net_sinks(net_id).size();
    }

    return (count);
}

///@brief Find the starting temperature for the annealing loop.
static float starting_t(const t_annealing_state* state,
                        t_placer_costs* costs,
                        t_annealing_sched annealing_sched,
                        const PlaceDelayModel* delay_model,
                        PlacerCriticalities* criticalities,
                        PlacerSetupSlacks* setup_slacks,
                        SetupTimingInfo* timing_info,
                        MoveGenerator& move_generator,
                        ManualMoveGenerator& manual_move_generator,
                        NetPinTimingInvalidator* pin_timing_invalidator,
                        t_pl_blocks_to_be_moved& blocks_affected,
                        const t_placer_opts& placer_opts,
                        const t_noc_opts& noc_opts,
                        MoveTypeStat& move_type_stat,
                        t_swap_stats& swap_stats,
                        PlacerContext& placer_ctx) {
    if (annealing_sched.type == USER_SCHED) {
        return (annealing_sched.init_t);
    }

    auto& cluster_ctx = g_vpr_ctx.clustering();

    /* Use to calculate the average of cost when swap is accepted. */
    int num_accepted = 0;

    /* Use double types to avoid round off. */
    double av = 0., sum_of_squares = 0.;

    /* Determines the block swap loop count. */
    int move_lim = std::min(state->move_lim_max,
                            (int)cluster_ctx.clb_nlist.blocks().size());

    bool manual_move_enabled = false;

    for (int i = 0; i < move_lim; i++) {
#ifndef NO_GRAPHICS
        //Checks manual move flag for manual move feature
        t_draw_state* draw_state = get_draw_state_vars();
        if (draw_state->show_graphics) {
            manual_move_enabled = manual_move_is_selected();
        }
#endif /*NO_GRAPHICS*/

        //Will not deploy setup slack analysis, so omit crit_exponenet and setup_slack
        e_move_result swap_result = try_swap(state, costs, move_generator,
                                             manual_move_generator, timing_info, pin_timing_invalidator,
                                             blocks_affected, delay_model, criticalities, setup_slacks,
                                             placer_opts, noc_opts, move_type_stat, placer_opts.place_algorithm,
                                             REWARD_BB_TIMING_RELATIVE_WEIGHT, manual_move_enabled, swap_stats, placer_ctx);

        if (swap_result == ACCEPTED) {
            num_accepted++;
            av += costs->cost;
            sum_of_squares += costs->cost * costs->cost;
            swap_stats.num_swap_accepted++;
        } else if (swap_result == ABORTED) {
            swap_stats.num_swap_aborted++;
        } else {
            swap_stats.num_swap_rejected++;
        }
    }

    /* Take the average of the accepted swaps' cost values. */
    av = num_accepted > 0 ? (av / num_accepted) : 0.;

    /* Get the standard deviation. */
    double std_dev = get_std_dev(num_accepted, sum_of_squares, av);

    /* Print warning if not all swaps are accepted. */
    if (num_accepted != move_lim) {
        VTR_LOG_WARN("Starting t: %d of %d configurations accepted.\n",
                     num_accepted, move_lim);
    }

#ifdef VERBOSE
    /* Print stats related to finding the initital temp. */
    VTR_LOG("std_dev: %g, average cost: %g, starting temp: %g\n", std_dev, av, 20. * std_dev);
#endif

    // Improved initial placement uses a fast SA for NoC routers and centroid placement
    // for other blocks. The temperature is reduced to prevent SA from destroying the initial placement
    float init_temp = std_dev / 64;

    return init_temp;
}

/**
 * @brief Pick some block and moves it to another spot.
 *
 * If the new location is empty, directly move the block. If the new location
 * is occupied, switch the blocks. Due to the different sizes of the blocks,
 * this block switching may occur for multiple times. It might also cause the
 * current swap attempt to abort due to inability to find suitable locations
 * for moved blocks.
 *
 * The move generator will record all the switched blocks in the variable
 * `blocks_affected`. Afterwards, the move will be assessed by the chosen
 * cost formulation. Currently, there are three ways to assess move cost,
 * which are stored in the enum type `t_place_algorithm`.
 *
 * @return Whether the block swap is accepted, rejected or aborted.
 */
static e_move_result try_swap(const t_annealing_state* state,
                              t_placer_costs* costs,
                              MoveGenerator& move_generator,
                              ManualMoveGenerator& manual_move_generator,
                              SetupTimingInfo* timing_info,
                              NetPinTimingInvalidator* pin_timing_invalidator,
                              t_pl_blocks_to_be_moved& blocks_affected,
                              const PlaceDelayModel* delay_model,
                              PlacerCriticalities* criticalities,
                              PlacerSetupSlacks* setup_slacks,
                              const t_placer_opts& placer_opts,
                              const t_noc_opts& noc_opts,
                              MoveTypeStat& move_type_stat,
                              const t_place_algorithm& place_algorithm,
                              float timing_bb_factor,
                              bool manual_move_enabled,
                              t_swap_stats& swap_stats,
                              PlacerContext& placer_ctx) {
    /* Picks some block and moves it to another spot.  If this spot is   *
     * occupied, switch the blocks.  Assess the change in cost function. *
     * rlim is the range limiter.                                        *
     * Returns whether the swap is accepted, rejected or aborted.        *
     * Passes back the new value of the cost functions.                  */

    const auto& block_locs = placer_ctx.block_locs();

    float rlim_escape_fraction = placer_opts.rlim_escape_fraction;
    float timing_tradeoff = placer_opts.timing_tradeoff;

    PlaceCritParams crit_params;
    crit_params.crit_exponent = state->crit_exponent;
    crit_params.crit_limit = placer_opts.place_crit_limit;

    // move type and block type chosen by the agent
    t_propose_action proposed_action{e_move_type::UNIFORM, -1};

    swap_stats.num_ts_called++;

    MoveOutcomeStats move_outcome_stats;

    /* I'm using negative values of proposed_net_cost as a flag, *
     * so DO NOT use cost functions that can go negative.        */

    double delta_c = 0;        //Change in cost due to this swap.
    double bb_delta_c = 0;     //Change in the bounding box (wiring) cost.
    double timing_delta_c = 0; //Change in the timing cost (delay * criticality).

    // Determine whether we need to force swap two router blocks
    bool router_block_move = false;
    if (noc_opts.noc) {
        router_block_move = check_for_router_swap(noc_opts.noc_swap_percentage);
    }

    /* Allow some fraction of moves to not be restricted by rlim, */
    /* in the hopes of better escaping local minima.              */
    float rlim;
    if (rlim_escape_fraction > 0. && vtr::frand() < rlim_escape_fraction) {
        rlim = std::numeric_limits<float>::infinity();
    } else {
        rlim = state->rlim;
    }

    e_create_move create_move_outcome = e_create_move::ABORT;

    //When manual move toggle button is active, the manual move window asks the user for input.
    if (manual_move_enabled) {
#ifndef NO_GRAPHICS
<<<<<<< HEAD
        create_move_outcome = manual_move_display_and_propose(manual_move_generator, blocks_affected,
                                                              proposed_action.move_type, rlim, placer_opts,
                                                              criticalities);
#else  //NO_GRAPHICS 
        //Cast to void to explicitly avoid warning.
=======
        create_move_outcome = manual_move_display_and_propose(manual_move_generator, blocks_affected, proposed_action.move_type, rlim, placer_opts, criticalities);
#else  //NO_GRAPHICS
       //Cast to void to explicitly avoid warning.
>>>>>>> 36ed2b27
        (void)manual_move_generator;
#endif //NO_GRAPHICS
    } else if (router_block_move) {
        // generate a move where two random router blocks are swapped
        create_move_outcome = propose_router_swap(blocks_affected, rlim, placer_ctx.place_loc_vars());
        proposed_action.move_type = e_move_type::UNIFORM;
    } else {
        //Generate a new move (perturbation) used to explore the space of possible placements
        create_move_outcome = move_generator.propose_move(blocks_affected, proposed_action, rlim, placer_opts, criticalities);
    }

    if (proposed_action.logical_blk_type_index != -1) { //if the agent proposed the block type, then collect the block type stat
        ++move_type_stat.blk_type_moves[proposed_action.logical_blk_type_index][(int)proposed_action.move_type];
    }
    LOG_MOVE_STATS_PROPOSED(t, blocks_affected);

    VTR_LOGV_DEBUG(g_vpr_ctx.placement().f_placer_debug,
                   "\t\tBefore move Place cost %e, bb_cost %e, timing cost %e\n",
                   costs->cost, costs->bb_cost, costs->timing_cost);

    e_move_result move_outcome = e_move_result::ABORTED;

    if (create_move_outcome == e_create_move::ABORT) {
        LOG_MOVE_STATS_OUTCOME(std::numeric_limits<float>::quiet_NaN(),
                               std::numeric_limits<float>::quiet_NaN(),
                               std::numeric_limits<float>::quiet_NaN(), "ABORTED",
                               "illegal move");

        move_outcome = ABORTED;

    } else {
        VTR_ASSERT(create_move_outcome == e_create_move::VALID);

        /*
         * To make evaluating the move simpler (e.g. calculating changed bounding box),
         * we first move the blocks to their new locations (apply the move to
         * place_ctx.block_locs) and then compute the change in cost. If the move
         * is accepted, the inverse look-up in place_ctx.grid_blocks is updated
         * (committing the move). If the move is rejected, the blocks are returned to
         * their original positions (reverting place_ctx.block_locs to its original state).
         *
         * Note that the inverse look-up place_ctx.grid_blocks is only updated after
         * move acceptance is determined, so it should not be used when evaluating a move.
         */

        /* Update the block positions */
        apply_move_blocks(blocks_affected, placer_ctx.mutable_place_loc_vars());

        //Find all the nets affected by this swap and update the wiring costs.
        //This cost value doesn't depend on the timing info.
        //
        //Also find all the pins affected by the swap, and calculates new connection
        //delays and timing costs and store them in proposed_* data structures.
        find_affected_nets_and_update_costs(place_algorithm, delay_model, criticalities, 
                                            blocks_affected, bb_delta_c, timing_delta_c);

        //For setup slack analysis, we first do a timing analysis to get the newest
        //slack values resulted from the proposed block moves. If the move turns out
        //to be accepted, we keep the updated slack values and commit the block moves.
        //If rejected, we reject the proposed block moves and revert this timing analysis.
        if (place_algorithm == SLACK_TIMING_PLACE) {
            /* Invalidates timing of modified connections for incremental timing updates. */
            invalidate_affected_connections(blocks_affected,
                                            pin_timing_invalidator, timing_info);

            /* Update the connection_timing_cost and connection_delay *
             * values from the temporary values.                      */
            commit_td_cost(blocks_affected, placer_ctx);

            /* Update timing information. Since we are analyzing setup slacks,   *
             * we only update those values and keep the criticalities stale      *
             * so as not to interfere with the original timing driven algorithm. *
             *
             * Note: the timing info must be updated after applying block moves  *
             * and committing the timing driven delays and costs.                *
             * If we wish to revert this timing update due to move rejection,    *
             * we need to revert block moves and restore the timing values.      */
            criticalities->disable_update();
            setup_slacks->enable_update();
            update_timing_classes(crit_params, timing_info, criticalities,
                                  setup_slacks, pin_timing_invalidator, placer_ctx);

            /* Get the setup slack analysis cost */
            //TODO: calculate a weighted average of the slack cost and wiring cost
            delta_c = analyze_setup_slack_cost(setup_slacks, placer_ctx) * costs->timing_cost_norm;
        } else if (place_algorithm == CRITICALITY_TIMING_PLACE) {
            /* Take delta_c as a combination of timing and wiring cost. In
             * addition to `timing_tradeoff`, we normalize the cost values */
            VTR_LOGV_DEBUG(g_vpr_ctx.placement().f_placer_debug,
                           "\t\tMove bb_delta_c %e, bb_cost_norm %e, timing_tradeoff %f, "
                           "timing_delta_c %e, timing_cost_norm %e\n",
                           bb_delta_c,
                           costs->bb_cost_norm,
                           timing_tradeoff,
                           timing_delta_c,
                           costs->timing_cost_norm);
            delta_c = (1 - timing_tradeoff) * bb_delta_c * costs->bb_cost_norm
                      + timing_tradeoff * timing_delta_c * costs->timing_cost_norm;
        } else {
            VTR_ASSERT_SAFE(place_algorithm == BOUNDING_BOX_PLACE);
            VTR_LOGV_DEBUG(g_vpr_ctx.placement().f_placer_debug,
                           "\t\tMove bb_delta_c %e, bb_cost_norm %e\n",
                           bb_delta_c,
                           costs->bb_cost_norm);
            delta_c = bb_delta_c * costs->bb_cost_norm;
        }

        NocCostTerms noc_delta_c; // change in NoC cost
        /* Update the NoC datastructure and costs*/
        if (noc_opts.noc) {
            find_affected_noc_routers_and_update_noc_costs(blocks_affected, noc_delta_c, block_locs);

            // Include the NoC delta costs in the total cost change for this swap
            delta_c += calculate_noc_cost(noc_delta_c, costs->noc_cost_norm_factors, noc_opts);
        }

        /* 1 -> move accepted, 0 -> rejected. */
        move_outcome = assess_swap(delta_c, state->t);

        //Updates the manual_move_state members and displays costs to the user to decide whether to ACCEPT/REJECT manual move.
#ifndef NO_GRAPHICS
        if (manual_move_enabled) {
            move_outcome = pl_do_manual_move(delta_c, timing_delta_c, bb_delta_c, move_outcome);
        }
#endif //NO_GRAPHICS

        if (move_outcome == ACCEPTED) {
            costs->cost += delta_c;
            costs->bb_cost += bb_delta_c;

            if (place_algorithm == SLACK_TIMING_PLACE) {
                /* Update the timing driven cost as usual */
                costs->timing_cost += timing_delta_c;

                //Commit the setup slack information
                //The timing delay and cost values should be committed already
                commit_setup_slacks(setup_slacks, placer_ctx);
            }

            if (place_algorithm == CRITICALITY_TIMING_PLACE) {
                costs->timing_cost += timing_delta_c;

                /* Invalidates timing of modified connections for incremental *
                 * timing updates. These invalidations are accumulated for a  *
                 * big timing update in the outer loop.                       */
                invalidate_affected_connections(blocks_affected,
                                                pin_timing_invalidator, timing_info);

                /* Update the connection_timing_cost and connection_delay *
                 * values from the temporary values.                      */
                commit_td_cost(blocks_affected, placer_ctx);
            }

            /* Update net cost functions and reset flags. */
            update_move_nets();

            /* Update clb data structures since we kept the move. */
            commit_move_blocks(blocks_affected, placer_ctx.mutable_grid_blocks());

            if (proposed_action.logical_blk_type_index != -1) { //if the agent proposed the block type, then collect the block type stat
                ++move_type_stat.accepted_moves[proposed_action.logical_blk_type_index][(int)proposed_action.move_type];
            }
            if (noc_opts.noc) {
                commit_noc_costs();
                *costs += noc_delta_c;
            }

            //Highlights the new block when manual move is selected.
#ifndef NO_GRAPHICS
            if (manual_move_enabled) {
                manual_move_highlight_new_block_location();
            }
#endif //NO_GRAPHICS

        } else {
            VTR_ASSERT_SAFE(move_outcome == REJECTED);

            /* Reset the net cost function flags first. */
            reset_move_nets();

            /* Restore the place_ctx.block_locs data structures to their state before the move. */
            revert_move_blocks(blocks_affected, placer_ctx.mutable_place_loc_vars());

            if (place_algorithm == SLACK_TIMING_PLACE) {
                /* Revert the timing delays and costs to pre-update values.       */
                /* These routines must be called after reverting the block moves. */
                //TODO: make this process incremental
                comp_td_connection_delays(delay_model, placer_ctx);
                comp_td_costs(delay_model, *criticalities, placer_ctx, &costs->timing_cost);

                /* Re-invalidate the affected sink pins since the proposed *
                 * move is rejected, and the same blocks are reverted to   *
                 * their original positions.                               */
                invalidate_affected_connections(blocks_affected,
                                                pin_timing_invalidator, timing_info);

                /* Revert the timing update */
                update_timing_classes(crit_params, timing_info, criticalities,
                                      setup_slacks, pin_timing_invalidator, placer_ctx);

                VTR_ASSERT_SAFE_MSG(
                    verify_connection_setup_slacks(setup_slacks, placer_ctx),
                    "The current setup slacks should be identical to the values before the try swap timing info update.");
            }

            if (place_algorithm == CRITICALITY_TIMING_PLACE) {
                /* Unstage the values stored in proposed_* data structures */
                revert_td_cost(blocks_affected, placer_ctx.mutable_timing());
            }

            if (proposed_action.logical_blk_type_index != -1) { //if the agent proposed the block type, then collect the block type stat
                ++move_type_stat.rejected_moves[proposed_action.logical_blk_type_index][(int)proposed_action.move_type];
            }
            /* Revert the traffic flow routes within the NoC*/
            if (noc_opts.noc) {
                revert_noc_traffic_flow_routes(blocks_affected, block_locs);
            }
        }

        move_outcome_stats.delta_cost_norm = delta_c;
        move_outcome_stats.delta_bb_cost_norm = bb_delta_c * costs->bb_cost_norm;
        move_outcome_stats.delta_timing_cost_norm = timing_delta_c * costs->timing_cost_norm;

        move_outcome_stats.delta_bb_cost_abs = bb_delta_c;
        move_outcome_stats.delta_timing_cost_abs = timing_delta_c;

        LOG_MOVE_STATS_OUTCOME(delta_c, bb_delta_c, timing_delta_c, (move_outcome ? "ACCEPTED" : "REJECTED"), "");
    }
    move_outcome_stats.outcome = move_outcome;

    // If we force a router block move then it was not proposed by the
    // move generator, so we should not calculate the reward and update
    // the move generators status since this outcome is not a direct
    // consequence of the move generator
    if (!router_block_move) {
        calculate_reward_and_process_outcome(placer_opts, move_outcome_stats,
                                             delta_c, timing_bb_factor, move_generator);
    }

#ifdef VTR_ENABLE_DEBUG_LOGGING
#    ifndef NO_GRAPHICS
    stop_placement_and_check_breakpoints(blocks_affected, move_outcome, delta_c, bb_delta_c, timing_delta_c);
#    endif
#endif

    /* Clear the data structure containing block move info */
    blocks_affected.clear_move_blocks();

#if 0
    // Check that each accepted swap yields a valid placement. This will
    // greatly slow the placer, but can debug some issues.
    check_place(*costs, delay_model, criticalities, place_algorithm, noc_opts);
#endif
    VTR_LOGV_DEBUG(g_vpr_ctx.placement().f_placer_debug,
                   "\t\tAfter move Place cost %e, bb_cost %e, timing cost %e\n",
                   costs->cost, costs->bb_cost, costs->timing_cost);
    return move_outcome;
}

static bool is_cube_bb(const e_place_bounding_box_mode place_bb_mode,
                       const RRGraphView& rr_graph) {
    bool cube_bb;
    const int number_layers = g_vpr_ctx.device().grid.get_num_layers();

    // If the FPGA has only one layer, then we can only use cube bounding box
    if (number_layers == 1) {
        cube_bb = true;
    } else {
        VTR_ASSERT(number_layers > 1);
        if (place_bb_mode == AUTO_BB) {
            // If the auto_bb is used, we analyze the RR graph to see whether is there any inter-layer connection that is not
            // originated from OPIN. If there is any, cube BB is chosen, otherwise, per-layer bb is chosen.
            if (inter_layer_connections_limited_to_opin(rr_graph)) {
                cube_bb = false;
            } else {
                cube_bb = true;
            }
        } else if (place_bb_mode == CUBE_BB) {
            // The user has specifically asked for CUBE_BB
            cube_bb = true;
        } else {
            // The user has specifically asked for PER_LAYER_BB
            VTR_ASSERT_SAFE(place_bb_mode == PER_LAYER_BB);
            cube_bb = false;
        }
    }

    return cube_bb;
}

/**
 * @brief Updates all the cost normalization factors during the outer
 * loop iteration of the placement. At each temperature change, these
 * values are updated so that we can balance the tradeoff between the
 * different placement cost components (timing, wirelength and NoC).
 * Depending on the placement mode the corresponding normalization factors are
 * updated.
 *
 * @param costs Contains the normalization factors which need to be updated
 * @param placer_opts Determines the placement mode
 * @param noc_opts Determines if placement includes the NoC
 */
static void update_placement_cost_normalization_factors(t_placer_costs* costs, const t_placer_opts& placer_opts, const t_noc_opts& noc_opts) {
    /* Update the cost normalization factors */
    costs->update_norm_factors();

    // update the noc normalization factors if the placement includes the NoC
    if (noc_opts.noc) {
        update_noc_normalization_factors(*costs);
    }

    // update the current total placement cost
    costs->cost = get_total_cost(costs, placer_opts, noc_opts);
}

/**
 * @brief Compute the total normalized cost for a given placement. This
 * computation will vary depending on the placement modes.
 *
 * @param costs The current placement cost components and their normalization
 * factors
 * @param placer_opts Determines the placement mode
 * @param noc_opts Determines if placement includes the NoC
 * @return double The computed total cost of the current placement
 */
static double get_total_cost(t_placer_costs* costs, const t_placer_opts& placer_opts, const t_noc_opts& noc_opts) {
    double total_cost = 0.0;

    if (placer_opts.place_algorithm == BOUNDING_BOX_PLACE) {
        // in bounding box mode we only care about wirelength
        total_cost = costs->bb_cost * costs->bb_cost_norm;
    } else if (placer_opts.place_algorithm.is_timing_driven()) {
        // in timing mode we include both wirelength and timing costs
        total_cost = (1 - placer_opts.timing_tradeoff) * (costs->bb_cost * costs->bb_cost_norm) + (placer_opts.timing_tradeoff) * (costs->timing_cost * costs->timing_cost_norm);
    }

    if (noc_opts.noc) {
        // in noc mode we include noc aggregate bandwidth and noc latency
        total_cost += calculate_noc_cost(costs->noc_cost_terms, costs->noc_cost_norm_factors, noc_opts);
    }

    return total_cost;
}

/**
 * @brief Check if the setup slack has gotten better or worse due to block swap.
 *
 * Get all the modified slack values via the PlacerSetupSlacks class, and compare
 * then with the original values at these connections. Sort them and compare them
 * one by one, and return the difference of the first different pair.
 *
 * If the new slack value is larger(better), than return a negative value so that
 * the move will be accepted. If the new slack value is smaller(worse), return a
 * positive value so that the move will be rejected.
 *
 * If no slack values have changed, then return an arbitrary positive number. A
 * move resulting in no change in the slack values should probably be unnecessary.
 *
 * The sorting is need to prevent in the unlikely circumstances that a bad slack
 * value suddenly got very good due to the block move, while a good slack value
 * got very bad, perhaps even worse than the original worse slack value.
 */
static float analyze_setup_slack_cost(const PlacerSetupSlacks* setup_slacks,
                                      const PlacerContext& placer_ctx) {
    const auto& cluster_ctx = g_vpr_ctx.clustering();
    const auto& clb_nlist = cluster_ctx.clb_nlist;

    const auto& p_timing_ctx = placer_ctx.timing();
    const auto& connection_setup_slack = p_timing_ctx.connection_setup_slack;

    //Find the original/proposed setup slacks of pins with modified values
    std::vector<float> original_setup_slacks, proposed_setup_slacks;

    auto clb_pins_modified = setup_slacks->pins_with_modified_setup_slack();
    for (ClusterPinId clb_pin : clb_pins_modified) {
        ClusterNetId net_id = clb_nlist.pin_net(clb_pin);
        size_t ipin = clb_nlist.pin_net_index(clb_pin);

        original_setup_slacks.push_back(connection_setup_slack[net_id][ipin]);
        proposed_setup_slacks.push_back(
            setup_slacks->setup_slack(net_id, ipin));
    }

    //Sort in ascending order, from the worse slack value to the best
    std::stable_sort(original_setup_slacks.begin(), original_setup_slacks.end());
    std::stable_sort(proposed_setup_slacks.begin(), proposed_setup_slacks.end());

    //Check the first pair of slack values that are different
    //If found, return their difference
    for (size_t idiff = 0; idiff < original_setup_slacks.size(); ++idiff) {
        float slack_diff = original_setup_slacks[idiff]
                           - proposed_setup_slacks[idiff];

        if (slack_diff != 0) {
            return slack_diff;
        }
    }

    //If all slack values are identical (or no modified slack values),
    //reject this move by returning an arbitrary positive number as cost.
    return 1;
}

static e_move_result assess_swap(double delta_c, double t) {
    /* Returns: 1 -> move accepted, 0 -> rejected. */
    VTR_LOGV_DEBUG(g_vpr_ctx.placement().f_placer_debug, "\tTemperature is: %e delta_c is %e\n", t, delta_c);
    if (delta_c <= 0) {
        VTR_LOGV_DEBUG(g_vpr_ctx.placement().f_placer_debug, "\t\tMove is accepted(delta_c < 0)\n");
        return ACCEPTED;
    }

    if (t == 0.) {
        VTR_LOGV_DEBUG(g_vpr_ctx.placement().f_placer_debug, "\t\tMove is rejected(t == 0)\n");
        return REJECTED;
    }

    float fnum = vtr::frand();
    float prob_fac = std::exp(-delta_c / t);
    if (prob_fac > fnum) {
        VTR_LOGV_DEBUG(g_vpr_ctx.placement().f_placer_debug, "\t\tMove is accepted(hill climbing)\n");
        return ACCEPTED;
    }
    VTR_LOGV_DEBUG(g_vpr_ctx.placement().f_placer_debug, "\t\tMove is rejected(hill climbing)\n");
    return REJECTED;
}

/**
 * @brief Update the connection_timing_cost values from the temporary
 *        values for all connections that have/haven't changed.
 *
 * All the connections have already been gathered by blocks_affected.affected_pins
 * after running the routine find_affected_nets_and_update_costs() in try_swap().
 */
static void commit_td_cost(const t_pl_blocks_to_be_moved& blocks_affected,
                           PlacerContext& placer_ctx) {
    auto& cluster_ctx = g_vpr_ctx.clustering();
    auto& clb_nlist = cluster_ctx.clb_nlist;

    auto& p_timing_ctx = placer_ctx.mutable_timing();
    auto& connection_delay = p_timing_ctx.connection_delay;
    auto& proposed_connection_delay = p_timing_ctx.proposed_connection_delay;
    auto& connection_timing_cost = p_timing_ctx.connection_timing_cost;
    auto& proposed_connection_timing_cost = p_timing_ctx.proposed_connection_timing_cost;

    //Go through all the sink pins affected
    for (ClusterPinId pin_id : blocks_affected.affected_pins) {
        ClusterNetId net_id = clb_nlist.pin_net(pin_id);
        int ipin = clb_nlist.pin_net_index(pin_id);

        //Commit the timing delay and cost values
        connection_delay[net_id][ipin] = proposed_connection_delay[net_id][ipin];
        proposed_connection_delay[net_id][ipin] = INVALID_DELAY;
        connection_timing_cost[net_id][ipin] = proposed_connection_timing_cost[net_id][ipin];
        proposed_connection_timing_cost[net_id][ipin] = INVALID_DELAY;
    }
}

//Reverts modifications to proposed_connection_delay and proposed_connection_timing_cost based on
//the move proposed in blocks_affected
static void revert_td_cost(const t_pl_blocks_to_be_moved& blocks_affected,
                           PlacerTimingContext& p_timing_ctx) {
#ifndef VTR_ASSERT_SAFE_ENABLED
    (void)blocks_affected;
    (void)p_timing_ctx;
#else
    //Invalidate temp delay & timing cost values to match sanity checks in
    //comp_td_connection_cost()
    auto& cluster_ctx = g_vpr_ctx.clustering();
    auto& clb_nlist = cluster_ctx.clb_nlist;

    auto& proposed_connection_delay = p_timing_ctx.proposed_connection_delay;
    auto& proposed_connection_timing_cost = p_timing_ctx.proposed_connection_timing_cost;

    for (ClusterPinId pin : blocks_affected.affected_pins) {
        ClusterNetId net = clb_nlist.pin_net(pin);
        int ipin = clb_nlist.pin_net_index(pin);
        proposed_connection_delay[net][ipin] = INVALID_DELAY;
        proposed_connection_timing_cost[net][ipin] = INVALID_DELAY;
    }
#endif
}

/**
 * @brief Invalidates the connections affected by the specified block moves.
 *
 * All the connections recorded in blocks_affected.affected_pins have different
 * values for `proposed_connection_delay` and `connection_delay`.
 *
 * Invalidate all the timing graph edges associated with these connections via
 * the NetPinTimingInvalidator class.
 */
static void invalidate_affected_connections(const t_pl_blocks_to_be_moved& blocks_affected,
                                            NetPinTimingInvalidator* pin_tedges_invalidator,
                                            TimingInfo* timing_info) {
    VTR_ASSERT_SAFE(timing_info);
    VTR_ASSERT_SAFE(pin_tedges_invalidator);

    /* Invalidate timing graph edges affected by the move */
    for (ClusterPinId pin : blocks_affected.affected_pins) {
        pin_tedges_invalidator->invalidate_connection(pin, timing_info);
    }
}

/* Allocates the major structures needed only by the placer, primarily for *
 * computing costs quickly and such.                                       */
static void alloc_and_load_placement_structs(float place_cost_exp,
                                             const t_placer_opts& placer_opts,
                                             const t_noc_opts& noc_opts,
                                             t_direct_inf* directs,
                                             int num_directs,
                                             PlacerContext& placer_ctx) {
    const auto& device_ctx = g_vpr_ctx.device();
    const auto& cluster_ctx = g_vpr_ctx.clustering();
    auto& place_ctx = g_vpr_ctx.mutable_placement();

    place_ctx.lock_loc_vars();

    size_t num_nets = cluster_ctx.clb_nlist.nets().size();

    const int num_layers = device_ctx.grid.get_num_layers();

    auto& block_locs = placer_ctx.mutable_block_locs();
    auto& grid_blocks = placer_ctx.mutable_grid_blocks();
    init_placement_context(block_locs, grid_blocks);

    int max_pins_per_clb = 0;
    for (const t_physical_tile_type& type : device_ctx.physical_tile_types) {
        max_pins_per_clb = max(max_pins_per_clb, type.num_pins);
    }

    if (placer_opts.place_algorithm.is_timing_driven()) {
        /* Allocate structures associated with timing driven placement */
        /* [0..cluster_ctx.clb_nlist.nets().size()-1][1..num_pins-1]  */

        auto& p_timing_ctx = placer_ctx.mutable_timing();

        p_timing_ctx.connection_delay = make_net_pins_matrix<float>((const Netlist<>&)cluster_ctx.clb_nlist, 0.f);
        p_timing_ctx.proposed_connection_delay = make_net_pins_matrix<float>(cluster_ctx.clb_nlist, 0.f);

        p_timing_ctx.connection_setup_slack = make_net_pins_matrix<float>(cluster_ctx.clb_nlist, std::numeric_limits<float>::infinity());

        p_timing_ctx.connection_timing_cost = PlacerTimingCosts(cluster_ctx.clb_nlist);
        p_timing_ctx.proposed_connection_timing_cost = make_net_pins_matrix<double>(cluster_ctx.clb_nlist, 0.);
        p_timing_ctx.net_timing_cost.resize(num_nets, 0.);

        for (ClusterNetId net_id : cluster_ctx.clb_nlist.nets()) {
            for (size_t ipin = 1; ipin < cluster_ctx.clb_nlist.net_pins(net_id).size(); ipin++) {
                p_timing_ctx.connection_delay[net_id][ipin] = 0;
                p_timing_ctx.proposed_connection_delay[net_id][ipin] = INVALID_DELAY;

                p_timing_ctx.proposed_connection_timing_cost[net_id][ipin] = INVALID_DELAY;

                if (cluster_ctx.clb_nlist.net_is_ignored(net_id))
                    continue;

                p_timing_ctx.connection_timing_cost[net_id][ipin] = INVALID_DELAY;
            }
        }
    }

    init_place_move_structs(num_nets);

    auto& place_move_ctx = placer_ctx.mutable_move();
    if (place_ctx.cube_bb) {
        place_move_ctx.bb_coords.resize(num_nets, t_bb());
        place_move_ctx.bb_num_on_edges.resize(num_nets, t_bb());
    } else {
        VTR_ASSERT_SAFE(!place_ctx.cube_bb);
        place_move_ctx.layer_bb_num_on_edges.resize(num_nets, std::vector<t_2D_bb>(num_layers, t_2D_bb()));
        place_move_ctx.layer_bb_coords.resize(num_nets, std::vector<t_2D_bb>(num_layers, t_2D_bb()));
    }

    place_move_ctx.num_sink_pin_layer.resize({num_nets, size_t(num_layers)});
    for (size_t flat_idx = 0; flat_idx < place_move_ctx.num_sink_pin_layer.size(); flat_idx++) {
        auto& elem = place_move_ctx.num_sink_pin_layer.get(flat_idx);
        elem = OPEN;
    }

    alloc_and_load_chan_w_factors_for_place_cost(place_cost_exp);

    alloc_and_load_try_swap_structs(place_ctx.cube_bb);

    place_ctx.pl_macros = alloc_and_load_placement_macros(directs, num_directs);

    if (noc_opts.noc) {
        allocate_and_load_noc_placement_structs();
    }
}

/* Frees the major structures needed by the placer (and not needed       *
 * elsewhere).   */
static void free_placement_structs(const t_placer_opts& placer_opts,
                                   const t_noc_opts& noc_opts,
                                   PlacerContext& placer_ctx) {
    auto& place_move_ctx = placer_ctx.mutable_move();

    if (placer_opts.place_algorithm.is_timing_driven()) {
        auto& p_timing_ctx = placer_ctx.mutable_timing();

        vtr::release_memory(p_timing_ctx.connection_timing_cost);
        vtr::release_memory(p_timing_ctx.connection_delay);
        vtr::release_memory(p_timing_ctx.connection_setup_slack);
        vtr::release_memory(p_timing_ctx.proposed_connection_timing_cost);
        vtr::release_memory(p_timing_ctx.proposed_connection_delay);
        vtr::release_memory(p_timing_ctx.net_timing_cost);
    }

    free_placement_macros_structs();

    free_place_move_structs();

    vtr::release_memory(place_move_ctx.bb_coords);
    vtr::release_memory(place_move_ctx.bb_num_on_edges);
    vtr::release_memory(place_move_ctx.bb_coords);

    vtr::release_memory(place_move_ctx.layer_bb_num_on_edges);
    vtr::release_memory(place_move_ctx.layer_bb_coords);

    place_move_ctx.num_sink_pin_layer.clear();

    free_chan_w_factors_for_place_cost();

    free_try_swap_structs();

    if (noc_opts.noc) {
        free_noc_placement_structs();
    }
}

static void alloc_and_load_try_swap_structs(const bool cube_bb) {
    /* Allocate the local bb_coordinate storage, etc. only once. */
    /* Allocate with size cluster_ctx.clb_nlist.nets().size() for any number of nets affected. */
    auto& cluster_ctx = g_vpr_ctx.clustering();

    size_t num_nets = cluster_ctx.clb_nlist.nets().size();

    init_try_swap_net_cost_structs(num_nets, cube_bb);

    auto& place_ctx = g_vpr_ctx.mutable_placement();
    place_ctx.compressed_block_grids = create_compressed_block_grids();
}

static void free_try_swap_structs() {
    free_try_swap_net_cost_structs();

    auto& place_ctx = g_vpr_ctx.mutable_placement();
    vtr::release_memory(place_ctx.compressed_block_grids);
}

static void check_place(const t_placer_costs& costs,
                        const PlaceDelayModel* delay_model,
                        const PlacerCriticalities* criticalities,
                        const t_place_algorithm& place_algorithm,
                        const t_noc_opts& noc_opts,
                        PlacerContext& placer_ctx) {
    /* Checks that the placement has not confused our data structures. *
     * i.e. the clb and block structures agree about the locations of  *
     * every block, blocks are in legal spots, etc.  Also recomputes   *
     * the final placement cost from scratch and makes sure it is      *
     * within roundoff of what we think the cost is.                   */

    int error = 0;

    error += check_placement_consistency(placer_ctx.place_loc_vars());
    error += check_placement_costs(costs, delay_model, criticalities, place_algorithm, placer_ctx);
    error += check_placement_floorplanning(placer_ctx.block_locs());

    if (noc_opts.noc) {
        // check the NoC costs during placement if the user is using the NoC supported flow
        error += check_noc_placement_costs(costs, ERROR_TOL, noc_opts, placer_ctx.block_locs());
        // make sure NoC routing configuration does not create any cycles in CDG
        error += (int)noc_routing_has_cycle(placer_ctx.block_locs());
    }

    if (error == 0) {
        VTR_LOG("\n");
        VTR_LOG("Completed placement consistency check successfully.\n");

    } else {
        VPR_ERROR(VPR_ERROR_PLACE,
                  "\nCompleted placement consistency check, %d errors found.\n"
                  "Aborting program.\n",
                  error);
    }
}

static int check_placement_costs(const t_placer_costs& costs,
                                 const PlaceDelayModel* delay_model,
                                 const PlacerCriticalities* criticalities,
                                 const t_place_algorithm& place_algorithm,
                                 PlacerContext& placer_ctx) {
    int error = 0;
    double bb_cost_check;
    double timing_cost_check;

    const bool cube_bb = g_vpr_ctx.placement().cube_bb;

    if (cube_bb) {
        bb_cost_check = comp_bb_cost(CHECK);
    } else {
        VTR_ASSERT_SAFE(!cube_bb);
        bb_cost_check = comp_layer_bb_cost(CHECK);
    }

    if (fabs(bb_cost_check - costs.bb_cost) > costs.bb_cost * ERROR_TOL) {
        VTR_LOG_ERROR(
            "bb_cost_check: %g and bb_cost: %g differ in check_place.\n",
            bb_cost_check, costs.bb_cost);
        error++;
    }

    if (place_algorithm.is_timing_driven()) {
        comp_td_costs(delay_model, *criticalities, placer_ctx, &timing_cost_check);
        //VTR_LOG("timing_cost recomputed from scratch: %g\n", timing_cost_check);
        if (fabs(timing_cost_check - costs.timing_cost) > costs.timing_cost * ERROR_TOL) {
            VTR_LOG_ERROR(
                "timing_cost_check: %g and timing_cost: %g differ in check_place.\n",
                timing_cost_check, costs.timing_cost);
            error++;
        }
    }
    return error;
}

static int check_placement_consistency(const PlaceLocVars& place_loc_vars) {
    return check_block_placement_consistency(place_loc_vars) + check_macro_placement_consistency(place_loc_vars);
}

static int check_block_placement_consistency(const PlaceLocVars& place_loc_vars) {
    auto& cluster_ctx = g_vpr_ctx.clustering();
    auto& device_ctx = g_vpr_ctx.device();
    const auto& block_locs = place_loc_vars.block_locs();
    const auto& grid_blocks = place_loc_vars.grid_blocks();

    int error = 0;

    vtr::vector<ClusterBlockId, int> bdone(cluster_ctx.clb_nlist.blocks().size(), 0);

    /* Step through device grid and placement. Check it against blocks */
    for (int layer_num = 0; layer_num < (int)device_ctx.grid.get_num_layers(); layer_num++) {
        for (int i = 0; i < (int)device_ctx.grid.width(); i++) {
            for (int j = 0; j < (int)device_ctx.grid.height(); j++) {
                const t_physical_tile_loc tile_loc(i, j, layer_num);
                const auto& type = device_ctx.grid.get_physical_type(tile_loc);
                if (grid_blocks.get_usage(tile_loc) > type->capacity) {
                    VTR_LOG_ERROR(
                        "%d blocks were placed at grid location (%d,%d,%d), but location capacity is %d.\n",
                        grid_blocks.get_usage(tile_loc), i, j, layer_num, type->capacity);
                    error++;
                }
                int usage_check = 0;
                for (int k = 0; k < type->capacity; k++) {
                    ClusterBlockId bnum = grid_blocks.block_at_location({i, j, k, layer_num});
                    if (EMPTY_BLOCK_ID == bnum || INVALID_BLOCK_ID == bnum) {
                        continue;
                    }

                    auto logical_block = cluster_ctx.clb_nlist.block_type(bnum);
                    auto physical_tile = type;
                    t_pl_loc block_loc = block_locs[bnum].loc;

                    if (physical_tile_type(block_loc) != physical_tile) {
                        VTR_LOG_ERROR(
                            "Block %zu type (%s) does not match grid location (%zu,%zu, %d) type (%s).\n",
                            size_t(bnum), logical_block->name, i, j, layer_num, physical_tile->name);
                        error++;
                    }

                    auto& loc = block_locs[bnum].loc;
                    if (loc.x != i || loc.y != j || loc.layer != layer_num
                        || !is_sub_tile_compatible(physical_tile, logical_block,
                                                   loc.sub_tile)) {
                        VTR_LOG_ERROR(
                            "Block %zu's location is (%d,%d,%d) but found in grid at (%zu,%zu,%d,%d).\n",
                            size_t(bnum),
                            loc.x,
                            loc.y,
                            loc.sub_tile,
                            tile_loc.x,
                            tile_loc.y,
                            tile_loc.layer_num,
                            layer_num);
                        error++;
                    }
                    ++usage_check;
                    bdone[bnum]++;
                }
                if (usage_check != grid_blocks.get_usage(tile_loc)) {
                    VTR_LOG_ERROR(
                        "%d block(s) were placed at location (%d,%d,%d), but location contains %d block(s).\n",
                        grid_blocks.get_usage(tile_loc),
                        tile_loc.x,
                        tile_loc.y,
                        tile_loc.layer_num,
                        usage_check);
                    error++;
                }
            }
        }
    }

    /* Check that every block exists in the device_ctx.grid and cluster_ctx.blocks arrays somewhere. */
    for (ClusterBlockId blk_id : cluster_ctx.clb_nlist.blocks())
        if (bdone[blk_id] != 1) {
            VTR_LOG_ERROR("Block %zu listed %d times in device context grid.\n",
                          size_t(blk_id), bdone[blk_id]);
            error++;
        }

    return error;
}

int check_macro_placement_consistency(const PlaceLocVars& place_loc_vars) {
    const auto& pl_macros = g_vpr_ctx.placement().pl_macros;
    const auto& block_locs = place_loc_vars.block_locs();
    const auto& grid_blocks = place_loc_vars.grid_blocks();

    int error = 0;

    /* Check the pl_macro placement are legal - blocks are in the proper relative position. */
    for (size_t imacro = 0; imacro < pl_macros.size(); imacro++) {
        auto head_iblk = pl_macros[imacro].members[0].blk_index;

        for (size_t imember = 0; imember < pl_macros[imacro].members.size(); imember++) {
            auto member_iblk = pl_macros[imacro].members[imember].blk_index;

            // Compute the supposed member's x,y,z location
            t_pl_loc member_pos = block_locs[head_iblk].loc + pl_macros[imacro].members[imember].offset;

            // Check the place_ctx.block_locs data structure first
            if (block_locs[member_iblk].loc != member_pos) {
                VTR_LOG_ERROR(
                    "Block %zu in pl_macro #%zu is not placed in the proper orientation.\n",
                    size_t(member_iblk), imacro);
                error++;
            }

            // Then check the place_ctx.grid data structure
            if (grid_blocks.block_at_location(member_pos) != member_iblk) {
                VTR_LOG_ERROR(
                    "Block %zu in pl_macro #%zu is not placed in the proper orientation.\n",
                    size_t(member_iblk), imacro);
                error++;
            }
        } // Finish going through all the members
<<<<<<< HEAD
    }     // Finish going through all the macros

=======
    } // Finish going through all the macros
>>>>>>> 36ed2b27
    return error;
}

#ifdef VERBOSE
void print_clb_placement(const char* fname) {
    /* Prints out the clb placements to a file.  */
    FILE* fp;
    auto& cluster_ctx = g_vpr_ctx.clustering();
    auto& place_ctx = g_vpr_ctx.placement();

    fp = vtr::fopen(fname, "w");
    fprintf(fp, "Complex block placements:\n\n");

    fprintf(fp, "Block #\tName\t(X, Y, Z).\n");
    for (auto i : cluster_ctx.clb_nlist.blocks()) {
        fprintf(fp, "#%d\t%s\t(%d, %d, %d).\n", i, cluster_ctx.clb_nlist.block_name(i).c_str(), place_ctx.block_locs[i].loc.x, place_ctx.block_locs[i].loc.y, place_ctx.block_locs[i].loc.sub_tile);
    }

    fclose(fp);
}
#endif

static void free_try_swap_arrays() {
    g_vpr_ctx.mutable_placement().compressed_block_grids.clear();
}

static void generate_post_place_timing_reports(const t_placer_opts& placer_opts,
                                               const t_analysis_opts& analysis_opts,
                                               const SetupTimingInfo& timing_info,
                                               const PlacementDelayCalculator& delay_calc,
                                               bool is_flat) {
    auto& timing_ctx = g_vpr_ctx.timing();
    auto& atom_ctx = g_vpr_ctx.atom();

    VprTimingGraphResolver resolver(atom_ctx.nlist, atom_ctx.lookup,
                                    *timing_ctx.graph, delay_calc, is_flat);
    resolver.set_detail_level(analysis_opts.timing_report_detail);

    tatum::TimingReporter timing_reporter(resolver, *timing_ctx.graph,
                                          *timing_ctx.constraints);

    timing_reporter.report_timing_setup(
        placer_opts.post_place_timing_report_file,
        *timing_info.setup_analyzer(), analysis_opts.timing_report_npaths);
}

#if 0
static void update_screen_debug();

//Performs a major (i.e. interactive) placement screen update.
//This function with no arguments is useful for calling from a debugger to
//look at the intermediate implemetnation state.
static void update_screen_debug() {
    update_screen(ScreenUpdatePriority::MAJOR, "DEBUG", PLACEMENT, nullptr);
}
#endif

static void print_place_status_header(bool noc_enabled) {
    if (!noc_enabled) {
        VTR_LOG(
            "---- ------ ------- ------- ---------- ---------- ------- ---------- -------- ------- ------- ------ -------- --------- ------\n");
        VTR_LOG(
            "Tnum   Time       T Av Cost Av BB Cost Av TD Cost     CPD       sTNS     sWNS Ac Rate Std Dev  R lim Crit Exp Tot Moves  Alpha\n");
        VTR_LOG(
            "      (sec)                                          (ns)       (ns)     (ns)                                                 \n");
        VTR_LOG(
            "---- ------ ------- ------- ---------- ---------- ------- ---------- -------- ------- ------- ------ -------- --------- ------\n");
    } else {
        VTR_LOG(
            "---- ------ ------- ------- ---------- ---------- ------- ---------- -------- ------- ------- ------ -------- --------- ------ -------- -------- ---------  ---------\n");
        VTR_LOG(
            "Tnum   Time       T Av Cost Av BB Cost Av TD Cost     CPD       sTNS     sWNS Ac Rate Std Dev  R lim Crit Exp Tot Moves  Alpha Agg. BW  Agg. Lat Lat Over. NoC Cong.\n");
        VTR_LOG(
            "      (sec)                                          (ns)       (ns)     (ns)                                                   (bps)     (ns)     (ns)             \n");
        VTR_LOG(
            "---- ------ ------- ------- ---------- ---------- ------- ---------- -------- ------- ------- ------ -------- --------- ------ -------- -------- --------- ---------\n");
    }
}

static void print_place_status(const t_annealing_state& state,
                               const t_placer_statistics& stats,
                               float elapsed_sec,
                               float cpd,
                               float sTNS,
                               float sWNS,
                               size_t tot_moves,
                               bool noc_enabled,
                               const NocCostTerms& noc_cost_terms) {
    VTR_LOG(
        "%4zu %6.1f %7.1e "
        "%7.3f %10.2f %-10.5g "
        "%7.3f % 10.3g % 8.3f "
        "%7.3f %7.4f %6.1f %8.2f",
        state.num_temps, elapsed_sec, state.t,
        stats.av_cost, stats.av_bb_cost, stats.av_timing_cost,
        1e9 * cpd, 1e9 * sTNS, 1e9 * sWNS,
        stats.success_rate, stats.std_dev, state.rlim, state.crit_exponent);

    pretty_print_uint(" ", tot_moves, 9, 3);

    VTR_LOG(" %6.3f", state.alpha);

    if (noc_enabled) {
        VTR_LOG(
            " %7.2e %7.2e"
            " %8.2e %8.2f",
            noc_cost_terms.aggregate_bandwidth, noc_cost_terms.latency,
            noc_cost_terms.latency_overrun, noc_cost_terms.congestion);
    }

    VTR_LOG("\n");
    fflush(stdout);
}

static void print_resources_utilization(const PlaceLocVars& place_loc_vars) {
    const auto& cluster_ctx = g_vpr_ctx.clustering();
    const auto& device_ctx = g_vpr_ctx.device();
    const auto& block_locs = place_loc_vars.block_locs();

    int max_block_name = 0;
    int max_tile_name = 0;

    //Record the resource requirement
    std::map<t_logical_block_type_ptr, size_t> num_type_instances;
    std::map<t_logical_block_type_ptr, std::map<t_physical_tile_type_ptr, size_t>> num_placed_instances;

    for (ClusterBlockId blk_id : cluster_ctx.clb_nlist.blocks()) {
        const t_pl_loc& loc = block_locs[blk_id].loc;

        auto physical_tile = device_ctx.grid.get_physical_type({loc.x, loc.y, loc.layer});
        auto logical_block = cluster_ctx.clb_nlist.block_type(blk_id);

        num_type_instances[logical_block]++;
        num_placed_instances[logical_block][physical_tile]++;

        max_block_name = std::max<int>(max_block_name, strlen(logical_block->name));
        max_tile_name = std::max<int>(max_tile_name, strlen(physical_tile->name));
    }

    VTR_LOG("\n");
    VTR_LOG("Placement resource usage:\n");
    for (const auto [logical_block_type_ptr, _] : num_type_instances) {
        for (const auto [physical_tile_type_ptr, num_instances] : num_placed_instances[logical_block_type_ptr]) {
            VTR_LOG("  %-*s implemented as %-*s: %d\n", max_block_name,
                    logical_block_type_ptr->name, max_tile_name,
                    physical_tile_type_ptr->name, num_instances);
        }
    }
    VTR_LOG("\n");
}

static void print_placement_swaps_stats(const t_annealing_state& state, const t_swap_stats& swap_stats) {
    size_t total_swap_attempts = swap_stats.num_swap_rejected + swap_stats.num_swap_accepted + swap_stats.num_swap_aborted;
    VTR_ASSERT(total_swap_attempts > 0);

    size_t num_swap_print_digits = ceil(log10(total_swap_attempts));
    float reject_rate = (float)swap_stats.num_swap_rejected / total_swap_attempts;
    float accept_rate = (float)swap_stats.num_swap_accepted / total_swap_attempts;
    float abort_rate = (float)swap_stats.num_swap_aborted / total_swap_attempts;
    VTR_LOG("Placement number of temperatures: %d\n", state.num_temps);
    VTR_LOG("Placement total # of swap attempts: %*d\n", num_swap_print_digits,
            total_swap_attempts);
    VTR_LOG("\tSwaps accepted: %*d (%4.1f %%)\n", num_swap_print_digits,
            swap_stats.num_swap_accepted, 100 * accept_rate);
    VTR_LOG("\tSwaps rejected: %*d (%4.1f %%)\n", num_swap_print_digits,
            swap_stats.num_swap_rejected, 100 * reject_rate);
    VTR_LOG("\tSwaps aborted: %*d (%4.1f %%)\n", num_swap_print_digits,
            swap_stats.num_swap_aborted, 100 * abort_rate);
}

static void print_placement_move_types_stats(const MoveTypeStat& move_type_stat) {
    VTR_LOG("\n\nPlacement perturbation distribution by block and move type: \n");

    VTR_LOG(
        "------------------ ----------------- ---------------- ---------------- --------------- ------------ \n");
    VTR_LOG(
        "    Block Type         Move Type       (%%) of Total      Accepted(%%)     Rejected(%%)    Aborted(%%)\n");
    VTR_LOG(
        "------------------ ----------------- ---------------- ---------------- --------------- ------------ \n");

    int total_moves = 0;
    for (size_t i = 0; i < move_type_stat.blk_type_moves.size(); ++i) {
        total_moves += move_type_stat.blk_type_moves.get(i);
    }

    auto& device_ctx = g_vpr_ctx.device();
    int count = 0;
    int num_of_avail_moves = move_type_stat.blk_type_moves.size() / device_ctx.logical_block_types.size();

    //Print placement information for each block type
    for (const auto& itype : device_ctx.logical_block_types) {
        //Skip non-existing block types in the netlist
        if (itype.index == 0 || movable_blocks_per_type(itype).empty()) {
            continue;
        }

        count = 0;
        for (int imove = 0; imove < num_of_avail_moves; imove++) {
            const auto& move_name = move_type_to_string(e_move_type(imove));
            int moves = move_type_stat.blk_type_moves[itype.index][imove];
            if (moves != 0) {
                int accepted = move_type_stat.accepted_moves[itype.index][imove];
                int rejected = move_type_stat.rejected_moves[itype.index][imove];
                int aborted = moves - (accepted + rejected);
                if (count == 0) {
                    VTR_LOG("%-18.20s", itype.name);
                } else {
                    VTR_LOG("                  ");
                }
                VTR_LOG(
                    " %-22.20s %-16.2f %-15.2f %-14.2f %-13.2f\n",
                    move_name.c_str(), 100.0f * (float)moves / (float)total_moves,
                    100.0f * (float)accepted / (float)moves, 100.0f * (float)rejected / (float)moves,
                    100.0f * (float)aborted / (float)moves);
            }
            count++;
        }
        VTR_LOG("\n");
    }
    VTR_LOG("\n");
}

static void calculate_reward_and_process_outcome(const t_placer_opts& placer_opts,
                                                 const MoveOutcomeStats& move_outcome_stats,
                                                 double delta_c,
                                                 float timing_bb_factor,
                                                 MoveGenerator& move_generator) {
    static std::optional<e_reward_function> reward_fun;
    if (!reward_fun.has_value()) {
        reward_fun = string_to_reward(placer_opts.place_reward_fun);
    }

    if (reward_fun == e_reward_function::BASIC) {
        move_generator.process_outcome(-1 * delta_c, reward_fun.value());
    } else if (reward_fun == e_reward_function::NON_PENALIZING_BASIC || reward_fun == e_reward_function::RUNTIME_AWARE) {
        if (delta_c < 0) {
            move_generator.process_outcome(-1 * delta_c, reward_fun.value());
        } else {
            move_generator.process_outcome(0, reward_fun.value());
        }
    } else if (reward_fun == e_reward_function::WL_BIASED_RUNTIME_AWARE) {
        if (delta_c < 0) {
            float reward = -1
                           * (move_outcome_stats.delta_cost_norm
                              + (0.5 - timing_bb_factor)
                                    * move_outcome_stats.delta_timing_cost_norm
                              + timing_bb_factor
                                    * move_outcome_stats.delta_bb_cost_norm);
            move_generator.process_outcome(reward, reward_fun.value());
        } else {
            move_generator.process_outcome(0, reward_fun.value());
        }
    }
}

static void copy_locs_to_global_state(const PlaceLocVars& place_loc_vars) {
    auto& place_ctx = g_vpr_ctx.mutable_placement();

    // the placement location variables should be unlocked before being accessed
    place_ctx.unlock_loc_vars();

    // copy the local location variables into the global state
    auto& global_place_loc_vars = place_ctx.mutable_place_loc_vars();
    global_place_loc_vars = place_loc_vars;

#ifndef NO_GRAPHICS
    // update the graphics' reference to placement location variables
    set_graphics_place_loc_vars_ref(global_place_loc_vars);
#endif
}<|MERGE_RESOLUTION|>--- conflicted
+++ resolved
@@ -1323,17 +1323,11 @@
     //When manual move toggle button is active, the manual move window asks the user for input.
     if (manual_move_enabled) {
 #ifndef NO_GRAPHICS
-<<<<<<< HEAD
         create_move_outcome = manual_move_display_and_propose(manual_move_generator, blocks_affected,
                                                               proposed_action.move_type, rlim, placer_opts,
                                                               criticalities);
-#else  //NO_GRAPHICS 
-        //Cast to void to explicitly avoid warning.
-=======
-        create_move_outcome = manual_move_display_and_propose(manual_move_generator, blocks_affected, proposed_action.move_type, rlim, placer_opts, criticalities);
 #else  //NO_GRAPHICS
        //Cast to void to explicitly avoid warning.
->>>>>>> 36ed2b27
         (void)manual_move_generator;
 #endif //NO_GRAPHICS
     } else if (router_block_move) {
@@ -2179,12 +2173,8 @@
                 error++;
             }
         } // Finish going through all the members
-<<<<<<< HEAD
-    }     // Finish going through all the macros
-
-=======
     } // Finish going through all the macros
->>>>>>> 36ed2b27
+
     return error;
 }
 
