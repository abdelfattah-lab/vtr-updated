--- conflicted
+++ resolved
@@ -276,15 +276,9 @@
         if (reg_coord.layer_num != loc.layer) continue;
         if (reg_rect.contains(vtr::Point<int>(loc.x, loc.y))) {
             //check if the location is compatible with the block type
-<<<<<<< HEAD
             const auto& type = grid.get_physical_type({loc.x, loc.y, loc.layer});
             int height_offset = grid.get_height_offset({loc.x, loc.y, loc.layer});
             int width_offset = grid.get_width_offset({loc.x, loc.y, loc.layer});
-=======
-            const auto& type = grid.get_physical_type(loc.x, loc.y);
-            int height_offset = grid.get_height_offset(loc.x, loc.y);
-            int width_offset = grid.get_width_offset(loc.x, loc.y);
->>>>>>> b86ab992
             if (is_tile_compatible(type, block_type)) {
                 //Check if the location is an anchor position
                 if (height_offset == 0 && width_offset == 0) {
@@ -426,13 +420,8 @@
         }
     }
 
-<<<<<<< HEAD
-    if (acc_weight == 0) {
-        centroid.x = OPEN;
-        centroid.y = OPEN;
-        centroid.layer = OPEN;
-    } else {
-        //Calculate the centroid location
+    //Calculate the centroid location
+    if (acc_weight > 0) {
         centroid.x = acc_x / acc_weight;
         centroid.y = acc_y / acc_weight;
         if (find_layer) {
@@ -443,12 +432,6 @@
         } else {
             centroid.layer = head_layer_num;
         }
-=======
-    //Calculate the centroid location
-    if (acc_weight > 0) {
-        centroid.x = acc_x / acc_weight;
-        centroid.y = acc_y / acc_weight;
->>>>>>> b86ab992
     }
 
     return connected_blocks_to_update;
@@ -486,21 +469,12 @@
     //we don't need to find one agian
     if (!neighbor_legal_loc) {
         const auto& compressed_block_grid = g_vpr_ctx.placement().compressed_block_grids[block_type->index];
-<<<<<<< HEAD
         const auto& type = device_ctx.grid.get_physical_type({centroid_loc.x, centroid_loc.y, centroid_loc.layer});
         const auto& compatible_sub_tiles = compressed_block_grid.compatible_sub_tile_num(type->index);
         centroid_loc.sub_tile = compatible_sub_tiles[vtr::irand((int)compatible_sub_tiles.size() - 1)];
     }
     int width_offset = device_ctx.grid.get_width_offset({centroid_loc.x, centroid_loc.y, centroid_loc.layer});
     int height_offset = device_ctx.grid.get_height_offset({centroid_loc.x, centroid_loc.y, centroid_loc.layer});
-=======
-        const auto& type = device_ctx.grid.get_physical_type(centroid_loc.x, centroid_loc.y);
-        auto& compatible_sub_tiles = compressed_block_grid.compatible_sub_tiles_for_tile.at(type->index);
-        centroid_loc.sub_tile = compatible_sub_tiles[vtr::irand((int)compatible_sub_tiles.size() - 1)];
-    }
-    int width_offset = device_ctx.grid.get_width_offset(centroid_loc.x, centroid_loc.y);
-    int height_offset = device_ctx.grid.get_height_offset(centroid_loc.x, centroid_loc.y);
->>>>>>> b86ab992
     VTR_ASSERT(width_offset == 0);
     VTR_ASSERT(height_offset == 0);
 
@@ -580,14 +554,13 @@
     //create a vector to store all columns containing block_type_index with their lowest y and number of remaining blocks
     std::vector<t_grid_empty_locs_block_type> block_type_empty_locs;
 
-<<<<<<< HEAD
     for (int layer_num = 0; layer_num < num_layers; layer_num++) {
         //create a region the size of grid to find out first location with a specific block type
         Region reg;
         reg.set_region_rect({0,
                              0,
-                             (int)device_ctx.grid.width(layer_num) - 1,
-                             (int)device_ctx.grid.height(layer_num) - 1,
+                             (int)device_ctx.grid.width() - 1,
+                             (int)device_ctx.grid.height() - 1,
                              layer_num});
         reg.set_sub_tile(NO_SUBTILE);
         const auto reg_coord = reg.get_region_rect();
@@ -608,27 +581,6 @@
             empty_loc.num_of_empty_locs_in_y_axis = block_rows.size();
             block_type_empty_locs.push_back(empty_loc);
         }
-=======
-    //create a region the size of grid to find out first location with a specific block type
-    Region reg;
-    reg.set_region_rect(0, 0, device_ctx.grid.width() - 1, device_ctx.grid.height() - 1);
-    reg.set_sub_tile(NO_SUBTILE);
-
-    int min_cx = grid_to_compressed_approx(compressed_block_grid.compressed_to_grid_x, reg.get_region_rect().xmin());
-    int max_cx = grid_to_compressed_approx(compressed_block_grid.compressed_to_grid_x, reg.get_region_rect().xmax());
-
-    //traverse all column and store their empty locations in block_type_empty_locs
-    for (int x_loc = min_cx; x_loc <= max_cx; x_loc++) {
-        t_grid_empty_locs_block_type empty_loc;
-        auto first_avail_loc = compressed_block_grid.grid[x_loc].begin()->second;
-        empty_loc.first_avail_loc.x = first_avail_loc.x;
-        empty_loc.first_avail_loc.y = first_avail_loc.y;
-        const auto& physical_type = grid.get_physical_type(first_avail_loc.x, first_avail_loc.y);
-        const auto& compatible_sub_tiles = compressed_block_grid.compatible_sub_tiles_for_tile.at(physical_type->index);
-        empty_loc.first_avail_loc.sub_tile = *std::min_element(compatible_sub_tiles.begin(), compatible_sub_tiles.end());
-        empty_loc.num_of_empty_locs_in_y_axis = compressed_block_grid.grid[x_loc].size();
-        block_type_empty_locs.push_back(empty_loc);
->>>>>>> b86ab992
     }
 
     return block_type_empty_locs;
@@ -639,11 +591,7 @@
     auto& place_ctx = g_vpr_ctx.mutable_placement();
     //If the user marked the IO block pad_loc_type as RANDOM, that means it should be randomly
     //placed and then stay fixed to that location, which is why the macro members are marked as fixed.
-<<<<<<< HEAD
     const auto& type = device_ctx.grid.get_physical_type({loc.x, loc.y, loc.layer});
-=======
-    const auto& type = device_ctx.grid.get_physical_type(loc.x, loc.y);
->>>>>>> b86ab992
     if (is_io_type(type) && pad_loc_type == RANDOM) {
         for (unsigned int imember = 0; imember < pl_macro.members.size(); imember++) {
             place_ctx.block_locs[pl_macro.members[imember].blk_index].is_fixed = true;
@@ -703,13 +651,8 @@
 
     auto& device_ctx = g_vpr_ctx.device();
 
-<<<<<<< HEAD
     int width_offset = device_ctx.grid.get_width_offset({loc.x, loc.y, loc.layer});
     int height_offset = device_ctx.grid.get_height_offset({loc.x, loc.y, loc.layer});
-=======
-    int width_offset = device_ctx.grid.get_width_offset(loc.x, loc.y);
-    int height_offset = device_ctx.grid.get_height_offset(loc.x, loc.y);
->>>>>>> b86ab992
     VTR_ASSERT(width_offset == 0);
     VTR_ASSERT(height_offset == 0);
 
@@ -740,7 +683,7 @@
         int max_cx = compressed_block_grid.grid_loc_to_compressed_loc_approx({reg_coord.xmax, OPEN, layer_num}).x;
 
         // There isn't any block of this type in this region
-        if(min_cx == OPEN) {
+        if (min_cx == OPEN) {
             VTR_ASSERT(max_cx == OPEN);
             continue;
         }
@@ -763,11 +706,7 @@
                 to_loc.layer = grid_loc.layer_num;
 
                 auto& grid = g_vpr_ctx.device().grid;
-<<<<<<< HEAD
                 auto tile_type = grid.get_physical_type({to_loc.x, to_loc.y, layer_num});
-=======
-                auto tile_type = grid.get_physical_type(to_loc.x, to_loc.y);
->>>>>>> b86ab992
 
                 if (regions[reg].get_sub_tile() != NO_SUBTILE) {
                     int subtile = regions[reg].get_sub_tile();
@@ -820,13 +759,8 @@
 
     auto& device_ctx = g_vpr_ctx.device();
 
-<<<<<<< HEAD
     int width_offset = device_ctx.grid.get_width_offset({loc.x, loc.y, loc.layer});
     int height_offset = device_ctx.grid.get_height_offset({loc.x, loc.y, loc.layer});
-=======
-    int width_offset = device_ctx.grid.get_width_offset(loc.x, loc.y);
-    int height_offset = device_ctx.grid.get_height_offset(loc.x, loc.y);
->>>>>>> b86ab992
     VTR_ASSERT(width_offset == 0);
     VTR_ASSERT(height_offset == 0);
 
@@ -898,8 +832,8 @@
         for (int layer_num = 0; layer_num < device_ctx.grid.get_num_layers(); layer_num++) {
             reg.set_region_rect({0,
                                  0,
-                                 (int)device_ctx.grid.width(layer_num) - 1,
-                                 (int)device_ctx.grid.height(layer_num) - 1,
+                                 (int)device_ctx.grid.width() - 1,
+                                 (int)device_ctx.grid.height() - 1,
                                  layer_num});
             reg.set_sub_tile(NO_SUBTILE);
             pr.add_to_part_region(reg);
@@ -1086,7 +1020,6 @@
     /* We'll use the grid to record where everything goes. Initialize to the grid has no
      * blocks placed anywhere.
      */
-<<<<<<< HEAD
     for (int layer_num = 0; layer_num < device_ctx.grid.get_num_layers(); layer_num++) {
         for (int i = 0; i < (int)device_ctx.grid.width(); i++) {
             for (int j = 0; j < (int)device_ctx.grid.height(); j++) {
@@ -1098,17 +1031,6 @@
                         if (place_ctx.grid_blocks.block_at_location({i, j, k, layer_num}) != INVALID_BLOCK_ID) {
                             place_ctx.grid_blocks.set_block_at_location({i, j, k, layer_num}, EMPTY_BLOCK_ID);
                         }
-=======
-    for (size_t i = 0; i < device_ctx.grid.width(); i++) {
-        for (size_t j = 0; j < device_ctx.grid.height(); j++) {
-            const auto& type = device_ctx.grid.get_physical_type(i, j);
-            itype = type->index;
-            if (clear_all_block_types || unplaced_blk_types_index.count(itype)) {
-                place_ctx.grid_blocks[i][j].usage = 0;
-                for (int k = 0; k < device_ctx.physical_tile_types[itype].capacity; k++) {
-                    if (place_ctx.grid_blocks[i][j].blocks[k] != INVALID_BLOCK_ID) {
-                        place_ctx.grid_blocks[i][j].blocks[k] = EMPTY_BLOCK_ID;
->>>>>>> b86ab992
                     }
                 }
             }
