#ifndef VPR_WEIGHTED_CENTROID_MOVE_GEN_H
#define VPR_WEIGHTED_CENTROID_MOVE_GEN_H

#include "centroid_move_generator.h"

/**
 * @brief Weighted Centroid move generator
 *
 * This move generator is inspired by analytical placers: model net connections as springs and 
 * calculate the force equilibrium location.
 *
 * @details This class inherits from CentroidMoveGenerator to avoid code duplication.
 *
 * For more details, please refer to:
 * "Learn to Place: FPGA Placement using Reinforcement Learning and Directed Moves", ICFPT2020
 */
class WeightedCentroidMoveGenerator : public CentroidMoveGenerator {
  public:
    WeightedCentroidMoveGenerator() = delete;
    WeightedCentroidMoveGenerator(PlacerState& placer_state,
<<<<<<< HEAD
                                  e_reward_function reward_function);
=======
                                  e_reward_function reward_function,
                                  vtr::RngContainer& rng);

  private:
    e_create_move propose_move(t_pl_blocks_to_be_moved& blocks_affected,
                               t_propose_action& proposed_action,
                               float rlim,
                               const t_placer_opts& placer_opts,
                               const PlacerCriticalities* criticalities) override;
>>>>>>> 7a2cf8d6
};

#endif<|MERGE_RESOLUTION|>--- conflicted
+++ resolved
@@ -18,19 +18,8 @@
   public:
     WeightedCentroidMoveGenerator() = delete;
     WeightedCentroidMoveGenerator(PlacerState& placer_state,
-<<<<<<< HEAD
-                                  e_reward_function reward_function);
-=======
                                   e_reward_function reward_function,
                                   vtr::RngContainer& rng);
-
-  private:
-    e_create_move propose_move(t_pl_blocks_to_be_moved& blocks_affected,
-                               t_propose_action& proposed_action,
-                               float rlim,
-                               const t_placer_opts& placer_opts,
-                               const PlacerCriticalities* criticalities) override;
->>>>>>> 7a2cf8d6
 };
 
 #endif