#include <cstdio>
#include <cstring>
#include <cmath>
#include <ctime>
#include <algorithm>
#include <utility>
#include <vector>
#include "vtr_assert.h"

#include "vtr_util.h"
#include "vtr_memory.h"
#include "vtr_math.h"
#include "vtr_log.h"
#include "vtr_time.h"

#include "vpr_types.h"
#include "vpr_utils.h"
#include "vpr_error.h"

#include "globals.h"
#include "rr_graph_utils.h"
#include "rr_graph.h"
#include "rr_graph_area.h"
#include "rr_graph_utils.h"
#include "rr_graph2.h"
#include "rr_graph_sbox.h"
#include "rr_graph_timing_params.h"
#include "rr_graph_indexed_data.h"
#include "check_rr_graph.h"
#include "read_xml_arch_file.h"
#include "echo_files.h"
#include "cb_metrics.h"
#include "build_switchblocks.h"
#include "rr_graph_writer.h"
#include "rr_graph_reader.h"
#include "router_lookahead_map.h"
#include "rr_graph_clock.h"
#include "edge_groups.h"
#include "rr_graph_builder.h"

#include "rr_types.h"
#include "echo_files.h"

//#define VERBOSE
//used for getting the exact count of each edge type and printing it to std out.

struct t_mux {
    int size;
    t_mux* next;
};

struct t_mux_size_distribution {
    int mux_count;
    int max_index;
    int* distr;
    t_mux_size_distribution* next;
};

struct t_clb_to_clb_directs {
    t_physical_tile_type_ptr from_clb_type;
    int from_clb_pin_start_index;
    int from_clb_pin_end_index;
    t_physical_tile_type_ptr to_clb_type;
    int to_clb_pin_start_index;
    int to_clb_pin_end_index;
    int switch_index; //The switch type used by this direct connection
};

struct t_pin_loc {
    int pin_index;
    int width_offset;
    int height_offset;
    int layer_offset;
    e_side side;
};

struct t_pin_spec {
    t_rr_type pin_type;
    int pin_ptc;
    RRNodeId pin_rr_node_id;
};

/******************* Variables local to this module. ***********************/

/********************* Subroutines local to this module. *******************/
void print_rr_graph_stats();

///@brief given a specific type, it returns layers that the type are located at
std::set<int> get_layers_of_physical_types(const t_physical_tile_type_ptr type);

///@brief given a specific pin number and type, it returns layers that the pin should be connected to
std::set<int> get_layers_pin_is_connected_to(const t_physical_tile_type_ptr type, int from_layer, int pin_index);

///@brief given a specific layer number and type, it returns layers which have same pin_index connected to the given layer
std::set<int> get_layers_connected_to_pin(const t_physical_tile_type_ptr type, int to_layer, int pin_index);

///@brief checks whether the channel width has been changed or not
bool channel_widths_unchanged(const t_chan_width& current, const t_chan_width& proposed);

/**
 * @brief This routine calculates pin connections to tracks for either all input or all output pins based on the Fc value defined in the architecture file.
 *        For the requested pin type (input or output), it will loop through all segments and calculate how many connections should be made, 
 *        returns the connections to be made for that type of pin in a matrix.   
 * 
 *   @param pin_type Specifies whether the routine should connect tracks to *INPUT* pins or connect *OUTPUT* pins to tracks.
 *   @param Fc Actual Fc value described in the architecture file for all pins of the specific phyiscal type ([0..number_of_pins-1][0..number_of_segments_types-1]).
 *   @param tile_type Physical type information, such as total number of pins, block width, block height, and etc. 
 *   @param type_layer Layer indicies on which the physical tile type is located.
 *   @param perturb_switch_pattern Specifies whether connections should be distributed unevenly across the channel or not.
 *   @param directionality Segment directionality: should be either *UNI-DIRECTIONAL* or *BI-DIRECTIONAL* 
 *   @param seg_inf Segments type information, such as length, frequency, and etc.
 *   @param sets_per_seg_type Number of available sets within the channel_width of each segment type.
 * 
 * @return an 5D matrix which keeps the track indicies connected to each pin ([0..num_pins-1][0..width-1][0..height-1][0..layer-1][0..sides-1]).
 * 
 */
static vtr::NdMatrix<std::vector<int>, 5> alloc_and_load_pin_to_track_map(const e_pin_type pin_type,
                                                                          const vtr::Matrix<int>& Fc,
                                                                          const t_physical_tile_type_ptr tile_type,
                                                                          const std::set<int> type_layer,
                                                                          const std::vector<bool>& perturb_switch_pattern,
                                                                          const e_directionality directionality,
                                                                          const std::vector<t_segment_inf>& seg_inf,
                                                                          const int* sets_per_seg_type);
/**
 * @brief This routine calculates pin connections to tracks for a specific type and a specific segment based on the Fc value 
 * defined for each pin in the architecture file. This routine is called twice for each combination of block type and segment 
 * type: 1) connecting tracks to input pins 2) connecting output pins to tracks.  
 * 
 *   @param pin_type Specifies whether the routine should connect tracks to *INPUT* pins or connect *OUTPUT* pins to tracks.
 *   @param Fc Actual Fc value described in the architecture file for all pins of the specific phyiscal type ([0..number_of_pins-1][0..number_of_segments_types-1]).
 *   @param seg_type_tracks Number of tracks that is avaliable for the specific segment type.
 *   @param seg_index The index of the segment type to which the function tries to connect pins.
 *   @param max_Fc Used to allocate max possible space for simplicity.
 *   @param tile_type Physical type information, such as total number of pins, block width, block height, and etc. 
 *   @param type_layer Layer indicies on which the physical type located.
 *   @param perturb_switch_pattern Specifies whether connections should be distributed unevenly across the channel or not.
 *   @param directionality Segment directionality, should be either *UNI-DIRECTIONAL* or *BI-DIRECTIONAL* 
 * 
 * @return an 6D matrix which keeps the track indicies connected to each pin ([0..num_pins-1][0..width-1][0..height-1][0..layer-1][0..sides-1][0..Fc_to_curr_seg_type-1]).
 * 
 */
static vtr::NdMatrix<int, 6> alloc_and_load_pin_to_seg_type(const e_pin_type pin_type,
                                                            const vtr::Matrix<int>& Fc,
                                                            const int seg_type_tracks,
                                                            const int seg_index,
                                                            const int max_Fc,
                                                            const t_physical_tile_type_ptr tile_type,
                                                            const std::set<int> type_layer,
                                                            const bool perturb_switch_pattern,
                                                            const e_directionality directionality);

static void advance_to_next_block_side(t_physical_tile_type_ptr tile_type, int& width_offset, int& height_offset, e_side& side);

static vtr::NdMatrix<std::vector<int>, 5> alloc_and_load_track_to_pin_lookup(vtr::NdMatrix<std::vector<int>, 5> pin_to_track_map,
                                                                             const vtr::Matrix<int>& Fc,
                                                                             const t_physical_tile_type_ptr tile_type,
                                                                             const std::set<int> type_layer,
                                                                             const int width,
                                                                             const int height,
                                                                             const int num_pins,
                                                                             const int max_chan_width,
                                                                             const std::vector<t_segment_inf>& seg_inf);

static void build_bidir_rr_opins(RRGraphBuilder& rr_graph_builder,
                                 const RRGraphView& rr_graph,
                                 const int layer,
                                 const int i,
                                 const int j,
                                 const e_side side,
                                 const t_pin_to_track_lookup& opin_to_track_map,
                                 const std::vector<vtr::Matrix<int>>& Fc_out,
                                 t_rr_edge_info_set& created_rr_edges,
                                 const t_chan_details& chan_details_x,
                                 const t_chan_details& chan_details_y,
                                 const DeviceGrid& grid,
                                 const std::vector<t_direct_inf>& directs,
                                 const t_clb_to_clb_directs* clb_to_clb_directs,
                                 const int num_seg_types);

static void build_unidir_rr_opins(RRGraphBuilder& rr_graph_builder,
                                  const RRGraphView& rr_graph,
                                  const int layer,
                                  const int i,
                                  const int j,
                                  const e_side side,
                                  const DeviceGrid& grid,
                                  const std::vector<vtr::Matrix<int>>& Fc_out,
                                  const t_chan_width& nodes_per_chan,
                                  const t_chan_details& chan_details_x,
                                  const t_chan_details& chan_details_y,
                                  vtr::NdMatrix<int, 3>& Fc_xofs,
                                  vtr::NdMatrix<int, 3>& Fc_yofs,
                                  t_rr_edge_info_set& created_rr_edges,
                                  bool* Fc_clipped,
                                  const t_unified_to_parallel_seg_index& seg_index_map,
                                  const std::vector<t_direct_inf>& directs,
                                  const t_clb_to_clb_directs* clb_to_clb_directs,
                                  const int num_seg_types,
                                  int& edge_count);

static int get_opin_direct_connections(RRGraphBuilder& rr_graph_builder,
                                       const RRGraphView& rr_graph,
                                       int layer,
                                       int x,
                                       int y,
                                       e_side side,
                                       int opin,
                                       RRNodeId from_rr_node,
                                       t_rr_edge_info_set& rr_edges_to_create,
                                       const std::vector<t_direct_inf>& directs,
                                       const t_clb_to_clb_directs* clb_to_clb_directs);

static std::function<void(t_chan_width*)> alloc_and_load_rr_graph(RRGraphBuilder& rr_graph_builder,
                                                                  t_rr_graph_storage& L_rr_node,
                                                                  const RRGraphView& rr_graph,
                                                                  const int num_seg_types,
                                                                  const int num_seg_types_x,
                                                                  const t_unified_to_parallel_seg_index& seg_index_map,
                                                                  const t_chan_details& chan_details_x,
                                                                  const t_chan_details& chan_details_y,
                                                                  const t_track_to_pin_lookup& track_to_pin_lookup_x,
                                                                  const t_track_to_pin_lookup& track_to_pin_lookup_y,
                                                                  const t_pin_to_track_lookup& opin_to_track_map,
                                                                  const vtr::NdMatrix<std::vector<int>, 3>& switch_block_conn,
                                                                  t_sb_connection_map* sb_conn_map,
                                                                  const DeviceGrid& grid,
                                                                  const int Fs,
                                                                  t_sblock_pattern& sblock_pattern,
                                                                  const std::vector<vtr::Matrix<int>>& Fc_out,
                                                                  vtr::NdMatrix<int, 3>& Fc_xofs,
                                                                  vtr::NdMatrix<int, 3>& Fc_yofs,
                                                                  const t_chan_width& chan_width,
                                                                  const int wire_to_ipin_switch,
                                                                  const int wire_to_pin_between_dice_switch,
                                                                  const int custom_3d_sb_fanin_fanout,
                                                                  const int delayless_switch,
                                                                  const enum e_directionality directionality,
                                                                  bool* Fc_clipped,
                                                                  const std::vector<t_direct_inf>& directs,
                                                                  const t_clb_to_clb_directs* clb_to_clb_directs,
                                                                  bool is_global_graph,
                                                                  const enum e_clock_modeling clock_modeling,
                                                                  bool is_flat,
                                                                  const int route_verbosity);

static void alloc_and_load_intra_cluster_rr_graph(RRGraphBuilder& rr_graph_builder,
                                                  const DeviceGrid& grid,
                                                  const int delayless_switch,
                                                  const vtr::vector<ClusterBlockId, t_cluster_pin_chain>& pin_chains,
                                                  const vtr::vector<ClusterBlockId, std::unordered_set<int>>& chain_pin_nums,
                                                  float R_minW_nmos,
                                                  float R_minW_pmos,
                                                  bool is_flat,
                                                  bool load_rr_graph);

static void set_clusters_pin_chains(const ClusteredNetlist& clb_nlist,
                                    vtr::vector<ClusterBlockId, t_cluster_pin_chain>& pin_chains,
                                    bool is_flat);

static vtr::vector<ClusterBlockId, std::unordered_set<int>> get_pin_chains_flat(const vtr::vector<ClusterBlockId, t_cluster_pin_chain>& pin_chains);

static void add_classes_rr_graph(RRGraphBuilder& rr_graph_builder,
                                 const std::vector<int>& class_num_vec,
                                 const int layer,
                                 const int root_x,
                                 const int root_y,
                                 t_physical_tile_type_ptr physical_type);

static void add_pins_rr_graph(RRGraphBuilder& rr_graph_builder,
                              const std::vector<int>& pin_num_vec,
                              const int layer,
                              const int i,
                              const int j,
                              t_physical_tile_type_ptr physical_type);

/**
 * Add the edges between pins and their respective SINK/SRC. It is important to mention that in contrast to another similar function,
 * the delay of these edges is not necessarily zero. If the primitive block which a SINK/SRC belongs to is a combinational block, the delay of
 * the edge is equal to the pin delay. This is done in order to make the router lookahead aware of the different IPIN delays. In this way, more critical
 * nets are routed to the pins with less delay.
 * @param rr_graph_builder
 * @param arch_sw_inf_map
 * @param class_num_vec
 * @param layer
 * @param i
 * @param j
 * @param rr_edges_to_create
 * @param delayless_switch
 * @param physical_type_ptr
 */
static void connect_tile_src_sink_to_pins(RRGraphBuilder& rr_graph_builder,
                                          std::map<int, t_arch_switch_inf>& arch_sw_inf_map,
                                          const std::vector<int>& class_num_vec,
                                          const int layer,
                                          const int i,
                                          const int j,
                                          t_rr_edge_info_set& rr_edges_to_create,
                                          const int delayless_switch,
                                          t_physical_tile_type_ptr physical_type_ptr);

/**
 * Add the edges between IPIN to SINK and SOURCE to OPIN to rr_edges_to_create
 * @param rr_graph_builder RR Graph Bulder object which contain the RR Graph storage
 * @param class_num_vec Class physical numbers to add the edges connected to them
 * @param layer The layer number of the block to add the SINK/SRC connections of it.
 * @param i The x location of the block to add the SINK/SRC connections of it.
 * @param j The y location of the block to add the SINK/SRC connections of it
 * @param rr_edges_to_create An object which store all of the edges created in this function.
 * @param delayless_switch Switch ID of the delayless switch.
 * @param physical_type_ptr A pointer to the physical type of the block for which the edges are created.
 * @param switches_remapped A flag to indicate whether edge switch IDs are remapped 
 */
static void connect_src_sink_to_pins(RRGraphBuilder& rr_graph_builder,
                                     const std::vector<int>& class_num_vec,
                                     const int layer,
                                     const int i,
                                     const int j,
                                     t_rr_edge_info_set& rr_edges_to_create,
                                     const int delayless_switch,
                                     t_physical_tile_type_ptr physical_type_ptr,
                                     bool switches_remapped);

static void alloc_and_load_tile_rr_graph(RRGraphBuilder& rr_graph_builder,
                                         std::map<int, t_arch_switch_inf>& arch_sw_inf_map,
                                         t_physical_tile_type_ptr physical_tile,
                                         int layer,
                                         int root_x,
                                         int root_y,
                                         const int delayless_switch);

static float pattern_fmod(float a, float b);


/**
 * @brief Loads the tracks_connected_to_pin array with an even distribution of switches across the tracks for each pin.
 * 
 *   @param tracks_connected_to_pin The funtion loads up this data structure with a track index for each pin ([0..num_pins-1][0..width-1][0..height-1][0..layer-1][0..sides-1][0..Fc-1]]).                        
 *   @param pin_locations Physical pin informations, such as pin_index in the physical type, side, and etc.
 *   @param Fc Actual Fc value described in the architecture file for all pins of the specific phyiscal type ([0..number_of_pins-1][0..number_of_segments-1]).
 *   @param seg_index The index of the segment type to which the function tries to connect pins.
 *   @param x_chan_width Number of tracks in x-axis.
 *   @param y_chan_width Number of tracks in y-axis.
 *   @param directionality Segment directionality, should be either *UNI-DIRECTIONAL* or *BI-DIRECTIONAL* 
 * 
 */
static void load_uniform_connection_block_pattern(vtr::NdMatrix<int, 6>& tracks_connected_to_pin,
                                                  const std::vector<t_pin_loc>& pin_locations,
                                                  const vtr::Matrix<int>& Fc,
                                                  const int seg_index,
                                                  const int x_chan_width,
                                                  const int y_chan_width,
                                                  const enum e_directionality directionality);

/**
 * @brief Loads the tracks_connected_to_pin array with an unevenly distributed set of switches across the channel.
 * 
 *   @param tracks_connected_to_pin The funtion loads up this data structure with a track index for each pin ([0..num_pins-1][0..width-1][0..height-1][0..layer-1][0..sides-1][0..Fc-1]]).                        
 *   @param pin_locations Physical pin informations, such as pin_index in the physical type, side, and etc.
 *   @param x_chan_width Number of tracks in x-axis.
 *   @param y_chan_width Number of tracks in y-axis.
 *   @param Fc Actual Fc value described in the architecture file for all pins of the specific phyiscal type ([0..number_of_pins-1][0..number_of_segment_types-1]).
 *   @param seg_index The index of the segment type to which the function tries to connect pins.
 *   @param directionality Segment directionality, should be either *UNI-DIRECTIONAL* or *BI-DIRECTIONAL* 
 * 
 */
static void load_perturbed_connection_block_pattern(vtr::NdMatrix<int, 6>& tracks_connected_to_pin,
                                                    const std::vector<t_pin_loc>& pin_locations,
                                                    const int x_chan_width,
                                                    const int y_chan_width,
                                                    const vtr::Matrix<int>& Fc,
                                                    const int seg_index,
                                                    const enum e_directionality directionality);

static std::vector<bool> alloc_and_load_perturb_opins(const t_physical_tile_type_ptr type, const vtr::Matrix<int>& Fc_out, const int max_chan_width, const std::vector<t_segment_inf>& segment_inf);

#ifdef ENABLE_CHECK_ALL_TRACKS
static void check_all_tracks_reach_pins(t_logical_block_type_ptr type,
                                        int***** tracks_connected_to_pin,
                                        int max_chan_width,
                                        int Fc,
                                        enum e_pin_type ipin_or_opin);
#endif

static std::vector<std::vector<bool>> alloc_and_load_perturb_ipins(const int L_num_types,
                                                                   const int num_seg_types,
                                                                   const int* sets_per_seg_type,
                                                                   const std::vector<vtr::Matrix<int>>& Fc_in,
                                                                   const std::vector<vtr::Matrix<int>>& Fc_out,
                                                                   const enum e_directionality directionality);

/*
 * Create the connection between intra-tile pins
 */
static void add_intra_cluster_edges_rr_graph(RRGraphBuilder& rr_graph_builder,
                                             t_rr_edge_info_set& rr_edges_to_create,
                                             const DeviceGrid& grid,
                                             const vtr::vector<ClusterBlockId, t_cluster_pin_chain>& nodes_to_collapse,
                                             float R_minW_nmos,
                                             float R_minW_pmos,
                                             int& num_edges,
                                             bool is_flat,
                                             bool load_rr_graph);

static void add_intra_tile_edges_rr_graph(RRGraphBuilder& rr_graph_builder,
                                          t_rr_edge_info_set& rr_edges_to_create,
                                          t_physical_tile_type_ptr physical_tile,
                                          int layer,
                                          int i,
                                          int j);

/***
 * @brief Add the intra-cluster edges
 * @param rr_graph_builder
 * @param num_collapsed_nodes Return the number of nodes that are removed due to collapsing
 * @param cluster_blk_id Cluster block id of the cluster that its edges are being added
 * @param i
 * @param j
 * @param cap Capacity number of the location that cluster is being mapped to
 * @param R_minW_nmos
 * @param R_minW_pmos
 * @param rr_edges_to_create
 * @param nodes_to_collapse Store the nodes in the cluster that needs to be collapsed
 * @param grid
 * @param is_flat
 * @param load_rr_graph
 */
static void build_cluster_internal_edges(RRGraphBuilder& rr_graph_builder,
                                         int& num_collapsed_nodes,
                                         ClusterBlockId cluster_blk_id,
                                         const int layer,
                                         const int i,
                                         const int j,
                                         const int cap,
                                         float R_minW_nmos,
                                         float R_minW_pmos,
                                         t_rr_edge_info_set& rr_edges_to_create,
                                         const t_cluster_pin_chain& nodes_to_collapse,
                                         const DeviceGrid& grid,
                                         bool is_flat,
                                         bool load_rr_graph);

/*
 * Connect the pins of the given t_pb to their drivers - It doesn't add the edges going in/out of pins on a chain
 */
static void add_pb_edges(RRGraphBuilder& rr_graph_builder,
                         t_rr_edge_info_set& rr_edges_to_create,
                         t_physical_tile_type_ptr physical_type,
                         const t_sub_tile* sub_tile,
                         t_logical_block_type_ptr logical_block,
                         const t_pb* pb,
                         const t_cluster_pin_chain& nodes_to_collapse,
                         float R_minW_nmos,
                         float R_minW_pmos,
                         int rel_cap,
                         int layer,
                         int i,
                         int j,
                         bool switches_remapped);

/**
 * Edges going in/out of collapse nodes are not added by the normal routine. This function add those edges
 * @param rr_graph_builder
 * @param rr_edges_to_create
 * @param physical_type
 * @param logical_block
 * @param cluster_pins
 * @param nodes_to_collapse
 * @param R_minW_nmos
 * @param R_minW_pmos
 * @param layer
 * @param i
 * @param j
 * @return Number of the collapsed nodes
 */
static int add_edges_for_collapsed_nodes(RRGraphBuilder& rr_graph_builder,
                                         t_rr_edge_info_set& rr_edges_to_create,
                                         t_physical_tile_type_ptr physical_type,
                                         t_logical_block_type_ptr logical_block,
                                         const std::vector<int>& cluster_pins,
                                         const t_cluster_pin_chain& nodes_to_collapse,
                                         float R_minW_nmos,
                                         float R_minW_pmos,
                                         int layer,
                                         int i,
                                         int j,
                                         bool load_rr_graph);
/**
 * @note This function is used to add the fan-in edges of the given chain node to the chain's sink with the modified delay
 * @param rr_graph_builder
 * @param rr_edges_to_create
 * @param num_collapsed_pins
 * @param physical_type
 * @param logical_block
 * @param nodes_to_collapse
 * @param cluster_pins
 * @param chain_pins
 * @param R_minW_nmos
 * @param R_minW_pmos
 * @param chain_idx
 * @param node_idx
 * @param sink_pin_num
 * @param layer
 * @param i
 * @param j
 */
static void add_chain_node_fan_in_edges(RRGraphBuilder& rr_graph_builder,
                                        t_rr_edge_info_set& rr_edges_to_create,
                                        int& num_collapsed_pins,
                                        t_physical_tile_type_ptr physical_type,
                                        t_logical_block_type_ptr logical_block,
                                        const t_cluster_pin_chain& nodes_to_collapse,
                                        const std::unordered_set<int>& cluster_pins,
                                        const std::unordered_set<int>& chain_pins,
                                        float R_minW_nmos,
                                        float R_minW_pmos,
                                        int chain_idx,
                                        int node_idx,
                                        int layer,
                                        int i,
                                        int j,
                                        bool load_rr_graph);

/**
 * @note  Return the minimum delay to the chain's sink since a pin outside of the chain may have connections to multiple pins inside the chain.
 * @param physical_type
 * @param logical_block
 * @param cluster_pins
 * @param chain_pins
 * @param pin_physical_num
 * @param chain_sink_pin
 * @return
 */
static float get_min_delay_to_chain(t_physical_tile_type_ptr physical_type,
                                    t_logical_block_type_ptr logical_block,
                                    const std::unordered_set<int>& cluster_pins,
                                    const std::unordered_set<int>& chain_pins,
                                    int pin_physical_num,
                                    int chain_sink_pin);

static std::unordered_set<int> get_chain_pins(std::vector<t_pin_chain_node> chain);

static void build_rr_chan(RRGraphBuilder& rr_graph_builder,
                          const int layer,
                          const int x_coord,
                          const int y_coord,
                          const t_rr_type chan_type,
                          const t_track_to_pin_lookup& track_to_pin_lookup,
                          t_sb_connection_map* sb_conn_map,
                          const vtr::NdMatrix<std::vector<int>, 3>& switch_block_conn,
                          vtr::NdMatrix<int, 2>& num_of_3d_conns_custom_SB,
                          const int cost_index_offset,
                          const t_chan_width& nodes_per_chan,
                          const DeviceGrid& grid,
                          const int tracks_per_chan,
                          t_sblock_pattern& sblock_pattern,
                          const int Fs_per_side,
                          const t_chan_details& chan_details_x,
                          const t_chan_details& chan_details_y,
                          t_rr_edge_info_set& rr_edges_to_create,
                          t_rr_edge_info_set& des_3d_rr_edges_to_create,
                          const int wire_to_ipin_switch,
                          const int wire_to_pin_between_dice_switch,
                          const int custom_3d_sb_fanin_fanout,
                          const int delayless_switch,
                          const enum e_directionality directionality);

/**
 * @brief builds the extra length-0 CHANX nodes to handle 3D custom switchblocks edges in the RR graph.
 *  @param rr_graph_builder RRGraphBuilder data structure which allows data modification on a routing resource graph
 *  @param layer switch block layer-coordinate
 *  @param x_coord switch block x_coordinate
 *  @param y_coord switch block y-coordinate
 *  @param const_index_offset index to the correct node type for RR node cost initialization
 *  @param nodes_per_chan number of tracks per channel (x, y)
 *  @param chan_details_x channel-x details (length, start and end points, ...)
 */
static void build_inter_die_custom_sb_rr_chan(RRGraphBuilder& rr_graph_builder,
                                              const int layer,
                                              const int x_coord,
                                              const int y_coord,
                                              const int const_index_offset,
                                              const t_chan_width& nodes_per_chan,
                                              const t_chan_details& chan_details_x);

void uniquify_edges(t_rr_edge_info_set& rr_edges_to_create);

void alloc_and_load_edges(RRGraphBuilder& rr_graph_builder,
                          const t_rr_edge_info_set& rr_edges_to_create);

static void alloc_and_load_rr_switch_inf(RRGraphBuilder& rr_graph_builder,
                                         std::vector<std::map<int, int>>& switch_fanin_remap,
                                         const std::map<int, t_arch_switch_inf> arch_sw_inf,
                                         const float R_minW_nmos,
                                         const float R_minW_pmos,
                                         const int wire_to_arch_ipin_switch,
                                         int* wire_to_rr_ipin_switch);

static void remap_rr_node_switch_indices(RRGraphBuilder& rr_graph_builder,
                                         const t_arch_switch_fanin& switch_fanin);

static void load_rr_switch_inf(RRGraphBuilder& rr_graph_builder,
                               std::vector<std::map<int, int>>& switch_fanin_remap,
                               const std::map<int, t_arch_switch_inf>& arch_sw_inf,
                               const float R_minW_nmos,
                               const float R_minW_pmos,
                               const t_arch_switch_fanin& arch_switch_fanins);

static void alloc_rr_switch_inf(RRGraphBuilder& rr_graph_builder,
                                t_arch_switch_fanin& arch_switch_fanins,
                                const std::map<int, t_arch_switch_inf>& arch_sw_map);

static void rr_graph_externals(const std::vector<t_segment_inf>& segment_inf,
                               const std::vector<t_segment_inf>& segment_inf_x,
                               const std::vector<t_segment_inf>& segment_inf_y,
                               int wire_to_rr_ipin_switch,
                               enum e_base_cost_type base_cost_type);

static t_clb_to_clb_directs* alloc_and_load_clb_to_clb_directs(const std::vector<t_direct_inf>& directs, const int delayless_switch);

static t_seg_details* alloc_and_load_global_route_seg_details(const int global_route_switch,
                                                              int* num_seg_details = nullptr);

static std::vector<vtr::Matrix<int>> alloc_and_load_actual_fc(const std::vector<t_physical_tile_type>& types,
                                                              const int max_pins,
                                                              const std::vector<t_segment_inf>& segment_inf,
                                                              const int* sets_per_seg_type,
                                                              const t_chan_width* nodes_per_chan,
                                                              const e_fc_type fc_type,
                                                              const enum e_directionality directionality,
                                                              bool* Fc_clipped,
                                                              bool is_flat);

static RRNodeId pick_best_direct_connect_target_rr_node(const RRGraphView& rr_graph,
                                                        RRNodeId from_rr,
                                                        const std::vector<RRNodeId>& candidate_rr_nodes);

/**
 *
 * @param cluster_pins
 * @param physical_type
 * @param logical_block
 * @param is_flat
 * @return A structure containing
 */
static t_cluster_pin_chain get_cluster_directly_connected_nodes(const std::vector<int>& cluster_pins,
                                                                t_physical_tile_type_ptr physical_type,
                                                                t_logical_block_type_ptr logical_block,
                                                                bool is_flat);

/**
 *
 * @param physical_type
 * @param logical_block
 * @param pins_in_cluster
 * @param pin_physical_num
 * @param is_flat
 * @return A chain of nodes starting from pin_physcical_num. All of the pins in this chain has a fan-out of 1
 */
static std::vector<int> get_directly_connected_nodes(t_physical_tile_type_ptr physical_type,
                                                     t_logical_block_type_ptr logical_block,
                                                     const std::unordered_set<int>& pins_in_cluster,
                                                     int pin_physical_num,
                                                     bool is_flat);

static bool is_node_chain_sorted(t_physical_tile_type_ptr physical_type,
                                 t_logical_block_type_ptr logical_block,
                                 const std::unordered_set<int>& pins_in_cluster,
                                 const std::vector<int>& pin_index_vec,
                                 const std::vector<std::vector<t_pin_chain_node>>& all_node_chain);

static std::vector<int> get_node_chain_sinks(const std::vector<std::vector<t_pin_chain_node>>& cluster_chains);

static std::vector<int> get_sink_pins_in_cluster(const std::unordered_set<int>& pins_in_cluster,
                                                 t_physical_tile_type_ptr physical_type,
                                                 t_logical_block_type_ptr logical_block,
                                                 const int pin_physical_num);

static std::vector<int> get_src_pins_in_cluster(const std::unordered_set<int>& pins_in_cluster,
                                                t_physical_tile_type_ptr physical_type,
                                                t_logical_block_type_ptr logical_block,
                                                const int pin_physical_num);

static int get_chain_idx(const std::vector<int>& pin_idx_vec, const std::vector<int>& pin_chain, int new_idx);

/**
 * If pin chain is a part of a chain already added to all_chains, add the new parts to the corresponding chain. Otherwise, add pin_chain as a new chain to all_chains.
 * @param pin_chain
 * @param chain_idx
 * @param pin_index_vec
 * @param all_chains
 * @param is_new_chain
 */
static void add_pin_chain(const std::vector<int>& pin_chain,
                          int chain_idx,
                          std::vector<int>& pin_index_vec,
                          std::vector<std::vector<t_pin_chain_node>>& all_chains,
                          bool is_new_chain);

/***
 * @brief Return a pair. The firt element indicates whether the switch is added or it was already added. The second element is the switch index.
 * @param rr_graph
 * @param arch_sw_inf
 * @param R_minW_nmos Needs to be passed to use create_rr_switch_from_arch_switch
 * @param R_minW_pmos Needs to be passed to use create_rr_switch_from_arch_switch
 * @param is_rr_sw If it is true, the function would search in the data structure that store rr switches.
 *                  Otherwise, it would search in the data structure that store switches that are not rr switches.
 * @param delay
 * @return
 */
static std::pair<bool, int> find_create_intra_cluster_sw(RRGraphBuilder& rr_graph,
                                                         std::map<int, t_arch_switch_inf>& arch_sw_inf,
                                                         float R_minW_nmos,
                                                         float R_minW_pmos,
                                                         bool is_rr_sw,
                                                         float delay);

static float get_delay_directly_connected_pins(t_physical_tile_type_ptr physical_type,
                                               t_logical_block_type_ptr logical_block,
                                               const std::unordered_set<int>& cluster_pins,
                                               int first_pin_num,
                                               int second_pin_num);

static void process_non_config_sets();

static void build_rr_graph(const t_graph_type graph_type,
                           const std::vector<t_physical_tile_type>& types,
                           const DeviceGrid& grid,
                           t_chan_width nodes_per_chan,
                           const enum e_switch_block_type sb_type,
                           const int Fs,
                           const std::vector<t_switchblock_inf>& switchblocks,
                           const std::vector<t_segment_inf>& segment_inf,
                           const int global_route_switch,
                           const int wire_to_arch_ipin_switch,
                           const int wire_to_pin_between_dice_switch,
                           const int custom_3d_sb_fanin_fanout,
                           const int delayless_switch,
                           const float R_minW_nmos,
                           const float R_minW_pmos,
                           const enum e_base_cost_type base_cost_type,
                           const enum e_clock_modeling clock_modeling,
                           const std::vector<t_direct_inf>& directs,
                           int* wire_to_rr_ipin_switch,
                           bool is_flat,
                           int* Warnings,
                           const int route_verbosity);

static void build_intra_cluster_rr_graph(const t_graph_type graph_type,
                                         const DeviceGrid& grid,
                                         const std::vector<t_physical_tile_type>& types,
                                         const RRGraphView& rr_graph,
                                         const int delayless_switch,
                                         float R_minW_nmos,
                                         float R_minW_pmos,
                                         RRGraphBuilder& rr_graph_builder,
                                         bool is_flat,
                                         bool load_rr_graph);

/**
 * Return the ID for delayess switch. If the RR graph is loaded from a file, then the assumption
 * is that the returned ID should be a RR switch ID not architecture ID.
 * @param det_routing_arch Contain the information from architecture file
 * @param load_rr_graph Indicate whether the RR graph is loaded from a file
 */
static int get_delayless_switch_id(t_det_routing_arch* det_routing_arch, 
                                    bool load_rr_graph);

/******************* Subroutine definitions *******************************/

void create_rr_graph(const t_graph_type graph_type,
                     const std::vector<t_physical_tile_type>& block_types,
                     const DeviceGrid& grid,
                     const t_chan_width& nodes_per_chan,
                     t_det_routing_arch* det_routing_arch,
                     const std::vector<t_segment_inf>& segment_inf,
                     const t_router_opts& router_opts,
                     const std::vector<t_direct_inf>& directs,
                     int* Warnings,
                     bool is_flat) {
    const auto& device_ctx = g_vpr_ctx.device();
    auto& mutable_device_ctx = g_vpr_ctx.mutable_device();
    bool echo_enabled = getEchoEnabled() && isEchoFileEnabled(E_ECHO_RR_GRAPH_INDEXED_DATA);
    const char* echo_file_name = getEchoFileName(E_ECHO_RR_GRAPH_INDEXED_DATA);
    bool load_rr_graph = !det_routing_arch->read_rr_graph_filename.empty();

    if (channel_widths_unchanged(device_ctx.chan_width, nodes_per_chan) && !device_ctx.rr_graph.empty()) {
        //No change in channel width, so skip re-building RR graph
        if (is_flat && !device_ctx.rr_graph_is_flat) {
            VTR_LOG("RR graph channel widths unchanged, intra-cluster resources should be added...\n");
        } else {
            VTR_LOG("RR graph channel widths unchanged, skipping RR graph rebuild\n");
            return;
        }
    } else {
        if (load_rr_graph) {
            if (device_ctx.read_rr_graph_filename != det_routing_arch->read_rr_graph_filename) {
                free_rr_graph();

                load_rr_file(&mutable_device_ctx.rr_graph_builder,
                             &mutable_device_ctx.rr_graph,
                             device_ctx.physical_tile_types,
                             segment_inf,
                             &mutable_device_ctx.rr_indexed_data,
                             &mutable_device_ctx.rr_rc_data,
                             grid,
                             device_ctx.arch_switch_inf,
                             graph_type,
                             device_ctx.arch,
                             &mutable_device_ctx.chan_width,
                             router_opts.base_cost_type,
                             &det_routing_arch->wire_to_rr_ipin_switch,
                             &det_routing_arch->wire_to_arch_ipin_switch_between_dice,
                             det_routing_arch->read_rr_graph_filename.c_str(),
                             &det_routing_arch->read_rr_graph_filename,
                             router_opts.read_rr_edge_metadata,
                             router_opts.do_check_rr_graph,
                             echo_enabled,
                             echo_file_name,
                             is_flat);
                if (router_opts.reorder_rr_graph_nodes_algorithm != DONT_REORDER) {
                    mutable_device_ctx.rr_graph_builder.reorder_nodes(router_opts.reorder_rr_graph_nodes_algorithm,
                                                                      router_opts.reorder_rr_graph_nodes_threshold,
                                                                      router_opts.reorder_rr_graph_nodes_seed);
                }
            }
        } else {
            free_rr_graph();
            build_rr_graph(graph_type,
                           block_types,
                           grid,
                           nodes_per_chan,
                           det_routing_arch->switch_block_type,
                           det_routing_arch->Fs,
                           det_routing_arch->switchblocks,
                           segment_inf,
                           det_routing_arch->global_route_switch,
                           det_routing_arch->wire_to_arch_ipin_switch,
                           det_routing_arch->wire_to_arch_ipin_switch_between_dice,
                           router_opts.custom_3d_sb_fanin_fanout,
                           det_routing_arch->delayless_switch,
                           det_routing_arch->R_minW_nmos,
                           det_routing_arch->R_minW_pmos,
                           router_opts.base_cost_type,
                           router_opts.clock_modeling,
                           directs,
                           &det_routing_arch->wire_to_rr_ipin_switch,
                           is_flat,
                           Warnings,
                           router_opts.route_verbosity);
        }
    }

    if (is_flat) {
        int delayless_switch = get_delayless_switch_id(det_routing_arch, load_rr_graph);
        VTR_ASSERT(delayless_switch != OPEN);
        build_intra_cluster_rr_graph(graph_type,
                                     grid,
                                     block_types,
                                     device_ctx.rr_graph,
                                     delayless_switch,
                                     det_routing_arch->R_minW_nmos,
                                     det_routing_arch->R_minW_pmos,
                                     mutable_device_ctx.rr_graph_builder,
                                     is_flat,
                                     load_rr_graph);

        if (router_opts.reorder_rr_graph_nodes_algorithm != DONT_REORDER) {
            mutable_device_ctx.rr_graph_builder.reorder_nodes(router_opts.reorder_rr_graph_nodes_algorithm,
                                                              router_opts.reorder_rr_graph_nodes_threshold,
                                                              router_opts.reorder_rr_graph_nodes_seed);
        }

        mutable_device_ctx.rr_graph_is_flat = true;
    }

    process_non_config_sets();

    rr_set_sink_locs(device_ctx.rr_graph, mutable_device_ctx.rr_graph_builder, grid);

    verify_rr_node_indices(grid,
                           device_ctx.rr_graph,
                           device_ctx.rr_indexed_data,
                           device_ctx.rr_graph.rr_nodes(),
                           is_flat);

    print_rr_graph_stats();

    // Write out rr graph file if needed - Currently, writing the flat rr-graph is not supported since loading from a flat rr-graph is not supported.
    // When this function is called in any stage other than routing, the is_flat flag passed to this function is false, regardless of the flag passed
    // through command line. So, the graph corresponding to global resources will be created and written down to file if needed. During routing, if flat-routing
    // is enabled, intra-cluster resources will be added to the graph, but this new bigger graph will not be written down.
    if (!det_routing_arch->write_rr_graph_filename.empty() && !is_flat) {
        write_rr_graph(&mutable_device_ctx.rr_graph_builder,
                       &mutable_device_ctx.rr_graph,
                       device_ctx.physical_tile_types,
                       &mutable_device_ctx.rr_indexed_data,
                       &mutable_device_ctx.rr_rc_data,
                       grid,
                       device_ctx.arch_switch_inf,
                       device_ctx.arch,
                       &mutable_device_ctx.chan_width,
                       det_routing_arch->write_rr_graph_filename.c_str(),
                       echo_enabled,
                       echo_file_name,
                       is_flat);
    }
}

static void add_intra_cluster_edges_rr_graph(RRGraphBuilder& rr_graph_builder,
                                             t_rr_edge_info_set& rr_edges_to_create,
                                             const DeviceGrid& grid,
                                             const vtr::vector<ClusterBlockId, t_cluster_pin_chain>& nodes_to_collapse,
                                             float R_minW_nmos,
                                             float R_minW_pmos,
                                             int& num_edges,
                                             bool is_flat,
                                             bool load_rr_graph) {
    VTR_ASSERT(is_flat);
    /* This function should be called if placement is done! */

    auto& block_locs = g_vpr_ctx.placement().block_locs();
    auto& cluster_net_list = g_vpr_ctx.clustering().clb_nlist;
    int num_collapsed_nodes = 0;
    for (ClusterBlockId cluster_blk_id : cluster_net_list.blocks()) {
        t_pl_loc block_loc = block_locs[cluster_blk_id].loc;
        int i = block_loc.x;
        int j = block_loc.y;
        int layer = block_loc.layer;
        int abs_cap = block_loc.sub_tile;
        build_cluster_internal_edges(rr_graph_builder,
                                     num_collapsed_nodes,
                                     cluster_blk_id,
                                     layer,
                                     i,
                                     j,
                                     abs_cap,
                                     R_minW_nmos,
                                     R_minW_pmos,
                                     rr_edges_to_create,
                                     nodes_to_collapse[cluster_blk_id],
                                     grid,
                                     is_flat,
                                     load_rr_graph);
        uniquify_edges(rr_edges_to_create);
        alloc_and_load_edges(rr_graph_builder, rr_edges_to_create);
        num_edges += rr_edges_to_create.size();
        rr_edges_to_create.clear();
    }

    VTR_LOG("Number of collapsed nodes: %d\n", num_collapsed_nodes);
}

static void add_intra_tile_edges_rr_graph(RRGraphBuilder& rr_graph_builder,
                                          t_rr_edge_info_set& rr_edges_to_create,
                                          t_physical_tile_type_ptr physical_tile,
                                          int layer,
                                          int i,
                                          int j) {
    auto pin_num_vec = get_flat_tile_pins(physical_tile);
    for (int pin_physical_num : pin_num_vec) {
        if (is_pin_on_tile(physical_tile, pin_physical_num)) {
            continue;
        }
        auto pin_rr_node_id = get_pin_rr_node_id(rr_graph_builder.node_lookup(),
                                                 physical_tile,
                                                 layer,
                                                 i,
                                                 j,
                                                 pin_physical_num);
        VTR_ASSERT(pin_rr_node_id != RRNodeId::INVALID());
        auto logical_block = get_logical_block_from_pin_physical_num(physical_tile, pin_physical_num);
        auto driving_pins = get_physical_pin_src_pins(physical_tile, logical_block, pin_physical_num);
        for (auto driving_pin : driving_pins) {
            auto driving_pin_node_id = get_pin_rr_node_id(rr_graph_builder.node_lookup(),
                                                          physical_tile,
                                                          layer,
                                                          i,
                                                          j,
                                                          driving_pin);
            VTR_ASSERT(driving_pin_node_id != RRNodeId::INVALID());

            int sw_idx = get_edge_sw_arch_idx(physical_tile,
                                              logical_block,
                                              driving_pin,
                                              pin_physical_num);

            VTR_ASSERT(sw_idx != -1);
            rr_edges_to_create.emplace_back(driving_pin_node_id, pin_rr_node_id, sw_idx, false);
        }
    }
}

void print_rr_graph_stats() {
    auto& device_ctx = g_vpr_ctx.device();

    const auto& rr_graph = device_ctx.rr_graph;

    size_t num_rr_edges = 0;
    for (auto& rr_node : rr_graph.rr_nodes()) {
        num_rr_edges += rr_graph.edges(rr_node.id()).size();
    }

    VTR_LOG("  RR Graph Nodes: %zu\n", rr_graph.num_nodes());
    VTR_LOG("  RR Graph Edges: %zu\n", num_rr_edges);
}

std::set<int> get_layers_of_physical_types(const t_physical_tile_type_ptr type) {
    const auto& device_ctx = g_vpr_ctx.device();
    std::set<int> phy_type_layers;
    for (int layer = 0; layer < device_ctx.grid.get_num_layers(); layer++) {
        if (device_ctx.grid.num_instances(type, layer) != 0) {
            phy_type_layers.insert(layer);
        }
    }
    return phy_type_layers;
}

std::set<int> get_layers_pin_is_connected_to(const t_physical_tile_type_ptr type, int from_layer, int pin_index) {
    const auto& device_ctx = g_vpr_ctx.device();
    std::set<int> layer_pin_index_is_connected_to;
    for (int layer = 0; layer < device_ctx.grid.get_num_layers(); layer++) {
        if (is_pin_conencted_to_layer(type, pin_index, from_layer, layer, device_ctx.grid.get_num_layers())) {
            layer_pin_index_is_connected_to.insert(layer);
        }
    }
    return layer_pin_index_is_connected_to;
}

std::set<int> get_layers_connected_to_pin(const t_physical_tile_type_ptr type, int to_layer, int pin_index) {
    const auto& device_ctx = g_vpr_ctx.device();
    std::set<int> layers_connected_to_pin;
    for (int layer = 0; layer < device_ctx.grid.get_num_layers(); layer++) {
        if (is_pin_conencted_to_layer(type, pin_index, layer, to_layer, device_ctx.grid.get_num_layers())) {
            layers_connected_to_pin.insert(layer);
        }
    }
    return layers_connected_to_pin;
}

bool channel_widths_unchanged(const t_chan_width& current, const t_chan_width& proposed) {
    if (current.max != proposed.max
        || current.x_max != proposed.x_max
        || current.y_max != proposed.y_max
        || current.x_min != proposed.x_min
        || current.y_min != proposed.y_min
        || current.x_list != proposed.x_list
        || current.y_list != proposed.y_list) {
        return false; //Different max/min or channel widths
    }

    return true; //Identical
}

static void build_rr_graph(const t_graph_type graph_type,
                           const std::vector<t_physical_tile_type>& types,
                           const DeviceGrid& grid,
                           t_chan_width nodes_per_chan,
                           const enum e_switch_block_type sb_type,
                           const int Fs,
                           const std::vector<t_switchblock_inf>& switchblocks,
                           const std::vector<t_segment_inf>& segment_inf,
                           const int global_route_switch,
                           const int wire_to_arch_ipin_switch,
                           const int wire_to_pin_between_dice_switch,
                           const int custom_3d_sb_fanin_fanout,
                           const int delayless_switch,
                           const float R_minW_nmos,
                           const float R_minW_pmos,
                           const enum e_base_cost_type base_cost_type,
                           const enum e_clock_modeling clock_modeling,
                           const std::vector<t_direct_inf>& directs,
                           int* wire_to_rr_ipin_switch,
                           bool is_flat,
                           int* Warnings,
                           const int route_verbosity) {
    vtr::ScopedStartFinishTimer timer("Build routing resource graph");

    /* Reset warning flag */
    *Warnings = RR_GRAPH_NO_WARN;

    /* Decode the graph_type */
    bool is_global_graph = ((GRAPH_GLOBAL == graph_type) ? true : false);
    bool use_full_seg_groups = ((GRAPH_UNIDIR_TILEABLE == graph_type) ? true : false);
    enum e_directionality directionality = ((GRAPH_BIDIR == graph_type) ? BI_DIRECTIONAL : UNI_DIRECTIONAL);
    if (is_global_graph) {
        directionality = BI_DIRECTIONAL;
    }

    /* Global routing uses a single longwire track */

    int max_chan_width = nodes_per_chan.max = (is_global_graph ? 1 : nodes_per_chan.max);
    int max_chan_width_x = nodes_per_chan.x_max = (is_global_graph ? 1 : nodes_per_chan.x_max);
    int max_chan_width_y = nodes_per_chan.y_max = (is_global_graph ? 1 : nodes_per_chan.y_max);

    VTR_ASSERT(max_chan_width_x > 0 && max_chan_width_y > 0);

    auto& device_ctx = g_vpr_ctx.mutable_device();
    const auto& rr_graph = device_ctx.rr_graph;

    t_clb_to_clb_directs* clb_to_clb_directs = nullptr;
    if (!directs.empty()) {
        clb_to_clb_directs = alloc_and_load_clb_to_clb_directs(directs, delayless_switch);
    }

    /* START SEG_DETAILS */
    size_t num_segments = segment_inf.size();
    device_ctx.rr_graph_builder.reserve_segments(num_segments);
    for (size_t iseg = 0; iseg < num_segments; ++iseg) {
        device_ctx.rr_graph_builder.add_rr_segment(segment_inf[iseg]);
    }

    int num_seg_details_x = 0;
    int num_seg_details_y = 0;

    t_seg_details* seg_details_x = nullptr;
    t_seg_details* seg_details_y = nullptr;

    t_unified_to_parallel_seg_index segment_index_map;
    std::vector<t_segment_inf> segment_inf_x = get_parallel_segs(segment_inf, segment_index_map, X_AXIS);
    std::vector<t_segment_inf> segment_inf_y = get_parallel_segs(segment_inf, segment_index_map, Y_AXIS);

    if (is_global_graph) {
        /* Sets up a single unit length segment type for global routing. */
        seg_details_x = alloc_and_load_global_route_seg_details(global_route_switch, &num_seg_details_x);
        seg_details_y = alloc_and_load_global_route_seg_details(global_route_switch, &num_seg_details_y);

    } else {
        /* Setup segments including distributing tracks and staggering.
         * If use_full_seg_groups is specified, max_chan_width may be
         * changed. Warning should be singled to caller if this happens. */

        /* Need to setup segments along x & y axes separately, due to different
         * max_channel_widths and segment specifications. */

        size_t max_dim = std::max(grid.width(), grid.height()) - 2; //-2 for no perim channels

        /*Get x & y segments separately*/
        seg_details_x = alloc_and_load_seg_details(&max_chan_width_x,
                                                   max_dim, segment_inf_x,
                                                   use_full_seg_groups, directionality,
                                                   &num_seg_details_x);

        seg_details_y = alloc_and_load_seg_details(&max_chan_width_y,
                                                   max_dim, segment_inf_y,
                                                   use_full_seg_groups, directionality,
                                                   &num_seg_details_y);

        if (nodes_per_chan.x_max != max_chan_width_x || nodes_per_chan.y_max != max_chan_width_y) {
            nodes_per_chan.x_max = max_chan_width_x;
            *Warnings |= RR_GRAPH_WARN_CHAN_X_WIDTH_CHANGED;

        } else if (nodes_per_chan.y_max != max_chan_width_y) {
            nodes_per_chan.y_max = max_chan_width_y;
            *Warnings |= RR_GRAPH_WARN_CHAN_Y_WIDTH_CHANGED;
        }

        //TODO: Fix
        //if (getEchoEnabled() && isEchoFileEnabled(E_ECHO_SEG_DETAILS)) {
        //dump_seg_details(seg_details, max_chan_width,
        //getEchoFileName(E_ECHO_SEG_DETAILS));
        //}
    }

    /*map the internal segment indices of the networks*/
    if (clock_modeling == DEDICATED_NETWORK) {
        ClockRRGraphBuilder::map_relative_seg_indices(segment_index_map);
    }
    /* END SEG_DETAILS */

    /* START CHAN_DETAILS */

    t_chan_details chan_details_x;
    t_chan_details chan_details_y;

    alloc_and_load_chan_details(grid, &nodes_per_chan,
                                num_seg_details_x, num_seg_details_y,
                                seg_details_x, seg_details_y,
                                chan_details_x, chan_details_y);

    if (getEchoEnabled() && isEchoFileEnabled(E_ECHO_CHAN_DETAILS)) {
        dump_chan_details(chan_details_x, chan_details_y, &nodes_per_chan,
                          grid, getEchoFileName(E_ECHO_CHAN_DETAILS));
    }
    /* END CHAN_DETAILS */

    /* START FC */
    /* Determine the actual value of Fc */
    std::vector<vtr::Matrix<int>> Fc_in;  /* [0..device_ctx.num_block_types-1][0..num_pins-1][0..num_segments-1] */
    std::vector<vtr::Matrix<int>> Fc_out; /* [0..device_ctx.num_block_types-1][0..num_pins-1][0..num_segments-1] */

    /* get maximum number of pins across all blocks */
    int max_pins = types[0].num_pins;
    for (const auto& type : types) {
        if (is_empty_type(&type)) {
            continue;
        }

        if (type.num_pins > max_pins) {
            max_pins = type.num_pins;
        }
    }

    /* get the number of 'sets' for each segment type -- unidirectional architectures have two tracks in a set, bidirectional have one */
    int total_sets = max_chan_width;
    int total_sets_x = max_chan_width_x;
    int total_sets_y = max_chan_width_y;

    if (directionality == UNI_DIRECTIONAL) {
        VTR_ASSERT(max_chan_width % 2 == 0);
        total_sets /= 2;
        total_sets_x /= 2;
        total_sets_y /= 2;
    }
    auto sets_per_seg_type_x = get_seg_track_counts(total_sets_x, segment_inf_x, use_full_seg_groups);
    auto sets_per_seg_type_y = get_seg_track_counts(total_sets_y, segment_inf_y, use_full_seg_groups);
    auto sets_per_seg_type = get_seg_track_counts(total_sets, segment_inf, use_full_seg_groups);

    auto sets_test = get_ordered_seg_track_counts(segment_inf_x, segment_inf_y, segment_inf, sets_per_seg_type_x, sets_per_seg_type_y);

    //VTR_ASSERT_MSG(sets_test==sets_per_seg_type,
    //                "Not equal combined output after combining segs " );

    if (is_global_graph) {
        //All pins can connect during global routing
        auto ones = vtr::Matrix<int>({size_t(max_pins), segment_inf.size()}, 1);
        Fc_in = std::vector<vtr::Matrix<int>>(types.size(), ones);
        Fc_out = std::vector<vtr::Matrix<int>>(types.size(), ones);
    } else {
        bool Fc_clipped = false;
        Fc_in = alloc_and_load_actual_fc(types, max_pins, segment_inf, sets_per_seg_type.get(), &nodes_per_chan,
                                         e_fc_type::IN, directionality, &Fc_clipped, is_flat);
        if (Fc_clipped) {
            *Warnings |= RR_GRAPH_WARN_FC_CLIPPED;
        }
        Fc_clipped = false;
        Fc_out = alloc_and_load_actual_fc(types, max_pins, segment_inf, sets_per_seg_type.get(), &nodes_per_chan,
                                          e_fc_type::OUT, directionality, &Fc_clipped, is_flat);
        if (Fc_clipped) {
            *Warnings |= RR_GRAPH_WARN_FC_CLIPPED;
        }

        for (const auto& type : types) {
            int i = type.index;

            /* Skip "EMPTY" */
            if (is_empty_type(&type)) {
                continue;
            }

            for (int j = 0; j < type.num_pins; ++j) {
                for (size_t k = 0; k < segment_inf.size(); k++) {
#ifdef VERBOSE
                    VTR_LOG(
                        "Fc Actual Values: type = %s, pin = %d (%s), "
                        "seg = %d (%s), Fc_out = %d, Fc_in = %d.\n",
                        type.name,
                        j,
                        block_type_pin_index_to_name(&type, j, is_flat).c_str(),
                        k,
                        segment_inf[k].name.c_str(),
                        Fc_out[i][j][k],
                        Fc_in[i][j][k]);
#endif
                    VTR_ASSERT_MSG(Fc_out[i][j][k] == 0 || Fc_in[i][j][k] == 0,
                                   "Pins must be inputs or outputs (i.e. can not have both non-zero Fc_out and Fc_in)");
                }
            }
        }
    }

    auto perturb_ipins = alloc_and_load_perturb_ipins(types.size(), segment_inf.size(),
                                                      sets_per_seg_type.get(), Fc_in, Fc_out, directionality);
    /* END FC */

    /* Alloc node lookups, count nodes, alloc rr nodes */
    int num_rr_nodes = 0;

    // Add routing resources to rr_graph lookup table
    alloc_and_load_rr_node_indices(device_ctx.rr_graph_builder,
                                   &nodes_per_chan,
                                   grid,
                                   &num_rr_nodes,
                                   chan_details_x,
                                   chan_details_y,
                                   is_flat);

    size_t expected_node_count = num_rr_nodes;
    if (clock_modeling == DEDICATED_NETWORK) {
        expected_node_count += ClockRRGraphBuilder::estimate_additional_nodes(grid);
        device_ctx.rr_graph_builder.reserve_nodes(expected_node_count);
    }
    device_ctx.rr_graph_builder.resize_nodes(num_rr_nodes);

    /* These are data structures used by the unidir opin mapping. They are used
     * to spread connections evenly for each segment type among the available
     * wire start points */
    vtr::NdMatrix<int, 3> Fc_xofs({grid.height() - 1,
                                   grid.width() - 1,
                                   segment_inf_x.size()},
                                  0); //[0..grid.height()-2][0..grid.width()-2][0..num_seg_types_x-1]
    vtr::NdMatrix<int, 3> Fc_yofs({grid.width() - 1,
                                   grid.height() - 1,
                                   segment_inf_y.size()},
                                  0); //[0..grid.width()-2][0..grid.height()-2][0..num_seg_types_y-1]

    /* START SB LOOKUP */
    /* Alloc and load the switch block lookup */
    vtr::NdMatrix<std::vector<int>, 3> switch_block_conn;
    t_sblock_pattern unidir_sb_pattern;
    t_sb_connection_map* sb_conn_map = nullptr; //for custom switch blocks

    //We are careful to use a single seed each time build_rr_graph is called
    //to initialize the random number generator (RNG) which is (potentially)
    //used when creating custom switchblocks. This ensures that build_rr_graph()
    //is deterministic -- always producing the same RR graph.
    constexpr unsigned SWITCHPOINT_RNG_SEED = 1;
    vtr::RandState switchpoint_rand_state = SWITCHPOINT_RNG_SEED;
    const auto inter_cluster_prog_rr = device_ctx.inter_cluster_prog_routing_resources;

    if (is_global_graph) {
        switch_block_conn = alloc_and_load_switch_block_conn(&nodes_per_chan, SUBSET, 3);
    } else if (BI_DIRECTIONAL == directionality) {
        if (sb_type == CUSTOM) {
            sb_conn_map = alloc_and_load_switchblock_permutations(chan_details_x, chan_details_y,
                                                                  grid, inter_cluster_prog_rr,
                                                                  switchblocks, &nodes_per_chan, directionality,
                                                                  switchpoint_rand_state);
        } else {
            switch_block_conn = alloc_and_load_switch_block_conn(&nodes_per_chan, sb_type, Fs);
        }
    } else {
        VTR_ASSERT(UNI_DIRECTIONAL == directionality);

        if (sb_type == CUSTOM) {
            sb_conn_map = alloc_and_load_switchblock_permutations(chan_details_x, chan_details_y,
                                                                  grid,
                                                                  inter_cluster_prog_rr,
                                                                  switchblocks, &nodes_per_chan, directionality,
                                                                  switchpoint_rand_state);
        } else {
            /* it looks like we get unbalanced muxing from this switch block code with Fs > 3 */
            VTR_ASSERT(Fs == 3);

            unidir_sb_pattern = alloc_sblock_pattern_lookup(grid, &nodes_per_chan);
            for (size_t i = 0; i < grid.width() - 1; i++) {
                for (size_t j = 0; j < grid.height() - 1; j++) {
                    load_sblock_pattern_lookup(i, j, grid, &nodes_per_chan,
                                               chan_details_x, chan_details_y,
                                               Fs, sb_type, unidir_sb_pattern);
                }
            }

            if (getEchoEnabled() && isEchoFileEnabled(E_ECHO_SBLOCK_PATTERN)) {
                dump_sblock_pattern(unidir_sb_pattern, max_chan_width, grid,
                                    getEchoFileName(E_ECHO_SBLOCK_PATTERN));
            }
        }
    }
    /* END SB LOOKUP */

    /* check whether RR graph need to allocate new nodes for 3D custom switch blocks.
     * To avoid wasting memory, the data structures are only allocated if a custom switch block
     * is described in the architecture file and we have more than one die in device grid.
     */
    if (grid.get_num_layers() > 1 && sb_type == CUSTOM) {
        //keep how many nodes each switchblock requires for each x,y location
        auto extra_nodes_per_switchblock = get_number_track_to_track_inter_die_conn(sb_conn_map,custom_3d_sb_fanin_fanout, device_ctx.rr_graph_builder);
        //allocate new nodes in each switchblocks
        alloc_and_load_inter_die_rr_node_indices(device_ctx.rr_graph_builder, &nodes_per_chan, grid, extra_nodes_per_switchblock, &num_rr_nodes);
        device_ctx.rr_graph_builder.resize_nodes(num_rr_nodes);
        extra_nodes_per_switchblock.clear();
    }

    /* START IPIN MAP */
    /* Create ipin map lookups */

    t_pin_to_track_lookup ipin_to_track_map_x(types.size()); /* [0..device_ctx.physical_tile_types.size()-1][0..num_pins-1][0..width-1][0..height-1][0..layers-1][0..sides-1][0..Fc-1] */
    t_pin_to_track_lookup ipin_to_track_map_y(types.size()); /* [0..device_ctx.physical_tile_types.size()-1][0..num_pins-1][0..width-1][0..height-1][0..layers-1][0..sides-1][0..Fc-1] */

    t_track_to_pin_lookup track_to_pin_lookup_x(types.size());
    t_track_to_pin_lookup track_to_pin_lookup_y(types.size());

    for (unsigned int itype = 0; itype < types.size(); ++itype) {
        auto type_layer = get_layers_of_physical_types(&types[itype]);

        ipin_to_track_map_x[itype] = alloc_and_load_pin_to_track_map(RECEIVER,
                                                                     Fc_in[itype], &types[itype], type_layer,
                                                                     perturb_ipins[itype], directionality,
                                                                     segment_inf_x, sets_per_seg_type_x.get());

        ipin_to_track_map_y[itype] = alloc_and_load_pin_to_track_map(RECEIVER,
                                                                     Fc_in[itype], &types[itype], type_layer,
                                                                     perturb_ipins[itype], directionality,
                                                                     segment_inf_y, sets_per_seg_type_y.get());

        track_to_pin_lookup_x[itype] = alloc_and_load_track_to_pin_lookup(ipin_to_track_map_x[itype], Fc_in[itype],
                                                                          &types[itype],
                                                                          type_layer, types[itype].width,
                                                                          types[itype].height,
                                                                          types[itype].num_pins,
                                                                          nodes_per_chan.x_max, segment_inf_x);

        track_to_pin_lookup_y[itype] = alloc_and_load_track_to_pin_lookup(ipin_to_track_map_y[itype], Fc_in[itype],
                                                                          &types[itype],
                                                                          type_layer, types[itype].width,
                                                                          types[itype].height,
                                                                          types[itype].num_pins,
                                                                          nodes_per_chan.y_max, segment_inf_y);
    }

    if (getEchoEnabled() && isEchoFileEnabled(E_ECHO_TRACK_TO_PIN_MAP)) {
        FILE* fp = vtr::fopen(getEchoFileName(E_ECHO_TRACK_TO_PIN_MAP), "w");
        fprintf(fp, "X MAP:\n\n");
        dump_track_to_pin_map(track_to_pin_lookup_y, types, nodes_per_chan.y_max, fp);
        fprintf(fp, "\n\nY MAP:\n\n");
        dump_track_to_pin_map(track_to_pin_lookup_x, types, nodes_per_chan.x_max, fp);
        fclose(fp);
    }
    /* END IPIN MAP */

    /* START OPIN MAP */
    /* Create opin map lookups */
    t_pin_to_track_lookup opin_to_track_map(types.size()); /* [0..device_ctx.physical_tile_types.size()-1][0..num_pins-1][0..width][0..height][0..3][0..Fc-1] */
    if (BI_DIRECTIONAL == directionality) {
        for (unsigned int itype = 0; itype < types.size(); ++itype) {
            auto type_layer = get_layers_of_physical_types(&types[itype]);
            auto perturb_opins = alloc_and_load_perturb_opins(&types[itype], Fc_out[itype],
                                                              max_chan_width, segment_inf);
            opin_to_track_map[itype] = alloc_and_load_pin_to_track_map(DRIVER,
                                                                       Fc_out[itype], &types[itype], type_layer, perturb_opins, directionality,
                                                                       segment_inf, sets_per_seg_type.get());
        }
    }
    /* END OPIN MAP */

    bool Fc_clipped = false;
    /* Draft the switches as internal data of RRGraph object
     * These are temporary switches copied from arch switches
     * We use them to build the edges
     * We will reset all the switches in the function
     *   alloc_and_load_rr_switch_inf()
     */
    device_ctx.rr_graph_builder.reserve_switches(device_ctx.all_sw_inf.size());
    // Create the switches
    for (const auto& sw_pair : device_ctx.all_sw_inf) {
        const auto& arch_sw = sw_pair.second;
        t_rr_switch_inf rr_switch = create_rr_switch_from_arch_switch(arch_sw,
                                                                      R_minW_nmos,
                                                                      R_minW_pmos);
        device_ctx.rr_graph_builder.add_rr_switch(rr_switch);
    }

    auto update_chan_width = alloc_and_load_rr_graph(
        device_ctx.rr_graph_builder,
        device_ctx.rr_graph_builder.rr_nodes(), device_ctx.rr_graph, segment_inf.size(),
        segment_inf_x.size(),
        segment_index_map,
        chan_details_x, chan_details_y,
        track_to_pin_lookup_x, track_to_pin_lookup_y,
        opin_to_track_map,
        switch_block_conn, sb_conn_map, grid, Fs, unidir_sb_pattern,
        Fc_out, Fc_xofs, Fc_yofs,
        nodes_per_chan,
        wire_to_arch_ipin_switch,
        wire_to_pin_between_dice_switch,
        custom_3d_sb_fanin_fanout,
        delayless_switch,
        directionality,
        &Fc_clipped,
        directs,
        clb_to_clb_directs,
        is_global_graph,
        clock_modeling,
        is_flat,
        route_verbosity);

    // Verify no incremental node allocation.
    // AA: Note that in the case of dedicated networks, we are currently underestimating the additional node count due to the clock networks. 
    /* For now, the node count comparison is being skipped in the presence of clock networks.
    * TODO: The node estimation needs to be fixed for dedicated clock networks. */
    if (rr_graph.num_nodes() > expected_node_count && clock_modeling != DEDICATED_NETWORK) {
        VTR_LOG_ERROR("Expected no more than %zu nodes, have %zu nodes\n",
                      expected_node_count, rr_graph.num_nodes());
    }

    /* Update rr_nodes capacities if global routing */
    if (graph_type == GRAPH_GLOBAL) {
        // Using num_rr_nodes here over device_ctx.rr_nodes.size() because
        // clock_modeling::DEDICATED_NETWORK will append some rr nodes after
        // the regular graph.
        for (int i = 0; i < num_rr_nodes; i++) {
            if (rr_graph.node_type(RRNodeId(i)) == CHANX) {
                int ylow = rr_graph.node_ylow(RRNodeId(i));
                device_ctx.rr_graph_builder.set_node_capacity(RRNodeId(i), nodes_per_chan.x_list[ylow]);
            }
            if (rr_graph.node_type(RRNodeId(i)) == CHANY) {
                int xlow = rr_graph.node_xlow(RRNodeId(i));
                device_ctx.rr_graph_builder.set_node_capacity(RRNodeId(i), nodes_per_chan.y_list[xlow]);
            }
        }
    }

    /*Update rr_nodes ptc_twist_incr number if we are creating tileable graph*/
    if (graph_type == GRAPH_UNIDIR_TILEABLE) {
        device_ctx.rr_graph_builder.resize_ptc_twist_incr(num_rr_nodes);
        for (int rr_node_id = 0; rr_node_id < num_rr_nodes; rr_node_id++) {
            auto node_type = rr_graph.node_type(RRNodeId(rr_node_id));
            auto node_dir = rr_graph.node_direction(RRNodeId(rr_node_id));
            if (node_type != CHANX && node_type != CHANY) { //SRC/SINK/IPIN/OPIN
                device_ctx.rr_graph_builder.set_node_ptc_twist_incr(RRNodeId(rr_node_id), 0);
            } else {
                //The current ptc twist increment number in UNDIR TILEABLE RRGraph is 2 and -2
                //The assumption should be synced up with openFPGA branch
                if (node_dir == Direction::INC) {
                    device_ctx.rr_graph_builder.set_node_ptc_twist_incr(RRNodeId(rr_node_id), 2);
                } else {
                    device_ctx.rr_graph_builder.set_node_ptc_twist_incr(RRNodeId(rr_node_id), -2);
                }
            }
        }
    }

    update_chan_width(&nodes_per_chan);

    /* Allocate and load routing resource switches, which are derived from the switches from the architecture file,
     * based on their fanin in the rr graph. This routine also adjusts the rr nodes to point to these new rr switches */
    alloc_and_load_rr_switch_inf(g_vpr_ctx.mutable_device().rr_graph_builder,
                                 g_vpr_ctx.mutable_device().switch_fanin_remap,
                                 device_ctx.all_sw_inf,
                                 R_minW_nmos,
                                 R_minW_pmos,
                                 wire_to_arch_ipin_switch,
                                 wire_to_rr_ipin_switch);

    //Partition the rr graph edges for efficient access to configurable/non-configurable
    //edge subsets. Must be done after RR switches have been allocated
    device_ctx.rr_graph_builder.partition_edges();

    //Save the channel widths for the newly constructed graph
    device_ctx.chan_width = nodes_per_chan;

    rr_graph_externals(segment_inf, segment_inf_x, segment_inf_y, *wire_to_rr_ipin_switch, base_cost_type);

    check_rr_graph(device_ctx.rr_graph,
                   types,
                   device_ctx.rr_indexed_data,
                   grid,
                   device_ctx.chan_width,
                   graph_type,
                   is_flat);

    /* Free all temp structs */
    delete[] seg_details_x;
    delete[] seg_details_y;

    seg_details_x = nullptr;
    seg_details_y = nullptr;
    if (!chan_details_x.empty() || !chan_details_y.empty()) {
        free_chan_details(chan_details_x, chan_details_y);
    }

    if (sb_conn_map) {
        free_switchblock_permutations(sb_conn_map);
        sb_conn_map = nullptr;
    }

    track_to_pin_lookup_x.clear();
    track_to_pin_lookup_y.clear();

    if (clb_to_clb_directs != nullptr) {
        delete[] clb_to_clb_directs;
    }

    // We are done with building the RR Graph. Thus, we can clear the storages only used
    // to build the RR Graph
    device_ctx.rr_graph_builder.clear_temp_storage();
}

static void build_intra_cluster_rr_graph(const t_graph_type graph_type,
                                         const DeviceGrid& grid,
                                         const std::vector<t_physical_tile_type>& types,
                                         const RRGraphView& rr_graph,
                                         const int delayless_switch,
                                         float R_minW_nmos,
                                         float R_minW_pmos,
                                         RRGraphBuilder& rr_graph_builder,
                                         bool is_flat,
                                         bool load_rr_graph) {
    const auto& clb_nlist = g_vpr_ctx.clustering().clb_nlist;
    auto& device_ctx = g_vpr_ctx.mutable_device();

    vtr::ScopedStartFinishTimer timer("Build intra-cluster routing resource graph");

    rr_graph_builder.reset_rr_graph_flags();
    // When we are building intra-cluster resources, the edges already built are
    // already remapped.
    rr_graph_builder.init_edge_remap(true);

    vtr::vector<ClusterBlockId, t_cluster_pin_chain> pin_chains(clb_nlist.blocks().size());
    set_clusters_pin_chains(clb_nlist, pin_chains, is_flat);
    vtr::vector<ClusterBlockId, std::unordered_set<int>> cluster_flat_chain_pins = get_pin_chains_flat(pin_chains);

    int num_rr_nodes = rr_graph.num_nodes();
    alloc_and_load_intra_cluster_rr_node_indices(rr_graph_builder,
                                                 grid,
                                                 pin_chains,
                                                 cluster_flat_chain_pins,
                                                 &num_rr_nodes);
    size_t expected_node_count = num_rr_nodes;
    rr_graph_builder.resize_nodes(num_rr_nodes);

    alloc_and_load_intra_cluster_rr_graph(rr_graph_builder,
                                          grid,
                                          delayless_switch,
                                          pin_chains,
                                          cluster_flat_chain_pins,
                                          R_minW_nmos,
                                          R_minW_pmos,
                                          is_flat,
                                          load_rr_graph);

    if (rr_graph.num_nodes() > expected_node_count) {
        VTR_LOG_ERROR("Expected no more than %zu nodes, have %zu nodes\n",
                      expected_node_count, rr_graph.num_nodes());
    }

    if (!load_rr_graph) {
        remap_rr_node_switch_indices(rr_graph_builder,
                                     g_vpr_ctx.device().switch_fanin_remap);
    } else {
        rr_graph_builder.mark_edges_as_rr_switch_ids();
    }

    rr_graph_builder.partition_edges();

    rr_graph_builder.clear_temp_storage();

    check_rr_graph(device_ctx.rr_graph,
                   types,
                   device_ctx.rr_indexed_data,
                   grid,
                   device_ctx.chan_width,
                   graph_type,
                   is_flat);
}

static int get_delayless_switch_id(t_det_routing_arch* det_routing_arch,
                                    bool load_rr_graph) {
    const auto& device_ctx = g_vpr_ctx.device();
    int delayless_switch = OPEN;
    if (load_rr_graph) {
        const auto& rr_switches = device_ctx.rr_graph.rr_switch();
        for (size_t switch_id = 0; switch_id < rr_switches.size(); switch_id++){
            const auto& rr_switch = rr_switches[RRSwitchId(switch_id)];
            if (rr_switch.name.find("delayless") != std::string::npos) {
                delayless_switch = static_cast<int>(switch_id);
                break;
            }
        }
    } else {
        delayless_switch = static_cast<int>(det_routing_arch->delayless_switch);
    }

    return delayless_switch;
}

void build_tile_rr_graph(RRGraphBuilder& rr_graph_builder,
                         const t_det_routing_arch& det_routing_arch,
                         t_physical_tile_type_ptr physical_tile,
                         int layer,
                         int x,
                         int y,
                         const int delayless_switch) {
    std::map<int, t_arch_switch_inf> sw_map = g_vpr_ctx.device().all_sw_inf;

    int num_rr_nodes = 0;
    alloc_and_load_tile_rr_node_indices(rr_graph_builder,
                                        physical_tile,
                                        layer,
                                        x,
                                        y,
                                        &num_rr_nodes);
    rr_graph_builder.resize_nodes(num_rr_nodes);

    alloc_and_load_tile_rr_graph(rr_graph_builder,
                                 sw_map,
                                 physical_tile,
                                 layer,
                                 x,
                                 y,
                                 delayless_switch);

    std::vector<std::map<int, int>> switch_fanin_remap;
    int dummy_int;
    alloc_and_load_rr_switch_inf(rr_graph_builder,
                                 switch_fanin_remap,
                                 sw_map,
                                 det_routing_arch.R_minW_nmos,
                                 det_routing_arch.R_minW_pmos,
                                 det_routing_arch.wire_to_arch_ipin_switch,
                                 &dummy_int);
    rr_graph_builder.partition_edges();
}

/* Allocates and loads the global rr_switch_inf array based on the global
 * arch_switch_inf array and the fan-ins used by the rr nodes.
 * Also changes switch indices of rr_nodes to index into rr_switch_inf
 * instead of arch_switch_inf.
 *
 * Returns the number of rr switches created.
 * Also returns, through a pointer, the index of a representative ipin cblock switch.
 * - Currently we're not allowing a designer to specify an ipin cblock switch with
 * multiple fan-ins, so there's just one of these switches in the device_ctx.rr_switch_inf array.
 * But in the future if we allow this, we can return an index to a representative switch
 *
 * The rr_switch_inf switches are derived from the arch_switch_inf switches
 * (which were read-in from the architecture file) based on fan-in. The delays of
 * the rr switches depend on their fan-in, so we first go through the rr_nodes
 * and count how many different fan-ins exist for each arch switch.
 * Then we create these rr switches and update the switch indices
 * of rr_nodes to index into the rr_switch_inf array. */
static void alloc_and_load_rr_switch_inf(RRGraphBuilder& rr_graph_builder,
                                         std::vector<std::map<int, int>>& switch_fanin_remap,
                                         const std::map<int, t_arch_switch_inf> arch_sw_inf,
                                         const float R_minW_nmos,
                                         const float R_minW_pmos,
                                         const int wire_to_arch_ipin_switch,
                                         int* wire_to_rr_ipin_switch) {
    /* we will potentially be creating a couple of versions of each arch switch where
     * each version corresponds to a different fan-in. We will need to fill device_ctx.rr_switch_inf
     * with this expanded list of switches.
     *
     * To do this we will use arch_switch_fanins, which is indexed as:
     *      arch_switch_fanins[i_arch_switch][fanin] -> new_switch_id
     */
    t_arch_switch_fanin arch_switch_fanins(arch_sw_inf.size());

    /* Determine what the different fan-ins are for each arch switch, and also
     * how many entries the rr_switch_inf array should have */
    alloc_rr_switch_inf(rr_graph_builder,
                        arch_switch_fanins,
                        arch_sw_inf);

    /* create the rr switches. also keep track of, for each arch switch, what index of the rr_switch_inf
     * array each version of its fanin has been mapped to */
    load_rr_switch_inf(rr_graph_builder,
                       switch_fanin_remap,
                       arch_sw_inf,
                       R_minW_nmos,
                       R_minW_pmos,
                       arch_switch_fanins);

    /* next, walk through rr nodes again and remap their switch indices to rr_switch_inf */
    remap_rr_node_switch_indices(rr_graph_builder,
                                 arch_switch_fanins);

    /* now we need to set the wire_to_rr_ipin_switch variable which points the detailed routing architecture
     * to the representative ipin cblock switch. currently we're not allowing the specification of an ipin cblock switch
     * with multiple fan-ins, so right now there's just one. May change in the future, in which case we'd need to
     * return a representative switch */
    if (arch_switch_fanins[wire_to_arch_ipin_switch].count(UNDEFINED)) {
        /* only have one ipin cblock switch. OK. */
        (*wire_to_rr_ipin_switch) = arch_switch_fanins[wire_to_arch_ipin_switch][UNDEFINED];
    } else if (arch_switch_fanins[wire_to_arch_ipin_switch].size() != 0) {
        VPR_FATAL_ERROR(VPR_ERROR_ARCH,
                        "Not currently allowing an ipin cblock switch to have multiple fan-ins");
    } else {
        //This likely indicates that no connection block has been constructed, indicating significant issues with
        //the generated RR graph.
        //
        //Instead of throwing an error we issue a warning. This means that check_rr_graph() etc. will run to give more information
        //and allow graphics to be brought up for users to debug their architectures.
        (*wire_to_rr_ipin_switch) = OPEN;
        VTR_LOG_WARN("No switch found for the ipin cblock in RR graph. Check if there is an error in arch file, or if no connection blocks are being built in RR graph\n");
    }
}

/* Allocates space for the global device_ctx.rr_switch_inf variable and returns the
 * number of rr switches that were allocated */
static void alloc_rr_switch_inf(RRGraphBuilder& rr_graph_builder,
                                t_arch_switch_fanin& arch_switch_fanins,
                                const std::map<int, t_arch_switch_inf>& arch_sw_map) {
    std::vector<t_arch_switch_inf> all_sw_inf(arch_sw_map.size());
    for (const auto& map_it : arch_sw_map) {
        all_sw_inf[map_it.first] = map_it.second;
    }
    size_t num_rr_switches = rr_graph_builder.count_rr_switches(
        all_sw_inf,
        arch_switch_fanins);
    rr_graph_builder.resize_switches(num_rr_switches);
}

/* load the global device_ctx.rr_switch_inf variable. also keep track of, for each arch switch, what
 * index of the rr_switch_inf array each version of its fanin has been mapped to (through switch_fanin map) */
static void load_rr_switch_inf(RRGraphBuilder& rr_graph_builder,
                               std::vector<std::map<int, int>>& switch_fanin_remap,
                               const std::map<int, t_arch_switch_inf>& arch_sw_inf,
                               const float R_minW_nmos,
                               const float R_minW_pmos,
                               const t_arch_switch_fanin& arch_switch_fanins) {
    if (!switch_fanin_remap.empty()) {
        // at this stage, we rebuild the rr_graph (probably in binary search)
        // so old device_ctx.switch_fanin_remap is obsolete
        switch_fanin_remap.clear();
    }

    switch_fanin_remap.resize(arch_sw_inf.size());
    for (const auto& arch_sw_pair : arch_sw_inf) {
        int arch_sw_id = arch_sw_pair.first;
        std::map<int, int>::iterator it;
        for (auto fanin_rrswitch : arch_switch_fanins[arch_sw_id]) {
            /* the fanin value is in it->first, and we'll need to set what index this i_arch_switch/fanin
             * combination maps to (within rr_switch_inf) in it->second) */
            int fanin;
            int i_rr_switch;
            std::tie(fanin, i_rr_switch) = fanin_rrswitch;

            // setup device_ctx.switch_fanin_remap, for future swich usage analysis
            switch_fanin_remap[arch_sw_id][fanin] = i_rr_switch;

            load_rr_switch_from_arch_switch(rr_graph_builder,
                                            arch_sw_inf,
                                            arch_sw_id,
                                            i_rr_switch,
                                            fanin,
                                            R_minW_nmos,
                                            R_minW_pmos);
        }
    }
}
/* This function creates a routing switch for the usage of routing resource graph, based on a routing switch defined in architecture file.
 *
 * Since users can specify a routing switch whose buffer size is automatically tuned for routing architecture, the function here sets a definite buffer size, as required by placers and routers.
 */

t_rr_switch_inf create_rr_switch_from_arch_switch(const t_arch_switch_inf& arch_sw_inf,
                                                  const float R_minW_nmos,
                                                  const float R_minW_pmos) {
    t_rr_switch_inf rr_switch_inf;

    /* figure out, by looking at the arch switch's Tdel map, what the delay of the new
     * rr switch should be */
    double rr_switch_Tdel = arch_sw_inf.Tdel(0);

    /* copy over the arch switch to rr_switch_inf[rr_switch_idx], but with the changed Tdel value */
    rr_switch_inf.set_type(arch_sw_inf.type());
    rr_switch_inf.R = arch_sw_inf.R;
    rr_switch_inf.Cin = arch_sw_inf.Cin;
    rr_switch_inf.Cinternal = arch_sw_inf.Cinternal;
    rr_switch_inf.Cout = arch_sw_inf.Cout;
    rr_switch_inf.Tdel = rr_switch_Tdel;
    rr_switch_inf.mux_trans_size = arch_sw_inf.mux_trans_size;
    if (arch_sw_inf.buf_size_type == BufferSize::AUTO) {
        //Size based on resistance
        rr_switch_inf.buf_size = trans_per_buf(arch_sw_inf.R, R_minW_nmos, R_minW_pmos);
    } else {
        VTR_ASSERT(arch_sw_inf.buf_size_type == BufferSize::ABSOLUTE);
        //Use the specified size
        rr_switch_inf.buf_size = arch_sw_inf.buf_size;
    }
    rr_switch_inf.name = arch_sw_inf.name;
    rr_switch_inf.power_buffer_type = arch_sw_inf.power_buffer_type;
    rr_switch_inf.power_buffer_size = arch_sw_inf.power_buffer_size;

    rr_switch_inf.intra_tile = arch_sw_inf.intra_tile;

    return rr_switch_inf;
}
/* This function is same as create_rr_switch_from_arch_switch() in terms of functionality. It is tuned for clients functions in routing resource graph builder */
void load_rr_switch_from_arch_switch(RRGraphBuilder& rr_graph_builder,
                                     const std::map<int, t_arch_switch_inf>& arch_sw_inf,
                                     int arch_switch_idx,
                                     int rr_switch_idx,
                                     int fanin,
                                     const float R_minW_nmos,
                                     const float R_minW_pmos) {
    /* figure out, by looking at the arch switch's Tdel map, what the delay of the new
     * rr switch should be */
    double rr_switch_Tdel = arch_sw_inf.at(arch_switch_idx).Tdel(fanin);

    /* copy over the arch switch to rr_switch_inf[rr_switch_idx], but with the changed Tdel value */
    rr_graph_builder.rr_switch()[RRSwitchId(rr_switch_idx)].set_type(arch_sw_inf.at(arch_switch_idx).type());
    rr_graph_builder.rr_switch()[RRSwitchId(rr_switch_idx)].R = arch_sw_inf.at(arch_switch_idx).R;
    rr_graph_builder.rr_switch()[RRSwitchId(rr_switch_idx)].Cin = arch_sw_inf.at(arch_switch_idx).Cin;
    rr_graph_builder.rr_switch()[RRSwitchId(rr_switch_idx)].Cinternal = arch_sw_inf.at(arch_switch_idx).Cinternal;
    rr_graph_builder.rr_switch()[RRSwitchId(rr_switch_idx)].Cout = arch_sw_inf.at(arch_switch_idx).Cout;
    rr_graph_builder.rr_switch()[RRSwitchId(rr_switch_idx)].Tdel = rr_switch_Tdel;
    rr_graph_builder.rr_switch()[RRSwitchId(rr_switch_idx)].mux_trans_size = arch_sw_inf.at(arch_switch_idx).mux_trans_size;
    if (arch_sw_inf.at(arch_switch_idx).buf_size_type == BufferSize::AUTO) {
        //Size based on resistance
        rr_graph_builder.rr_switch()[RRSwitchId(rr_switch_idx)].buf_size = trans_per_buf(arch_sw_inf.at(arch_switch_idx).R, R_minW_nmos, R_minW_pmos);
    } else {
        VTR_ASSERT(arch_sw_inf.at(arch_switch_idx).buf_size_type == BufferSize::ABSOLUTE);
        //Use the specified size
        rr_graph_builder.rr_switch()[RRSwitchId(rr_switch_idx)].buf_size = arch_sw_inf.at(arch_switch_idx).buf_size;
    }
    rr_graph_builder.rr_switch()[RRSwitchId(rr_switch_idx)].name = arch_sw_inf.at(arch_switch_idx).name;
    rr_graph_builder.rr_switch()[RRSwitchId(rr_switch_idx)].power_buffer_type = arch_sw_inf.at(arch_switch_idx).power_buffer_type;
    rr_graph_builder.rr_switch()[RRSwitchId(rr_switch_idx)].power_buffer_size = arch_sw_inf.at(arch_switch_idx).power_buffer_size;
}

/* switch indices of each rr_node original point into the global device_ctx.arch_switch_inf array.
 * now we want to remap these indices to point into the global device_ctx.rr_switch_inf array
 * which contains switch info at different fan-in values */
static void remap_rr_node_switch_indices(RRGraphBuilder& rr_graph_builder,
                                         const t_arch_switch_fanin& switch_fanin) {
    rr_graph_builder.remap_rr_node_switch_indices(switch_fanin);
}

static void rr_graph_externals(const std::vector<t_segment_inf>& segment_inf,
                               const std::vector<t_segment_inf>& segment_inf_x,
                               const std::vector<t_segment_inf>& segment_inf_y,
                               int wire_to_rr_ipin_switch,
                               enum e_base_cost_type base_cost_type) {
    auto& device_ctx = g_vpr_ctx.device();
    const auto& rr_graph = device_ctx.rr_graph;
    const auto& grid = device_ctx.grid;
    auto& mutable_device_ctx = g_vpr_ctx.mutable_device();
    auto& rr_indexed_data = mutable_device_ctx.rr_indexed_data;
    bool echo_enabled = getEchoEnabled() && isEchoFileEnabled(E_ECHO_RR_GRAPH_INDEXED_DATA);
    const char* echo_file_name = getEchoFileName(E_ECHO_RR_GRAPH_INDEXED_DATA);
    add_rr_graph_C_from_switches(rr_graph.rr_switch_inf(RRSwitchId(wire_to_rr_ipin_switch)).Cin);
    alloc_and_load_rr_indexed_data(rr_graph, grid, segment_inf, segment_inf_x,
                                   segment_inf_y, rr_indexed_data, wire_to_rr_ipin_switch, base_cost_type, echo_enabled, echo_file_name);
    //load_rr_index_segments(segment_inf.size());
}

static std::vector<std::vector<bool>> alloc_and_load_perturb_ipins(const int L_num_types,
                                                                   const int num_seg_types,
                                                                   const int* sets_per_seg_type,
                                                                   const std::vector<vtr::Matrix<int>>& Fc_in,
                                                                   const std::vector<vtr::Matrix<int>>& Fc_out,
                                                                   const enum e_directionality directionality) {
    std::vector<std::vector<bool>> result(L_num_types);
    for (auto& seg_type_bools : result) {
        seg_type_bools.resize(num_seg_types, false);
    }

    /* factor to account for unidir vs bidir */
    int fac = 1;
    if (directionality == UNI_DIRECTIONAL) {
        fac = 2;
    }

    if (BI_DIRECTIONAL == directionality) {
        for (int iseg = 0; iseg < num_seg_types; ++iseg) {
            result[0][iseg] = false;

            int tracks_in_seg_type = sets_per_seg_type[iseg] * fac;

            for (int itype = 1; itype < L_num_types; ++itype) {
                result[itype][iseg] = false;

                float Fc_ratio;
                if (Fc_in[itype][0][iseg] > Fc_out[itype][0][iseg]) {
                    Fc_ratio = (float)Fc_in[itype][0][iseg] / (float)Fc_out[itype][0][iseg];
                } else {
                    Fc_ratio = (float)Fc_out[itype][0][iseg] / (float)Fc_in[itype][0][iseg];
                }

                if ((Fc_in[itype][0][iseg] <= tracks_in_seg_type - 2)
                    && (fabs(Fc_ratio - vtr::nint(Fc_ratio))
                        < (0.5 / (float)tracks_in_seg_type))) {
                    result[itype][iseg] = true;
                }
            }
        }
    } else {
        /* Unidirectional routing uses mux balancing patterns and
         * thus shouldn't need perturbation. */
        VTR_ASSERT(UNI_DIRECTIONAL == directionality);
        for (int itype = 0; itype < L_num_types; ++itype) {
            for (int iseg = 0; iseg < num_seg_types; ++iseg) {
                result[itype][iseg] = false;
            }
        }
    }
    return result;
}

static t_seg_details* alloc_and_load_global_route_seg_details(const int global_route_switch,
                                                              int* num_seg_details) {
    t_seg_details* seg_details = new t_seg_details[1];

    seg_details->index = 0;
    seg_details->abs_index = 0;
    seg_details->length = 1;
    seg_details->arch_wire_switch = global_route_switch;
    seg_details->arch_opin_switch = global_route_switch;
    seg_details->longline = false;
    seg_details->direction = Direction::BIDIR;
    seg_details->Cmetal = 0.0;
    seg_details->Rmetal = 0.0;
    seg_details->start = 1;
    seg_details->cb = std::make_unique<bool[]>(1);
    seg_details->cb[0] = true;
    seg_details->sb = std::make_unique<bool[]>(2);
    seg_details->sb[0] = true;
    seg_details->sb[1] = true;
    seg_details->group_size = 1;
    seg_details->group_start = 0;
    seg_details->seg_start = -1;
    seg_details->seg_end = -1;

    if (num_seg_details) {
        *num_seg_details = 1;
    }
    return seg_details;
}

/* Calculates the number of track connections from each block pin to each segment type */
static std::vector<vtr::Matrix<int>> alloc_and_load_actual_fc(const std::vector<t_physical_tile_type>& types,
                                                              const int max_pins,
                                                              const std::vector<t_segment_inf>& segment_inf,
                                                              const int* sets_per_seg_type,
                                                              const t_chan_width* nodes_per_chan,
                                                              const e_fc_type fc_type,
                                                              const enum e_directionality directionality,
                                                              bool* Fc_clipped,
                                                              bool is_flat) {
    //Initialize Fc of all blocks to zero
    auto zeros = vtr::Matrix<int>({size_t(max_pins), segment_inf.size()}, 0);
    std::vector<vtr::Matrix<int>> Fc(types.size(), zeros);

    *Fc_clipped = false;

    /* Unidir tracks formed in pairs, otherwise no effect. */
    int fac = 1;
    if (UNI_DIRECTIONAL == directionality) {
        fac = 2;
    }

    VTR_ASSERT((nodes_per_chan->x_max % fac) == 0 && (nodes_per_chan->y_max % fac) == 0);

    for (const auto& type : types) { //Skip EMPTY
        int itype = type.index;

        for (const t_fc_specification& fc_spec : type.fc_specs) {
            if (fc_type != fc_spec.fc_type) continue;

            VTR_ASSERT(fc_spec.pins.size() > 0);

            int iseg = fc_spec.seg_index;

            if (fc_spec.fc_value == 0) {
                /* Special case indicating that this pin does not connect to general-purpose routing */
                for (int ipin : fc_spec.pins) {
                    Fc[itype][ipin][iseg] = 0;
                }
            } else {
                /* General case indicating that this pin connects to general-purpose routing */

                //Calculate how many connections there should be accross all the pins in this fc_spec
                int total_connections = 0;
                if (fc_spec.fc_value_type == e_fc_value_type::FRACTIONAL) {
                    float conns_per_pin = fac * sets_per_seg_type[iseg] * fc_spec.fc_value;
                    float flt_total_connections = conns_per_pin * fc_spec.pins.size();
                    total_connections = vtr::nint(flt_total_connections); //Round to integer
                } else {
                    VTR_ASSERT(fc_spec.fc_value_type == e_fc_value_type::ABSOLUTE);

                    if (std::fmod(fc_spec.fc_value, fac) != 0.) {
                        VPR_FATAL_ERROR(VPR_ERROR_ROUTE, "Absolute Fc value must be a multiple of %d (was %f) between block pin '%s' and wire segment '%s'",
                                        fac, fc_spec.fc_value,
                                        block_type_pin_index_to_name(&type, fc_spec.pins[0], is_flat).c_str(),
                                        segment_inf[iseg].name.c_str());
                    }

                    if (fc_spec.fc_value < fac) {
                        VPR_FATAL_ERROR(VPR_ERROR_ROUTE, "Absolute Fc value must be at least %d (was %f) between block pin '%s' to wire segment %s",
                                        fac, fc_spec.fc_value,
                                        block_type_pin_index_to_name(&type, fc_spec.pins[0], is_flat).c_str(),
                                        segment_inf[iseg].name.c_str());
                    }

                    total_connections = vtr::nint(fc_spec.fc_value) * fc_spec.pins.size();
                }

                //Ensure that there are at least fac connections, this ensures that low Fc ports
                //targeting small sets of segs get connection(s), even if flt_total_connections < fac.
                total_connections = std::max(total_connections, fac);

                //Ensure total evenly divides fac by adding the remainder
                total_connections += (total_connections % fac);

                VTR_ASSERT(total_connections > 0);
                VTR_ASSERT(total_connections % fac == 0);

                //We walk through all the pins this fc_spec applies to, adding fac connections
                //to each pin, until we run out of connections. This should distribute the connections
                //as evenly as possible (if total_connections % pins.size() != 0, there will be
                //some inevitable imbalance).
                int connections_remaining = total_connections;
                while (connections_remaining != 0) {
                    //Add one set of connections to each pin
                    for (int ipin : fc_spec.pins) {
                        if (connections_remaining >= fac) {
                            Fc[itype][ipin][iseg] += fac;
                            connections_remaining -= fac;
                        } else {
                            VTR_ASSERT(connections_remaining == 0);
                            break;
                        }
                    }
                }

                for (int ipin : fc_spec.pins) {
                    //It is possible that we may want more connections that wires of this type exist;
                    //clip to the maximum number of wires
                    if (Fc[itype][ipin][iseg] > sets_per_seg_type[iseg] * fac) {
                        *Fc_clipped = true;
                        Fc[itype][ipin][iseg] = sets_per_seg_type[iseg] * fac;
                    }

                    VTR_ASSERT_MSG(Fc[itype][ipin][iseg] >= 0, "Calculated absolute Fc must be positive");
                    VTR_ASSERT_MSG(Fc[itype][ipin][iseg] % fac == 0, "Calculated absolute Fc must be divisible by 1 (bidir architecture) or 2 (unidir architecture)"); //Required by connection block construction code
                }
            }
        }
    }

    return Fc;
}

/* Does the actual work of allocating the rr_graph and filling all the *
 * appropriate values.  Everything up to this was just a prelude!      */
static std::function<void(t_chan_width*)> alloc_and_load_rr_graph(RRGraphBuilder& rr_graph_builder,
                                                                  t_rr_graph_storage& L_rr_node,
                                                                  const RRGraphView& rr_graph,
                                                                  const int num_seg_types,
                                                                  const int num_seg_types_x,
                                                                  const t_unified_to_parallel_seg_index& seg_index_map,
                                                                  const t_chan_details& chan_details_x,
                                                                  const t_chan_details& chan_details_y,
                                                                  const t_track_to_pin_lookup& track_to_pin_lookup_x,
                                                                  const t_track_to_pin_lookup& track_to_pin_lookup_y,
                                                                  const t_pin_to_track_lookup& opin_to_track_map,
                                                                  const vtr::NdMatrix<std::vector<int>, 3>& switch_block_conn,
                                                                  t_sb_connection_map* sb_conn_map,
                                                                  const DeviceGrid& grid,
                                                                  const int Fs,
                                                                  t_sblock_pattern& sblock_pattern,
                                                                  const std::vector<vtr::Matrix<int>>& Fc_out,
                                                                  vtr::NdMatrix<int, 3>& Fc_xofs,
                                                                  vtr::NdMatrix<int, 3>& Fc_yofs,
                                                                  const t_chan_width& chan_width,
                                                                  const int wire_to_ipin_switch,
                                                                  const int wire_to_pin_between_dice_switch,
                                                                  const int custom_3d_sb_fanin_fanout,
                                                                  const int delayless_switch,
                                                                  const enum e_directionality directionality,
                                                                  bool* Fc_clipped,
                                                                  const std::vector<t_direct_inf>& directs,
                                                                  const t_clb_to_clb_directs* clb_to_clb_directs,
                                                                  bool is_global_graph,
                                                                  const enum e_clock_modeling clock_modeling,
                                                                  bool /*is_flat*/,
                                                                  const int route_verbosity) {
    //We take special care when creating RR graph edges (there are typically many more
    //edges than nodes in an RR graph).
    //
    //In particular, all the following build_*() functions do not create the edges, but
    //instead record the edges they wish to create in rr_edges_to_create.
    //
    //We uniquify the edges to be created (avoiding any duplicates), and create
    //the edges in alloc_and_load_edges().
    //
    //By doing things in this manner we ensure we know exactly how many edges leave each RR
    //node, which avoids resizing the RR edge arrays (which can cause significant memory
    //fragmentation, and significantly increasing peak memory usage). This is important since
    //RR graph creation is the high-watermark of VPR's memory use.
    t_rr_edge_info_set rr_edges_to_create;

    /* If Fc gets clipped, this will be flagged to true */
    *Fc_clipped = false;

    /* This function is called to build the general routing graph resoruces. Thus, 
    the edges are not remapped yet.*/
    bool switches_remapped = false;

    int num_edges = 0;
    /* Connection SINKS and SOURCES to their pins - Initializing IPINs/OPINs. */
    for (int layer = 0; layer < grid.get_num_layers(); ++layer) {
        for (int i = 0; i < (int)grid.width(); ++i) {
            for (int j = 0; j < (int)grid.height(); ++j) {
                if (grid.get_width_offset({i, j, layer}) == 0 && grid.get_height_offset({i, j, layer}) == 0) {
                    t_physical_tile_type_ptr physical_tile = grid.get_physical_type({i, j, layer});
                    std::vector<int> class_num_vec;
                    std::vector<int> pin_num_vec;
                    class_num_vec = get_tile_root_classes(physical_tile);
                    pin_num_vec = get_tile_root_pins(physical_tile);
                    add_classes_rr_graph(rr_graph_builder,
                                         class_num_vec,
                                         layer,
                                         i,
                                         j,
                                         physical_tile);

                    add_pins_rr_graph(rr_graph_builder,
                                      pin_num_vec,
                                      layer,
                                      i,
                                      j,
                                      physical_tile);

                    connect_src_sink_to_pins(rr_graph_builder,
                                             class_num_vec,
                                             layer,
                                             i,
                                             j,
                                             rr_edges_to_create,
                                             delayless_switch,
                                             physical_tile,
                                             switches_remapped);

                    //Create the actual SOURCE->OPIN, IPIN->SINK edges
                    uniquify_edges(rr_edges_to_create);
                    alloc_and_load_edges(rr_graph_builder, rr_edges_to_create);
                    num_edges += rr_edges_to_create.size();
                    rr_edges_to_create.clear();
                }
            }
        }
    }

    VTR_LOGV(route_verbosity > 1,"SOURCE->OPIN and IPIN->SINK edge count:%d\n", num_edges);
    num_edges = 0;
    /* Build opins */
    int rr_edges_before_directs = 0;
    for (int layer = 0; layer < grid.get_num_layers(); layer++) {
        for (size_t i = 0; i < grid.width(); ++i) {
            for (size_t j = 0; j < grid.height(); ++j) {
                for (e_side side : TOTAL_2D_SIDES) {
                    if (BI_DIRECTIONAL == directionality) {
                        build_bidir_rr_opins(rr_graph_builder, rr_graph, layer, i, j, side,
                                             opin_to_track_map, Fc_out, rr_edges_to_create, chan_details_x,
                                             chan_details_y,
                                             grid,
                                             directs, clb_to_clb_directs, num_seg_types);
                    } else {
                        VTR_ASSERT(UNI_DIRECTIONAL == directionality);
                        bool clipped;
                        build_unidir_rr_opins(rr_graph_builder, rr_graph, layer, i, j, side, grid, Fc_out, chan_width,
                                              chan_details_x, chan_details_y, Fc_xofs, Fc_yofs,
                                              rr_edges_to_create, &clipped, seg_index_map,
                                              directs, clb_to_clb_directs, num_seg_types,
                                              rr_edges_before_directs);
                        if (clipped) {
                            *Fc_clipped = true;
                        }
                    }

                    //Create the actual OPIN->CHANX/CHANY edges
                    uniquify_edges(rr_edges_to_create);
                    alloc_and_load_edges(rr_graph_builder, rr_edges_to_create);
                    num_edges += rr_edges_to_create.size();
                    rr_edges_to_create.clear();
                }
            }
        }
    }

    VTR_LOGV(route_verbosity > 1,"OPIN->CHANX/CHANY edge count before creating direct connections: %d\n", rr_edges_before_directs);
    VTR_LOGV(route_verbosity > 1,"OPIN->CHANX/CHANY edge count after creating direct connections: %d\n", num_edges);

    num_edges = 0;
    /* Build channels */
    VTR_ASSERT(Fs % 3 == 0);

    /* In case of multi-die FPGA and a custom 3D SB, we keep track of how many 3D connections have been already made for each x,y location */
    vtr::NdMatrix<int, 2> num_of_3d_conns_custom_SB;

    t_rr_edge_info_set des_3d_rr_edges_to_create;
    if(grid.get_num_layers() > 1 && sb_conn_map != nullptr){
        num_of_3d_conns_custom_SB.resize(std::array<size_t,2>{grid.width(), grid.height()}, 0);
    }

    for (size_t i = 0; i < grid.width() - 1; ++i) {
        for (size_t j = 0; j < grid.height() - 1; ++j) {
            for (int layer = 0; layer < grid.get_num_layers(); ++layer) {
                auto &device_ctx = g_vpr_ctx.device();
                /* Skip the current die if architecture file specifies that it doesn't require inter-cluster programmable resource routing */
                if (!device_ctx.inter_cluster_prog_routing_resources.at(layer)) {
                    continue;
                }
                /* In multi-die FPGAs with track-to-track connections between layers, we need to load newly added length-0 CHANX nodes
                 * These extra nodes can be driven from many tracks in the source layer and can drive multiple tracks in the destination layer,
                 * since these die-crossing connections have more delays.
                 */
                if (grid.get_num_layers() > 1 && sb_conn_map != nullptr) {
                    //custom switch block defined in the architecture
                    VTR_ASSERT(sblock_pattern.empty() && switch_block_conn.empty());
                    build_inter_die_custom_sb_rr_chan(rr_graph_builder, layer, i, j, CHANX_COST_INDEX_START, chan_width,
                                                      chan_details_x);
                }

                if (i > 0) {
                    int tracks_per_chan = ((is_global_graph) ? 1 : chan_width.x_list[j]);
                    build_rr_chan(rr_graph_builder, layer, i, j, CHANX, track_to_pin_lookup_x, sb_conn_map,
                                  switch_block_conn,
                                  num_of_3d_conns_custom_SB, CHANX_COST_INDEX_START,
                                  chan_width, grid, tracks_per_chan,
                                  sblock_pattern, Fs / 3, chan_details_x, chan_details_y,
                                  rr_edges_to_create, des_3d_rr_edges_to_create,
                                  wire_to_ipin_switch,
                                  wire_to_pin_between_dice_switch,
                                  custom_3d_sb_fanin_fanout,
                                  delayless_switch,
                                  directionality);

                    //Create the actual CHAN->CHAN edges
                    uniquify_edges(rr_edges_to_create);
                    alloc_and_load_edges(rr_graph_builder, rr_edges_to_create);
                    num_edges += rr_edges_to_create.size();

                    rr_edges_to_create.clear();
                }
                if (j > 0) {
                    int tracks_per_chan = ((is_global_graph) ? 1 : chan_width.y_list[i]);
                    build_rr_chan(rr_graph_builder, layer, i, j, CHANY, track_to_pin_lookup_y, sb_conn_map,
                                  switch_block_conn,
                                  num_of_3d_conns_custom_SB, CHANX_COST_INDEX_START + num_seg_types_x,
                                  chan_width, grid, tracks_per_chan,
                                  sblock_pattern, Fs / 3, chan_details_x, chan_details_y,
                                  rr_edges_to_create, des_3d_rr_edges_to_create,
                                  wire_to_ipin_switch,
                                  wire_to_pin_between_dice_switch,
                                  custom_3d_sb_fanin_fanout,
                                  delayless_switch,
                                  directionality);

                    //Create the actual CHAN->CHAN edges
                    uniquify_edges(rr_edges_to_create);
                    alloc_and_load_edges(rr_graph_builder, rr_edges_to_create);
                    num_edges += rr_edges_to_create.size();

                    rr_edges_to_create.clear();
                }
            }
        }
    }

    if(grid.get_num_layers() > 1 && sb_conn_map != nullptr){
        uniquify_edges(des_3d_rr_edges_to_create);
        alloc_and_load_edges(rr_graph_builder, des_3d_rr_edges_to_create);
        num_edges += des_3d_rr_edges_to_create.size();
        des_3d_rr_edges_to_create.clear();
    }


    VTR_LOGV(route_verbosity > 1,"CHAN->CHAN type edge count:%d\n", num_edges);

    num_edges = 0;
    std::function<void(t_chan_width*)> update_chan_width = [](t_chan_width*) noexcept {};
    if (clock_modeling == DEDICATED_NETWORK) {
        ClockRRGraphBuilder builder(chan_width, grid, &L_rr_node, &rr_graph_builder);
        builder.create_and_append_clock_rr_graph(num_seg_types_x, &rr_edges_to_create);
        uniquify_edges(rr_edges_to_create);
        alloc_and_load_edges(rr_graph_builder, rr_edges_to_create);
        num_edges += rr_edges_to_create.size();

        rr_edges_to_create.clear();
        update_chan_width = [builder](t_chan_width* c) {
            builder.update_chan_width(c);
        };
        VTR_LOG("\n Dedicated clock network edge count: %d \n", num_edges);
    }

    rr_graph_builder.init_fan_in();

    return update_chan_width;
}

static void set_clusters_pin_chains(const ClusteredNetlist& clb_nlist,
                                    vtr::vector<ClusterBlockId, t_cluster_pin_chain>& pin_chains,
                                    bool is_flat) {
    VTR_ASSERT(is_flat);

    const auto& block_locs = g_vpr_ctx.placement().block_locs();

    for (ClusterBlockId cluster_blk_id : clb_nlist.blocks()) {
        t_pl_loc block_loc = block_locs[cluster_blk_id].loc;
        int abs_cap = block_loc.sub_tile;
        const auto [physical_type, sub_tile, rel_cap, logical_block] = get_cluster_blk_physical_spec(cluster_blk_id);

        auto cluster_pins = get_cluster_block_pins(physical_type,
                                                   cluster_blk_id,
                                                   abs_cap);
        // Get the chains of nodes - Each chain would collapse into a single node
        t_cluster_pin_chain nodes_to_collapse = get_cluster_directly_connected_nodes(cluster_pins,
                                                                                     physical_type,
                                                                                     logical_block,
                                                                                     is_flat);
        pin_chains[cluster_blk_id] = std::move(nodes_to_collapse);
    }
}

static vtr::vector<ClusterBlockId, std::unordered_set<int>> get_pin_chains_flat(const vtr::vector<ClusterBlockId, t_cluster_pin_chain>& pin_chains) {
    vtr::vector<ClusterBlockId, std::unordered_set<int>> chain_pin_nums(pin_chains.size());

    for (int cluster_id_num = 0; cluster_id_num < (int)pin_chains.size(); cluster_id_num++) {
        auto cluster_id = ClusterBlockId(cluster_id_num);
        const auto& cluster_pin_chain_num = pin_chains[cluster_id].pin_chain_idx;
        chain_pin_nums[cluster_id].reserve(cluster_pin_chain_num.size());
        for (int pin_num = 0; pin_num < (int)cluster_pin_chain_num.size(); pin_num++) {
            if (cluster_pin_chain_num[pin_num] != OPEN) {
                chain_pin_nums[cluster_id].insert(pin_num);
            }
        }
    }

    return chain_pin_nums;
}
static void alloc_and_load_intra_cluster_rr_graph(RRGraphBuilder& rr_graph_builder,
                                                  const DeviceGrid& grid,
                                                  const int delayless_switch,
                                                  const vtr::vector<ClusterBlockId, t_cluster_pin_chain>& pin_chains,
                                                  const vtr::vector<ClusterBlockId, std::unordered_set<int>>& chain_pin_nums,
                                                  float R_minW_nmos,
                                                  float R_minW_pmos,
                                                  bool is_flat,
                                                  bool load_rr_graph) {
    t_rr_edge_info_set rr_edges_to_create;
    int num_edges = 0;

    for (int layer = 0; layer < grid.get_num_layers(); layer++) {
        for (int i = 0; i < (int)grid.width(); ++i) {
            for (int j = 0; j < (int)grid.height(); ++j) {
                if (grid.get_width_offset({i, j, layer}) == 0 && grid.get_height_offset({i, j, layer}) == 0) {
                    t_physical_tile_type_ptr physical_tile = grid.get_physical_type({i, j, layer});
                    std::vector<int> class_num_vec;
                    std::vector<int> pin_num_vec;
                    class_num_vec = get_cluster_netlist_intra_tile_classes_at_loc(layer, i, j, physical_tile);
                    pin_num_vec = get_cluster_netlist_intra_tile_pins_at_loc(layer,
                                                                             i,
                                                                             j,
                                                                             pin_chains,
                                                                             chain_pin_nums,
                                                                             physical_tile);
                    add_classes_rr_graph(rr_graph_builder,
                                         class_num_vec,
                                         layer,
                                         i,
                                         j,
                                         physical_tile);

                    add_pins_rr_graph(rr_graph_builder,
                                      pin_num_vec,
                                      layer,
                                      i,
                                      j,
                                      physical_tile);

                    connect_src_sink_to_pins(rr_graph_builder,
                                             class_num_vec,
                                             layer,
                                             i,
                                             j,
                                             rr_edges_to_create,
                                             delayless_switch,
                                             physical_tile,
                                             load_rr_graph);

                    //Create the actual SOURCE->OPIN, IPIN->SINK edges
                    uniquify_edges(rr_edges_to_create);
                    alloc_and_load_edges(rr_graph_builder, rr_edges_to_create);
                    num_edges += rr_edges_to_create.size();
                    rr_edges_to_create.clear();
                }
            }
        }
    }

    VTR_LOG("Internal SOURCE->OPIN and IPIN->SINK edge count:%d\n", num_edges);
    num_edges = 0;
    {
        vtr::ScopedStartFinishTimer timer("Adding Internal Edges");
        // Add intra-tile edges
        add_intra_cluster_edges_rr_graph(rr_graph_builder,
                                         rr_edges_to_create,
                                         grid,
                                         pin_chains,
                                         R_minW_nmos,
                                         R_minW_pmos,
                                         num_edges,
                                         is_flat,
                                         load_rr_graph);
    }

    VTR_LOG("Internal edge count:%d\n", num_edges);

    rr_graph_builder.init_fan_in();
}

static void add_classes_rr_graph(RRGraphBuilder& rr_graph_builder,
                                 const std::vector<int>& class_num_vec,
                                 const int layer,
                                 const int root_x,
                                 const int root_y,
                                 t_physical_tile_type_ptr physical_type) {
    auto& mutable_device_ctx = g_vpr_ctx.mutable_device();

    for (auto class_num : class_num_vec) {
        auto class_type = get_class_type_from_class_physical_num(physical_type, class_num);
        RRNodeId class_inode = get_class_rr_node_id(rr_graph_builder.node_lookup(), physical_type, layer, root_x, root_y, class_num);
        VTR_ASSERT(class_inode != RRNodeId::INVALID());
        int class_num_pins = get_class_num_pins_from_class_physical_num(physical_type, class_num);
        if (class_type == DRIVER) {
            rr_graph_builder.set_node_cost_index(class_inode, RRIndexedDataId(SOURCE_COST_INDEX));
            rr_graph_builder.set_node_type(class_inode, SOURCE);
        } else {
            VTR_ASSERT(class_type == RECEIVER);

            rr_graph_builder.set_node_cost_index(class_inode, RRIndexedDataId(SINK_COST_INDEX));
            rr_graph_builder.set_node_type(class_inode, SINK);
        }
        VTR_ASSERT(class_num_pins <= std::numeric_limits<short>::max());
        rr_graph_builder.set_node_capacity(class_inode, (short)class_num_pins);
        VTR_ASSERT(root_x <= std::numeric_limits<short>::max() && root_y <= std::numeric_limits<short>::max());
        rr_graph_builder.set_node_coordinates(class_inode, (short)root_x, (short)root_y, (short)(root_x + physical_type->width - 1), (short)(root_y + physical_type->height - 1));
        VTR_ASSERT(layer <= std::numeric_limits<short>::max());
        rr_graph_builder.set_node_layer(class_inode, layer);
        float R = 0.;
        float C = 0.;
        rr_graph_builder.set_node_rc_index(class_inode, NodeRCIndex(find_create_rr_rc_data(R, C, mutable_device_ctx.rr_rc_data)));
        rr_graph_builder.set_node_class_num(class_inode, class_num);
    }
}

static void add_pins_rr_graph(RRGraphBuilder& rr_graph_builder,
                              const std::vector<int>& pin_num_vec,
                              const int layer,
                              const int i,
                              const int j,
                              t_physical_tile_type_ptr physical_type) {
    auto& mutable_device_ctx = g_vpr_ctx.mutable_device();
    const auto& node_lookup = rr_graph_builder.node_lookup();
    for (auto pin_num : pin_num_vec) {
        e_pin_type pin_type = get_pin_type_from_pin_physical_num(physical_type, pin_num);
        VTR_ASSERT(pin_type == DRIVER || pin_type == RECEIVER);
        std::vector<int> x_offset_vec;
        std::vector<int> y_offset_vec;
        std::vector<e_side> pin_sides_vec;
        std::tie(x_offset_vec, y_offset_vec, pin_sides_vec) = get_pin_coordinates(physical_type, pin_num, std::vector<e_side>(TOTAL_2D_SIDES.begin(), TOTAL_2D_SIDES.end()));
        VTR_ASSERT(!pin_sides_vec.empty());
        for (int pin_coord = 0; pin_coord < (int)pin_sides_vec.size(); pin_coord++) {
            int x_offset = x_offset_vec[pin_coord];
            int y_offset = y_offset_vec[pin_coord];
            e_side pin_side = pin_sides_vec[pin_coord];
            auto node_type = (pin_type == DRIVER) ? OPIN : IPIN;
            RRNodeId node_id = node_lookup.find_node(layer,
                                                     i + x_offset,
                                                     j + y_offset,
                                                     node_type,
                                                     pin_num,
                                                     pin_side);
            if (node_id != RRNodeId::INVALID()) {
                if (pin_type == RECEIVER) {
                    rr_graph_builder.set_node_cost_index(node_id, RRIndexedDataId(IPIN_COST_INDEX));
                } else {
                    VTR_ASSERT(pin_type == DRIVER);
                    rr_graph_builder.set_node_cost_index(node_id, RRIndexedDataId(OPIN_COST_INDEX));
                }

                rr_graph_builder.set_node_type(node_id, node_type);
                rr_graph_builder.set_node_capacity(node_id, 1);
                float R = 0.;
                float C = 0.;
                rr_graph_builder.set_node_rc_index(node_id, NodeRCIndex(find_create_rr_rc_data(R, C, mutable_device_ctx.rr_rc_data)));
                rr_graph_builder.set_node_pin_num(node_id, pin_num);
                //Note that we store the grid tile location and side where the pin is located,
                //which greatly simplifies the drawing code
                //For those pins located on multiple sides, we save the rr node index
                //for the pin on all sides at which it exists
                //As such, multipler driver problem can be avoided.
                rr_graph_builder.set_node_coordinates(node_id,
                                                      i + x_offset,
                                                      j + y_offset,
                                                      i + x_offset,
                                                      j + y_offset);
                rr_graph_builder.set_node_layer(node_id, layer);
                rr_graph_builder.add_node_side(node_id, pin_side);
            }
        }
    }
}

static void connect_tile_src_sink_to_pins(RRGraphBuilder& rr_graph_builder,
                                          std::map<int, t_arch_switch_inf>& /*arch_sw_inf_map*/,
                                          const std::vector<int>& class_num_vec,
                                          const int layer,
                                          const int i,
                                          const int j,
                                          t_rr_edge_info_set& rr_edges_to_create,
                                          const int delayless_switch,
                                          t_physical_tile_type_ptr physical_type_ptr) {
    for (auto class_num : class_num_vec) {
        const auto& pin_list = get_pin_list_from_class_physical_num(physical_type_ptr, class_num);
        auto class_type = get_class_type_from_class_physical_num(physical_type_ptr, class_num);
        RRNodeId class_rr_node_id = get_class_rr_node_id(rr_graph_builder.node_lookup(), physical_type_ptr, layer, i, j, class_num);
        VTR_ASSERT(class_rr_node_id != RRNodeId::INVALID());
        //bool is_primitive = is_primitive_pin(physical_type_ptr, pin_list[0]);
        //t_logical_block_type_ptr logical_block = is_primitive ? get_logical_block_from_pin_physical_num(physical_type_ptr, pin_list[0]) : nullptr;
        for (auto pin_num : pin_list) {
            RRNodeId pin_rr_node_id = get_pin_rr_node_id(rr_graph_builder.node_lookup(), physical_type_ptr, layer, i, j, pin_num);
            if (pin_rr_node_id == RRNodeId::INVALID()) {
                VTR_LOG_ERROR("In block (%d, %d, %d) pin num: %d doesn't exist to be connected to class %d\n",
                              layer,
                              i,
                              j,
                              pin_num,
                              class_num);
                continue;
            }
            auto pin_type = get_pin_type_from_pin_physical_num(physical_type_ptr, pin_num);
            if (class_type == DRIVER) {
                VTR_ASSERT(pin_type == DRIVER);
                rr_edges_to_create.emplace_back(class_rr_node_id, pin_rr_node_id, delayless_switch, false);
            } else {
                VTR_ASSERT(class_type == RECEIVER);
                VTR_ASSERT(pin_type == RECEIVER);
                rr_edges_to_create.emplace_back(pin_rr_node_id, class_rr_node_id, delayless_switch, false);
            }
        }
    }
}

static void connect_src_sink_to_pins(RRGraphBuilder& rr_graph_builder,
                                     const std::vector<int>& class_num_vec,
                                     const int layer,
                                     const int i,
                                     const int j,
                                     t_rr_edge_info_set& rr_edges_to_create,
                                     const int delayless_switch,
                                     t_physical_tile_type_ptr physical_type_ptr,
                                     bool switches_remapped) {
    for (auto class_num : class_num_vec) {
        const auto& pin_list = get_pin_list_from_class_physical_num(physical_type_ptr, class_num);
        auto class_type = get_class_type_from_class_physical_num(physical_type_ptr, class_num);
        RRNodeId class_rr_node_id = get_class_rr_node_id(rr_graph_builder.node_lookup(), physical_type_ptr, layer, i, j, class_num);
        VTR_ASSERT(class_rr_node_id != RRNodeId::INVALID());
        for (auto pin_num : pin_list) {
            RRNodeId pin_rr_node_id = get_pin_rr_node_id(rr_graph_builder.node_lookup(), physical_type_ptr, layer, i, j, pin_num);
            if (pin_rr_node_id == RRNodeId::INVALID()) {
                VTR_LOG_ERROR("In block (%d, %d, %d) pin num: %d doesn't exist to be connected to class %d\n",
                              layer,
                              i,
                              j,
                              pin_num,
                              class_num);
                continue;
            }
            auto pin_type = get_pin_type_from_pin_physical_num(physical_type_ptr, pin_num);
            if (class_type == DRIVER) {
                VTR_ASSERT(pin_type == DRIVER);
                rr_edges_to_create.emplace_back(class_rr_node_id, pin_rr_node_id, delayless_switch, switches_remapped);
            } else {
                VTR_ASSERT(class_type == RECEIVER);
                VTR_ASSERT(pin_type == RECEIVER);
                rr_edges_to_create.emplace_back(pin_rr_node_id, class_rr_node_id, delayless_switch, switches_remapped);
            }
        }
    }
}

static void alloc_and_load_tile_rr_graph(RRGraphBuilder& rr_graph_builder,
                                         std::map<int, t_arch_switch_inf>& arch_sw_inf_map,
                                         t_physical_tile_type_ptr physical_tile,
                                         int layer,
                                         int root_x,
                                         int root_y,
                                         const int delayless_switch) {
    t_rr_edge_info_set rr_edges_to_create;

    auto class_num_range = get_flat_tile_primitive_classes(physical_tile);
    auto pin_num_vec = get_flat_tile_pins(physical_tile);

    std::vector<int> class_num_vec(class_num_range.total_num());
    std::iota(class_num_vec.begin(), class_num_vec.end(), class_num_range.low);

    add_classes_rr_graph(rr_graph_builder,
                         class_num_vec,
                         layer,
                         root_x,
                         root_y,
                         physical_tile);

    add_pins_rr_graph(rr_graph_builder,
                      pin_num_vec,
                      layer,
                      root_x,
                      root_y,
                      physical_tile);

    connect_tile_src_sink_to_pins(rr_graph_builder,
                                  arch_sw_inf_map,
                                  class_num_vec,
                                  layer,
                                  root_x,
                                  root_y,
                                  rr_edges_to_create,
                                  delayless_switch,
                                  physical_tile);

    uniquify_edges(rr_edges_to_create);
    alloc_and_load_edges(rr_graph_builder, rr_edges_to_create);
    rr_edges_to_create.clear();

    add_intra_tile_edges_rr_graph(rr_graph_builder,
                                  rr_edges_to_create,
                                  physical_tile,
                                  layer,
                                  root_x,
                                  root_y);

    uniquify_edges(rr_edges_to_create);
    alloc_and_load_edges(rr_graph_builder, rr_edges_to_create);
    rr_edges_to_create.clear();

    rr_graph_builder.init_fan_in();

    rr_graph_builder.rr_nodes().shrink_to_fit();
}

static void build_bidir_rr_opins(RRGraphBuilder& rr_graph_builder,
                                 const RRGraphView& rr_graph,
                                 const int layer,
                                 const int i,
                                 const int j,
                                 const e_side side,
                                 const t_pin_to_track_lookup& opin_to_track_map,
                                 const std::vector<vtr::Matrix<int>>& Fc_out,
                                 t_rr_edge_info_set& rr_edges_to_create,
                                 const t_chan_details& chan_details_x,
                                 const t_chan_details& chan_details_y,
                                 const DeviceGrid& grid,
                                 const std::vector<t_direct_inf>& directs,
                                 const t_clb_to_clb_directs* clb_to_clb_directs,
                                 const int num_seg_types) {
    //Don't connect pins which are not adjacent to channels around the perimeter
    if ((i == 0 && side != RIGHT)
        || (i == int(grid.width() - 1) && side != LEFT)
        || (j == 0 && side != TOP)
        || (j == int(grid.height() - 1) && side != BOTTOM)) {
        return;
    }

    auto type = grid.get_physical_type({i, j, layer});
    int width_offset = grid.get_width_offset({i, j, layer});
    int height_offset = grid.get_height_offset({i, j, layer});

    const vtr::Matrix<int>& Fc = Fc_out[type->index];

    for (int pin_index = 0; pin_index < type->num_pins; ++pin_index) {
        /* We only are working with opins so skip non-drivers */
        if (get_pin_type_from_pin_physical_num(type, pin_index) != DRIVER) {
            continue;
        }

        /* Can't do anything if pin isn't at this location */
        if (0 == type->pinloc[width_offset][height_offset][side][pin_index]) {
            continue;
        }

        /* get number of tracks that this pin connects to */
        int total_pin_Fc = 0;
        for (int iseg = 0; iseg < num_seg_types; iseg++) {
            total_pin_Fc += Fc[pin_index][iseg];
        }

        RRNodeId node_index = rr_graph_builder.node_lookup().find_node(layer, i, j, OPIN, pin_index, side);
        VTR_ASSERT(node_index);

        for (auto connected_layer : get_layers_pin_is_connected_to(type, layer, pin_index)) {
            if (total_pin_Fc > 0) {
                get_bidir_opin_connections(rr_graph_builder, layer, connected_layer, i, j, pin_index,
                                           node_index, rr_edges_to_create, opin_to_track_map,
                                           chan_details_x,
                                           chan_details_y);
            }
        }

        /* Add in direct connections */
        get_opin_direct_connections(rr_graph_builder, rr_graph, layer, i, j, side, pin_index,
                                    node_index, rr_edges_to_create,
                                    directs, clb_to_clb_directs);
    }
}

void free_rr_graph() {
    /* Frees all the routing graph data structures, if they have been       *
     * allocated.  I use rr_mem_chunk_list_head as a flag to indicate       *
     * whether or not the graph has been allocated -- if it is not NULL,    *
     * a routing graph exists and can be freed.  Hence, you can call this   *
     * routine even if you're not sure of whether a rr_graph exists or not. */

    /* Before adding any more free calls here, be sure the data is NOT chunk *
     * allocated, as ALL the chunk allocated data is already free!           */
    auto& device_ctx = g_vpr_ctx.mutable_device();

    device_ctx.read_rr_graph_filename.clear();

    device_ctx.rr_graph_builder.clear();

    device_ctx.rr_indexed_data.clear();

    device_ctx.switch_fanin_remap.clear();

    device_ctx.rr_graph_is_flat = false;

    invalidate_router_lookahead_cache();
}

static void build_cluster_internal_edges(RRGraphBuilder& rr_graph_builder,
                                         int& num_collapsed_nodes,
                                         ClusterBlockId cluster_blk_id,
                                         const int layer,
                                         const int i,
                                         const int j,
                                         const int abs_cap,
                                         float R_minW_nmos,
                                         float R_minW_pmos,
                                         t_rr_edge_info_set& rr_edges_to_create,
                                         const t_cluster_pin_chain& nodes_to_collapse,
                                         const DeviceGrid& grid,
                                         bool is_flat,
                                         bool load_rr_graph) {
    VTR_ASSERT(is_flat);
    /* Internal edges are added from the start tile */
    int width_offset = grid.get_width_offset({i, j, layer});
    int height_offset = grid.get_height_offset({i, j, layer});
    VTR_ASSERT(width_offset == 0 && height_offset == 0);

    auto& cluster_net_list = g_vpr_ctx.clustering().clb_nlist;

    t_physical_tile_type_ptr physical_type;
    const t_sub_tile* sub_tile;
    int rel_cap;
    t_logical_block_type_ptr logical_block;
    std::tie(physical_type, sub_tile, rel_cap, logical_block) = get_cluster_blk_physical_spec(cluster_blk_id);
    VTR_ASSERT(abs_cap < physical_type->capacity);
    VTR_ASSERT(rel_cap >= 0);

    auto cluster_pins = get_cluster_block_pins(physical_type,
                                               cluster_blk_id,
                                               abs_cap);

    const t_pb* pb = cluster_net_list.block_pb(cluster_blk_id);
    std::list<const t_pb*> pb_q;
    pb_q.push_back(pb);

    while (!pb_q.empty()) {
        pb = pb_q.front();
        pb_q.pop_front();

        add_pb_edges(rr_graph_builder,
                     rr_edges_to_create,
                     physical_type,
                     sub_tile,
                     logical_block,
                     pb,
                     nodes_to_collapse,
                     R_minW_nmos,
                     R_minW_pmos,
                     rel_cap,
                     layer,
                     i,
                     j,
                     load_rr_graph);

        add_pb_child_to_list(pb_q, pb);
    }

    // Edges going in/out of the nodes on the chain are not added by the previous funtions, they are added
    // by this function
    num_collapsed_nodes += add_edges_for_collapsed_nodes(rr_graph_builder,
                                                         rr_edges_to_create,
                                                         physical_type,
                                                         logical_block,
                                                         cluster_pins,
                                                         nodes_to_collapse,
                                                         R_minW_nmos,
                                                         R_minW_pmos,
                                                         layer,
                                                         i,
                                                         j,
                                                         load_rr_graph);
}

static void add_pb_edges(RRGraphBuilder& rr_graph_builder,
                         t_rr_edge_info_set& rr_edges_to_create,
                         t_physical_tile_type_ptr physical_type,
                         const t_sub_tile* sub_tile,
                         t_logical_block_type_ptr logical_block,
                         const t_pb* pb,
                         const t_cluster_pin_chain& nodes_to_collapse,
                         float R_minW_nmos,
                         float R_minW_pmos,
                         int rel_cap,
                         int layer,
                         int i,
                         int j,
                         bool switches_remapped) {
    auto pin_num_range = get_pb_pins(physical_type,
                                     sub_tile,
                                     logical_block,
                                     pb,
                                     rel_cap);
    const auto& chain_sinks = nodes_to_collapse.chain_sink;
    const auto& pin_chain_idx = nodes_to_collapse.pin_chain_idx;
    for (auto pin_physical_num = pin_num_range.low; pin_physical_num <= pin_num_range.high; pin_physical_num++) {
        // The pin belongs to a chain - outgoing edges from this pin will be added later unless it is the sink of the chain
        // If a pin is on tile or it is a primitive pin, then it is not collapsed. Hence, we need to add it's connections. The only connection
        // outgoing from these pins is the connection to the chain sink which will be added later
        int chain_num = pin_chain_idx[pin_physical_num];
        bool primitive_pin = is_primitive_pin(physical_type, pin_physical_num);
        bool pin_on_tile = is_pin_on_tile(physical_type, pin_physical_num);
        if (chain_num != OPEN && chain_sinks[chain_num] != pin_physical_num && !primitive_pin && !pin_on_tile) {
            continue;
        }
        auto parent_pin_node_id = get_pin_rr_node_id(rr_graph_builder.node_lookup(),
                                                     physical_type,
                                                     layer,
                                                     i,
                                                     j,
                                                     pin_physical_num);
        VTR_ASSERT(parent_pin_node_id != RRNodeId::INVALID());

        auto conn_pins_physical_num = get_physical_pin_sink_pins(physical_type,
                                                                 logical_block,
                                                                 pin_physical_num);

        for (auto conn_pin_physical_num : conn_pins_physical_num) {
            // The pin belongs to a chain - incoming edges to this pin will be added later unless it is the sink of the chain
            int conn_pin_chain_num = pin_chain_idx[conn_pin_physical_num];
            primitive_pin = is_primitive_pin(physical_type, conn_pin_physical_num);
            pin_on_tile = is_pin_on_tile(physical_type, conn_pin_physical_num);
            if (conn_pin_chain_num != OPEN && chain_sinks[conn_pin_chain_num] != conn_pin_physical_num && !primitive_pin && !pin_on_tile) {
                continue;
            }
            auto conn_pin_node_id = get_pin_rr_node_id(rr_graph_builder.node_lookup(),
                                                       physical_type,
                                                       layer,
                                                       i,
                                                       j,
                                                       conn_pin_physical_num);
            // If the node_id is INVALID it means that it belongs to a pin which is not added to the RR Graph. The pin is not added
            // since it belongs to a certain mode or block which is not used in clustered netlist
            if (conn_pin_node_id == RRNodeId::INVALID()) {
                continue;
            }
            int sw_idx = get_edge_sw_arch_idx(physical_type,
                                              logical_block,
                                              pin_physical_num,
                                              conn_pin_physical_num);

            if (switches_remapped) {
                auto& all_sw_inf = g_vpr_ctx.mutable_device().all_sw_inf;
                float delay = g_vpr_ctx.device().all_sw_inf.at(sw_idx).Tdel();
                bool is_new_sw;
                std::tie(is_new_sw, sw_idx) = find_create_intra_cluster_sw(rr_graph_builder,
                                                                        all_sw_inf,
                                                                        R_minW_nmos,
                                                                        R_minW_pmos,
                                                                        switches_remapped,
                                                                        delay);
            }
            rr_edges_to_create.emplace_back(parent_pin_node_id, conn_pin_node_id, sw_idx, switches_remapped);
        }
    }
}

static int add_edges_for_collapsed_nodes(RRGraphBuilder& rr_graph_builder,
                                         t_rr_edge_info_set& rr_edges_to_create,
                                         t_physical_tile_type_ptr physical_type,
                                         t_logical_block_type_ptr logical_block,
                                         const std::vector<int>& cluster_pins,
                                         const t_cluster_pin_chain& nodes_to_collapse,
                                         float R_minW_nmos,
                                         float R_minW_pmos,
                                         int layer,
                                         int i,
                                         int j,
                                         bool load_rr_graph) {
    // Store the cluster pins in a set to make the search more run-time efficient
    std::unordered_set<int> cluster_pins_set(cluster_pins.begin(), cluster_pins.end());

    int num_collapsed_pins = 0;
    int num_chain = (int)nodes_to_collapse.chains.size();

    for (int chain_idx = 0; chain_idx < num_chain; chain_idx++) {
        const auto& chain = nodes_to_collapse.chains[chain_idx];
        int num_nodes = (int)chain.size();
        VTR_ASSERT(num_nodes > 1);
        std::unordered_set<int> chain_pins = get_chain_pins(nodes_to_collapse.chains[chain_idx]);
        for (int node_idx = 0; node_idx < num_nodes; node_idx++) {
            add_chain_node_fan_in_edges(rr_graph_builder,
                                        rr_edges_to_create,
                                        num_collapsed_pins,
                                        physical_type,
                                        logical_block,
                                        nodes_to_collapse,
                                        cluster_pins_set,
                                        chain_pins,
                                        R_minW_nmos,
                                        R_minW_pmos,
                                        chain_idx,
                                        node_idx,
                                        layer,
                                        i,
                                        j,
                                        load_rr_graph);
        }
    }
    return num_collapsed_pins;
}

static void add_chain_node_fan_in_edges(RRGraphBuilder& rr_graph_builder,
                                        t_rr_edge_info_set& rr_edges_to_create,
                                        int& num_collapsed_pins,
                                        t_physical_tile_type_ptr physical_type,
                                        t_logical_block_type_ptr logical_block,
                                        const t_cluster_pin_chain& nodes_to_collapse,
                                        const std::unordered_set<int>& cluster_pins,
                                        const std::unordered_set<int>& chain_pins,
                                        float R_minW_nmos,
                                        float R_minW_pmos,
                                        int chain_idx,
                                        int node_idx,
                                        int layer,
                                        int i,
                                        int j,
                                        bool load_rr_graph) {
    // Chain node pin physical number
    int pin_physical_num = nodes_to_collapse.chains[chain_idx][node_idx].pin_physical_num;
    const auto& pin_chain_idx = nodes_to_collapse.pin_chain_idx;
    int sink_pin_num = nodes_to_collapse.chain_sink[chain_idx];

    bool pin_on_tile = is_pin_on_tile(physical_type, pin_physical_num);
    bool primitive_pin = is_primitive_pin(physical_type, pin_physical_num);

    // The delay of the fan-in edges to the chain node is added to the delay of the chain node to the sink. Thus, the information in
    // all_sw_in needs to updated to reflect this change. In other words, if there isn't any edge with the new delay in all_sw_inf, a new member should
    // be added to all_sw_inf.
    auto& all_sw_inf = g_vpr_ctx.mutable_device().all_sw_inf;

    std::unordered_map<RRNodeId, float> src_node_edge_pair;

    // Get the chain's sink node rr node it.
    RRNodeId sink_rr_node_id = get_pin_rr_node_id(rr_graph_builder.node_lookup(),
                                                  physical_type,
                                                  layer,
                                                  i,
                                                  j,
                                                  sink_pin_num);
    VTR_ASSERT(sink_rr_node_id != RRNodeId::INVALID());

    // None of the incoming/outgoing edges of the chain node, except for the chain sink pins, has been added in the previous functions.
    // Incoming/outgoing edges from the chain sink pins have been added in the previous functions.
    if (pin_physical_num != sink_pin_num) {
        auto pin_type = get_pin_type_from_pin_physical_num(physical_type, pin_physical_num);

        // Since the pins on the tile are connected to channels, etc. we do not collpase them into the intra-cluster nodes.
        // Since the primitve pins are connected to SINK/SRC nodes later, we do not collapse them.

        if (primitive_pin || pin_on_tile) {
            // Based on the previous checks, we put these assertions.
            VTR_ASSERT(!primitive_pin || pin_type == e_pin_type::DRIVER);
            VTR_ASSERT(!pin_on_tile || pin_type == e_pin_type::RECEIVER);
            if (pin_on_tile && is_primitive_pin(physical_type, sink_pin_num)) {
                return;
            } else if (primitive_pin && is_pin_on_tile(physical_type, sink_pin_num)) {
                return;
            }

            float chain_delay = get_delay_directly_connected_pins(physical_type,
                                                                  logical_block,
                                                                  cluster_pins,
                                                                  pin_physical_num,
                                                                  sink_pin_num);
            RRNodeId rr_node_id = get_pin_rr_node_id(rr_graph_builder.node_lookup(),
                                                     physical_type,
                                                     layer,
                                                     i,
                                                     j,
                                                     pin_physical_num);
            VTR_ASSERT(rr_node_id != RRNodeId::INVALID());

            src_node_edge_pair.insert(std::make_pair(rr_node_id, chain_delay));

        } else {
            num_collapsed_pins++;
            auto src_pins = get_src_pins_in_cluster(cluster_pins,
                                                    physical_type,
                                                    logical_block,
                                                    pin_physical_num);
            for (auto src_pin : src_pins) {
                // If the source pin is located on the current chain no edge should be added since the nodes should be collapsed.
                if (pin_chain_idx[src_pin] != OPEN) {
                    if ((pin_chain_idx[src_pin] == chain_idx)) {
                        continue;
                    } else {
                        // If it is located on other chain, src_pin should be the sink of that chain, otherwise the chain is not formed correctly.
                        VTR_ASSERT(src_pin == nodes_to_collapse.chain_sink[pin_chain_idx[src_pin]]);
                    }
                }
                float delay = get_min_delay_to_chain(physical_type,
                                                     logical_block,
                                                     cluster_pins,
                                                     chain_pins,
                                                     src_pin,
                                                     sink_pin_num);
                RRNodeId rr_node_id = get_pin_rr_node_id(rr_graph_builder.node_lookup(),
                                                         physical_type,
                                                         layer,
                                                         i,
                                                         j,
                                                         src_pin);
                VTR_ASSERT(rr_node_id != RRNodeId::INVALID());

                src_node_edge_pair.insert(std::make_pair(rr_node_id, delay));
            }
        }

        for (auto src_pair : src_node_edge_pair) {
            float delay = src_pair.second;
            bool is_rr_sw_id = load_rr_graph;
            bool is_new_sw;
            int sw_id;
            std::tie(is_new_sw, sw_id) = find_create_intra_cluster_sw(rr_graph_builder,
                                                                      all_sw_inf,
                                                                      R_minW_nmos,
                                                                      R_minW_pmos,
                                                                      is_rr_sw_id,
                                                                      delay);

            rr_edges_to_create.emplace_back(src_pair.first, sink_rr_node_id, sw_id, is_rr_sw_id);
        }
    }
}

static float get_min_delay_to_chain(t_physical_tile_type_ptr physical_type,
                                    t_logical_block_type_ptr logical_block,
                                    const std::unordered_set<int>& cluster_pins,
                                    const std::unordered_set<int>& chain_pins,
                                    int pin_physical_num,
                                    int chain_sink_pin) {
    VTR_ASSERT(std::find(chain_pins.begin(), chain_pins.end(), pin_physical_num) == chain_pins.end());
    float min_delay = std::numeric_limits<float>::max();
    auto sink_pins = get_sink_pins_in_cluster(cluster_pins,
                                              physical_type,
                                              logical_block,
                                              pin_physical_num);
    bool sink_pin_found = false;
    for (auto sink_pin : sink_pins) {
        // If the sink is not on the chain, then we do not need to consider it.
        if (std::find(chain_pins.begin(), chain_pins.end(), sink_pin) == chain_pins.end()) {
            continue;
        }
        sink_pin_found = true;
        // Delay to the sink is equal to the delay to chain + chain's delay
        float delay = get_delay_directly_connected_pins(physical_type, logical_block, cluster_pins, sink_pin, chain_sink_pin) + get_edge_delay(physical_type, logical_block, pin_physical_num, sink_pin);
        if (delay < min_delay) {
            min_delay = delay;
        }
    }

    // We assume that the given pin has a sink in the chain.
    VTR_ASSERT(sink_pin_found);
    return min_delay;
}

static std::unordered_set<int> get_chain_pins(std::vector<t_pin_chain_node> chain) {
    std::unordered_set<int> chain_pins;
    for (auto node : chain) {
        chain_pins.insert(node.pin_physical_num);
    }
    return chain_pins;
}

/* Allocates/loads edges for nodes belonging to specified channel segment and initializes
 * node properties such as cost, occupancy and capacity */
static void build_rr_chan(RRGraphBuilder& rr_graph_builder,
                          const int layer,
                          const int x_coord,
                          const int y_coord,
                          const t_rr_type chan_type,
                          const t_track_to_pin_lookup& track_to_pin_lookup,
                          t_sb_connection_map* sb_conn_map,
                          const vtr::NdMatrix<std::vector<int>, 3>& switch_block_conn,
                          vtr::NdMatrix<int, 2>& num_of_3d_conns_custom_SB,
                          const int cost_index_offset,
                          const t_chan_width& nodes_per_chan,
                          const DeviceGrid& grid,
                          const int tracks_per_chan,
                          t_sblock_pattern& sblock_pattern,
                          const int Fs_per_side,
                          const t_chan_details& chan_details_x,
                          const t_chan_details& chan_details_y,
                          t_rr_edge_info_set& rr_edges_to_create,
                          t_rr_edge_info_set& des_3d_rr_edges_to_create,
                          const int wire_to_ipin_switch,
                          const int wire_to_pin_between_dice_switch,
                          const int custom_3d_sb_fanin_fanout,
                          const int delayless_switch,
                          const enum e_directionality directionality) {
    /* this function builds both x and y-directed channel segments, so set up our
     * coordinates based on channel type */

    auto& device_ctx = g_vpr_ctx.device();
    auto& mutable_device_ctx = g_vpr_ctx.mutable_device();

    //Initally assumes CHANX
    int seg_coord = x_coord;                           //The absolute coordinate of this segment within the channel
    int chan_coord = y_coord;                          //The absolute coordinate of this channel within the device
    int seg_dimension = device_ctx.grid.width() - 2;   //-2 for no perim channels
    int chan_dimension = device_ctx.grid.height() - 2; //-2 for no perim channels
    const t_chan_details& from_chan_details = (chan_type == CHANX) ? chan_details_x : chan_details_y;
    const t_chan_details& opposite_chan_details = (chan_type == CHANX) ? chan_details_y : chan_details_x;
    t_rr_type opposite_chan_type = CHANY;
    if (chan_type == CHANY) {
        //Swap values since CHANX was assumed above
        std::swap(seg_coord, chan_coord);
        std::swap(seg_dimension, chan_dimension);
        opposite_chan_type = CHANX;
    }

    const t_chan_seg_details* seg_details = from_chan_details[x_coord][y_coord].data();

    /* figure out if we're generating switch block edges based on a custom switch block
     * description */
    bool custom_switch_block = false;
    if (sb_conn_map != nullptr) {
        VTR_ASSERT(sblock_pattern.empty() && switch_block_conn.empty());
        custom_switch_block = true;
    }

    /* Loads up all the routing resource nodes in the current channel segment */
    for (int track = 0; track < tracks_per_chan; ++track) {
        if (seg_details[track].length() == 0)
            continue;

        //Start and end coordinates of this segment along the length of the channel
        //Note that these values are in the VPR coordinate system (and do not consider
        //wire directionality), so start correspond to left/bottom and end corresponds to right/top
        int start = get_seg_start(seg_details, track, chan_coord, seg_coord);
        int end = get_seg_end(seg_details, track, start, chan_coord, seg_dimension);

        if (seg_coord > start)
            continue; /* Only process segments which start at this location */
        VTR_ASSERT(seg_coord == start);

        const t_chan_seg_details* from_seg_details = nullptr;
        if (chan_type == CHANY) {
            from_seg_details = chan_details_y[x_coord][start].data();
        } else {
            from_seg_details = chan_details_x[start][y_coord].data();
        }

        RRNodeId node = rr_graph_builder.node_lookup().find_node(layer, x_coord, y_coord, chan_type, track);

        if (!node) {
            continue;
        }

        /* Add the edges from this track to all it's connected pins into the list */
        get_track_to_pins(rr_graph_builder, layer, start, chan_coord, track, tracks_per_chan, node, rr_edges_to_create,
                          track_to_pin_lookup, seg_details, chan_type, seg_dimension,
                          wire_to_ipin_switch, wire_to_pin_between_dice_switch, directionality);

        /* get edges going from the current track into channel segments which are perpendicular to it */
        if (chan_coord > 0) {
            const t_chan_seg_details* to_seg_details;
            int max_opposite_chan_width;
            if (chan_type == CHANX) {
                to_seg_details = chan_details_y[start][y_coord].data();
                max_opposite_chan_width = nodes_per_chan.y_max;
            } else {
                VTR_ASSERT(chan_type == CHANY);
                to_seg_details = chan_details_x[x_coord][start].data();
                max_opposite_chan_width = nodes_per_chan.x_max;
            }
            if (to_seg_details->length() > 0) {
                get_track_to_tracks(rr_graph_builder, layer, chan_coord, start, track, chan_type, chan_coord,
                                    opposite_chan_type,  seg_dimension, max_opposite_chan_width, grid,
                                    Fs_per_side, sblock_pattern, num_of_3d_conns_custom_SB, node, rr_edges_to_create,
                                    des_3d_rr_edges_to_create, from_seg_details, to_seg_details, opposite_chan_details,
                                    directionality,custom_3d_sb_fanin_fanout,delayless_switch,
                                    switch_block_conn, sb_conn_map);
            }
        }
        if (chan_coord < chan_dimension) {
            const t_chan_seg_details* to_seg_details;
            int max_opposite_chan_width = 0;
            if (chan_type == CHANX) {
                to_seg_details = chan_details_y[start][y_coord + 1].data();
                max_opposite_chan_width = nodes_per_chan.y_max;
            } else {
                VTR_ASSERT(chan_type == CHANY);
                to_seg_details = chan_details_x[x_coord + 1][start].data();
                max_opposite_chan_width = nodes_per_chan.x_max;
            }
            if (to_seg_details->length() > 0) {
                get_track_to_tracks(rr_graph_builder, layer, chan_coord, start, track, chan_type, chan_coord + 1,
                                    opposite_chan_type,  seg_dimension, max_opposite_chan_width, grid,
                                    Fs_per_side, sblock_pattern, num_of_3d_conns_custom_SB, node, rr_edges_to_create,
                                    des_3d_rr_edges_to_create, from_seg_details, to_seg_details, opposite_chan_details,
                                    directionality,custom_3d_sb_fanin_fanout, delayless_switch, switch_block_conn, sb_conn_map);
            }
        }

        /* walk over the switch blocks along the source track and implement edges from this track to other tracks
         * in the same channel (i.e. straight-through connections) */
        for (int target_seg = start - 1; target_seg <= end + 1; target_seg++) {
            if (target_seg != start - 1 && target_seg != end + 1) {
                /* skip straight-through connections from midpoint if non-custom switch block.
                 * currently non-custom switch blocks don't properly describe connections from the mid-point of a wire segment
                 * to other segments in the same channel (i.e. straight-through connections) */
                if (!custom_switch_block) {
                    continue;
                }
            }
            if (target_seg > 0 && target_seg < seg_dimension + 1) {
                const t_chan_seg_details* to_seg_details;
                /* AA: Same channel width for straight through connections assuming uniform width distributions along the axis*/
                int max_chan_width = 0;
                if (chan_type == CHANX) {
                    to_seg_details = chan_details_x[target_seg][y_coord].data();
                    max_chan_width = nodes_per_chan.x_max;
                } else {
                    VTR_ASSERT(chan_type == CHANY);
                    to_seg_details = chan_details_y[x_coord][target_seg].data();
                    max_chan_width = nodes_per_chan.y_max;
                }
                if (to_seg_details->length() > 0) {
                    get_track_to_tracks(rr_graph_builder, layer, chan_coord, start, track, chan_type, target_seg,
                                        chan_type,  seg_dimension, max_chan_width, grid,
                                        Fs_per_side, sblock_pattern, num_of_3d_conns_custom_SB, node, rr_edges_to_create,
                                        des_3d_rr_edges_to_create, from_seg_details, to_seg_details, from_chan_details,
                                        directionality,custom_3d_sb_fanin_fanout, delayless_switch,
                                        switch_block_conn, sb_conn_map);
                }
            }
        }

        /* Edge arrays have now been built up.  Do everything else.  */
        /* AA: The cost_index should be w.r.t the index of the segment to its **parallel** 
         * segment_inf vector. Note that when building channels, we use the indices
         * w.r.t segment_inf_x and segment_inf_y as computed earlier in 
         * build_rr_graph so it's fine to use .index() for to get the correct index.    
         */
        rr_graph_builder.set_node_cost_index(node, RRIndexedDataId(cost_index_offset + seg_details[track].index()));
        rr_graph_builder.set_node_capacity(node, 1); /* GLOBAL routing handled elsewhere */

        if (chan_type == CHANX) {
            rr_graph_builder.set_node_coordinates(node, start, y_coord, end, y_coord);
        } else {
            VTR_ASSERT(chan_type == CHANY);
            rr_graph_builder.set_node_coordinates(node, x_coord, start, x_coord, end);
        }

        rr_graph_builder.set_node_layer(node, layer);

        int length = end - start + 1;
        float R = length * seg_details[track].Rmetal();
        float C = length * seg_details[track].Cmetal();
        rr_graph_builder.set_node_rc_index(node, NodeRCIndex(find_create_rr_rc_data(R, C, mutable_device_ctx.rr_rc_data)));

        rr_graph_builder.set_node_type(node, chan_type);
        rr_graph_builder.set_node_track_num(node, track);
        rr_graph_builder.set_node_direction(node, seg_details[track].direction());
    }
}

static void build_inter_die_custom_sb_rr_chan(RRGraphBuilder& rr_graph_builder,
                                              const int layer,
                                              const int x_coord,
                                              const int y_coord,
                                              const int const_index_offset,
                                              const t_chan_width& nodes_per_chan,
                                              const t_chan_details& chan_details_x) {
    auto& mutable_device_ctx = g_vpr_ctx.mutable_device();
    const t_chan_seg_details* seg_details = chan_details_x[x_coord][y_coord].data();

    /* 3D connections within the switch blocks use some extra length-0 CHANX node to allow a single 3D connection to be driven
     * by multiple tracks in the source layer, and drives multiple tracks in the destination layer.
     * These nodes has already been added to RRGraph builder, this function will go through all added nodes
     * with specific location (layer, x_coord, y_coord) and sets their attributes.
     *
     * The extra length-0 nodes have the following attributes to make them distinigushable form normal chanx wires (e.g., length-4):
     * 1) type: CHANX (could have used either CHANX or CHANY, we used CHANX)
     * 2) ptc_num: [max_chan_width : max_chan_width + num_of_3d_connections - 1]
     * 3) length: 0
     * 4) xhigh=xlow, yhigh=ylow
     * 5) directionality: NONE (neither incremental nor decremental in 2D space)
     */
    int start_track = nodes_per_chan.max;
    int offset = 0;

    while (true) { //going through allocated nodes until no nodes are found within the RRGraph builder
        RRNodeId node = rr_graph_builder.node_lookup().find_node(layer, x_coord, y_coord, CHANX, start_track + offset);
        if (node) {
            rr_graph_builder.set_node_layer(node, layer);
            rr_graph_builder.set_node_coordinates(node, x_coord, y_coord, x_coord, y_coord);
            rr_graph_builder.set_node_cost_index(node, RRIndexedDataId(
                                                           const_index_offset + seg_details[start_track - 1].index()));
            rr_graph_builder.set_node_capacity(node, 1); /* GLOBAL routing handled elsewhere */
            float R = 0;
            float C = 0;
            rr_graph_builder.set_node_rc_index(node, NodeRCIndex(
                                                         find_create_rr_rc_data(R, C, mutable_device_ctx.rr_rc_data)));

            rr_graph_builder.set_node_type(node, CHANX);
            rr_graph_builder.set_node_track_num(node, start_track + offset);
            rr_graph_builder.set_node_direction(node, Direction::NONE);

            offset++;
        } else {
            break;
        }
    }
}

void uniquify_edges(t_rr_edge_info_set& rr_edges_to_create) {
    std::stable_sort(rr_edges_to_create.begin(), rr_edges_to_create.end());
    rr_edges_to_create.erase(std::unique(rr_edges_to_create.begin(), rr_edges_to_create.end()), rr_edges_to_create.end());
}

void alloc_and_load_edges(RRGraphBuilder& rr_graph_builder, const t_rr_edge_info_set& rr_edges_to_create) {
    rr_graph_builder.alloc_and_load_edges(&rr_edges_to_create);
}

/* allocate pin to track map for each segment type individually and then combine into a single
 * vector */
static vtr::NdMatrix<std::vector<int>, 5> alloc_and_load_pin_to_track_map(const e_pin_type pin_type,
                                                                          const vtr::Matrix<int>& Fc,
                                                                          const t_physical_tile_type_ptr tile_type,
                                                                          const std::set<int> type_layer,
                                                                          const std::vector<bool>& perturb_switch_pattern,
                                                                          const e_directionality directionality,
                                                                          const std::vector<t_segment_inf>& seg_inf,
                                                                          const int* sets_per_seg_type) {
    /* allocate 'result' matrix and initialize entries to OPEN. also allocate and intialize matrix which will be
     * used to index into the correct entries when loading up 'result' */
    auto& grid = g_vpr_ctx.device().grid;
    auto result = vtr::NdMatrix<std::vector<int>, 5>({
        size_t(tile_type->num_pins),        //[0..num_pins-1]
        size_t(tile_type->width),           //[0..width-1]
        size_t(tile_type->height),          //[0..height-1]
        size_t(grid.get_num_layers()), //[0..layer-1]
        4,                             //[0..sides-1]
    });

    /* multiplier for unidirectional vs bidirectional architectures */
    int fac = 1;
    if (directionality == UNI_DIRECTIONAL) {
        fac = 2;
    }

    /* load the pin to track matrix by looking at each segment type in turn */
    int num_parallel_seg_types = seg_inf.size();
    int seg_type_start_track = 0;
    for (int iseg = 0; iseg < num_parallel_seg_types; iseg++) {
        int num_seg_type_tracks = fac * sets_per_seg_type[iseg];

        /* determine the maximum Fc to this segment type across all pins */
        int max_Fc = 0;
        for (int pin_index = 0; pin_index < tile_type->num_pins; ++pin_index) {
            int pin_class = tile_type->pin_class[pin_index];
            if (Fc[pin_index][seg_inf[iseg].seg_index] > max_Fc && tile_type->class_inf[pin_class].type == pin_type) {
                max_Fc = Fc[pin_index][seg_inf[iseg].seg_index];
            }
        }

        /* get pin connections to tracks of the current segment type */
        auto pin_to_seg_type_map = alloc_and_load_pin_to_seg_type(pin_type, Fc, num_seg_type_tracks, seg_inf[iseg].seg_index, max_Fc, tile_type, type_layer, perturb_switch_pattern[seg_inf[iseg].seg_index], directionality);

        /* connections in pin_to_seg_type_map are within that seg type -- i.e. in the [0,num_seg_type_tracks-1] range.
         * now load up 'result' array with these connections, but offset them so they are relative to the channel
         * as a whole */
        for (auto type_layer_index : type_layer) {
            for (int ipin = 0; ipin < tile_type->num_pins; ipin++) {
                int cur_Fc = Fc[ipin][seg_inf[iseg].seg_index];
                for (int iwidth = 0; iwidth < tile_type->width; iwidth++) {
                    for (int iheight = 0; iheight < tile_type->height; iheight++) {
                        for (int iside = 0; iside < 4; iside++) {
                            for (int iconn = 0; iconn < cur_Fc; iconn++) {
                                for (auto connected_layer : get_layers_pin_is_connected_to(tile_type, type_layer_index, ipin)) {
                                    int relative_track_ind = pin_to_seg_type_map[ipin][iwidth][iheight][connected_layer][iside][iconn];
                                    if (relative_track_ind != OPEN) {
                                        VTR_ASSERT(relative_track_ind <= num_seg_type_tracks);
                                        int absolute_track_ind = relative_track_ind + seg_type_start_track;

                                        VTR_ASSERT(absolute_track_ind >= 0);
                                        result[ipin][iwidth][iheight][connected_layer][iside].push_back(
                                            absolute_track_ind);
                                    }
                                }
                            }
                        }
                    }
                }
            }
        }

        /* next seg type will start at this track index */
        seg_type_start_track += num_seg_type_tracks;
    }

    return result;
}

static vtr::NdMatrix<int, 6> alloc_and_load_pin_to_seg_type(const e_pin_type pin_type,
                                                            const vtr::Matrix<int>& Fc,
                                                            const int num_seg_type_tracks,
                                                            const int seg_index,
                                                            const int max_Fc,
                                                            const t_physical_tile_type_ptr tile_type,
                                                            const std::set<int> type_layer,
                                                            const bool perturb_switch_pattern,
                                                            const e_directionality directionality) {
    /* Note: currently a single value of Fc is used across each pin. In the future
     * the looping below will have to be modified if we want to account for pin-based
     * Fc values */

    /* NB:  This wastes some space.  Could set tracks_..._pin[ipin][ioff][iside] =
     * NULL if there is no pin on that side, or that pin is of the wrong type.
     * Probably not enough memory to worry about, esp. as it's temporary.
     * If pin ipin on side iside does not exist or is of the wrong type,
     * tracks_connected_to_pin[ipin][iside][0] = OPEN.                               */

    auto& grid = g_vpr_ctx.device().grid;

    if (tile_type->num_pins < 1) {
        return vtr::NdMatrix<int, 6>();
    }

    auto tracks_connected_to_pin = vtr::NdMatrix<int, 6>({
                                                             size_t(tile_type->num_pins),        //[0..num_pins-1]
                                                             size_t(tile_type->width),           //[0..width-1]
                                                             size_t(tile_type->height),          //[0..height-1]
                                                             size_t(grid.get_num_layers()), //[0..layer-1]
                                                             NUM_2D_SIDES,                  //[0..NUM_2D_SIDES-1]
                                                             size_t(max_Fc)                     //[0..Fc-1]
                                                         },
                                                         OPEN); //Unconnected

    //Number of *physical* pins on each side.
    //Note that his may be more than the logical number of pins (i.e.
    //Type->num_pins) if a logical pin has multiple specified physical
    //pinlocations (i.e. appears on multiple sides of the block)
    auto num_dir = vtr::NdMatrix<int, 4>({
                                             size_t(tile_type->width),           //[0..width-1]
                                             size_t(tile_type->height),          //[0..height-1]
                                             size_t(grid.get_num_layers()), //[0..layer-1]
                                             NUM_2D_SIDES                   //[0..NUM_2D_SIDES-1]
                                         },
                                         0);

    //List of *physical* pins of the correct type on each side of the current
    //block type. For a specific width/height/side the valid enteries in the
    //last dimension are [0 .. num_dir[width][height][side]-1]
    //
    //Max possible space alloced for simplicity
    auto dir_list = vtr::NdMatrix<int, 5>({
                                              size_t(tile_type->width),                                   //[0..width-1]
                                              size_t(tile_type->height),                                  //[0..height-1]
                                              size_t(grid.get_num_layers()),                         //[0..layer-1]
                                              NUM_2D_SIDES,                                          //[0..NUM_2D_SIDES-1]
                                              size_t(tile_type->num_pins) * size_t(grid.get_num_layers()) //[0..num_pins * num_layers-1]
                                          },
                                          -1); //Defensive coding: Initialize to invalid

    //Number of currently assigned physical pins
    auto num_done_per_dir = vtr::NdMatrix<int, 4>({
                                                      size_t(tile_type->width),           //[0..width-1]
                                                      size_t(tile_type->height),          //[0..height-1]
                                                      size_t(grid.get_num_layers()), //[0..layer-1]
                                                      NUM_2D_SIDES                   //[0..NUM_2D_SIDES-1]
                                                  },
                                                  0);

    //Record the physical pin locations and counts per side/offsets combination
    for (int pin = 0; pin < tile_type->num_pins; ++pin) {
        auto curr_pin_type = get_pin_type_from_pin_physical_num(tile_type, pin);
        if (curr_pin_type != pin_type) /* Doing either ipins OR opins */
            continue;

        /* Pins connecting only to global resources get no switches -> keeps area model accurate. */
        if (tile_type->is_ignored_pin[pin])
            continue;

        for (auto type_layer_index : type_layer) {
            for (int width = 0; width < tile_type->width; ++width) {
                for (int height = 0; height < tile_type->height; ++height) {
                    for (e_side side : TOTAL_2D_SIDES) {
                        if (tile_type->pinloc[width][height][side][pin] == 1) {
                            for (auto i = 0; i < (int)get_layers_connected_to_pin(tile_type, type_layer_index, pin).size(); i++) {
                                dir_list[width][height][type_layer_index][side][num_dir[width][height][type_layer_index][side]] = pin;
                                num_dir[width][height][type_layer_index][side]++;
                            }
                        }
                    }
                }
            }
        }
    }

    //Total the number of physical pins
    std::vector<int> num_phys_pins_per_layer;
    for (int layer = 0; layer < grid.get_num_layers(); layer++) {
        int num_phys_pins = 0;
        for (int width = 0; width < tile_type->width; ++width) {
            for (int height = 0; height < tile_type->height; ++height) {
                for (e_side side : TOTAL_2D_SIDES) {
                    num_phys_pins += num_dir[width][height][layer][side]; /* Num. physical pins per type */
                }
            }
        }
        num_phys_pins_per_layer.push_back(num_phys_pins);
    }

    std::vector<t_pin_loc> pin_ordering;

    /* Connection block I use distributes pins evenly across the tracks      *
     * of ALL sides of the clb at once.  Ensures that each pin connects      *
     * to spaced out tracks in its connection block, and that the other      *
     * pins (potentially in other C blocks) connect to the remaining tracks  *
     * first.  Doesn't matter for large Fc, but should make a fairly         *
     * good low Fc block that leverages the fact that usually lots of pins   *
     * are logically equivalent.                                             */

    for (int layer_index = 0; layer_index < grid.get_num_layers(); layer_index++) {
        const e_side init_side = LEFT;
        const int init_width = 0;
        const int init_height = 0;

        e_side side = init_side;
        int width = init_width;
        int height = init_height;
        int pin = 0;
        int pin_index = -1;

        //Determine the order in which physical pins will be considered while building
        //the connection block. This generally tries to order the pins so they are 'spread'
        //out (in hopes of yielding good connection diversity)
        while (pin < num_phys_pins_per_layer[layer_index]) {
            if (height == init_height && width == init_width && side == init_side) {
                //Completed one loop through all the possible offsets/side combinations
                pin_index++;
            }

            advance_to_next_block_side(tile_type, width, height, side);

            VTR_ASSERT_MSG(pin_index < num_phys_pins_per_layer[layer_index], "Physical block pins bound number of logical block pins");

            if (num_done_per_dir[width][height][layer_index][side] >= num_dir[width][height][layer_index][side]) {
                continue;
            }

            int pin_num = dir_list[width][height][layer_index][side][pin_index];
            VTR_ASSERT(pin_num >= 0);
            VTR_ASSERT(tile_type->pinloc[width][height][side][pin_num]);

            t_pin_loc pin_loc;
            pin_loc.pin_index = pin_num;
            pin_loc.width_offset = width;
            pin_loc.height_offset = height;
            pin_loc.layer_offset = layer_index;
            pin_loc.side = side;

            pin_ordering.push_back(pin_loc);

            num_done_per_dir[width][height][layer_index][side]++;
            pin++;
        }

        VTR_ASSERT(pin == num_phys_pins_per_layer[layer_index]);
    }

    if (perturb_switch_pattern) {
        load_perturbed_connection_block_pattern(tracks_connected_to_pin,
                                                pin_ordering,
                                                num_seg_type_tracks, num_seg_type_tracks, Fc, seg_index, directionality);
    } else {
        load_uniform_connection_block_pattern(tracks_connected_to_pin,
                                              pin_ordering, Fc, seg_index,
                                              num_seg_type_tracks, num_seg_type_tracks, directionality);
    }

#ifdef ENABLE_CHECK_ALL_TRACKS
    check_all_tracks_reach_pins(tile_type, tracks_connected_to_pin, num_seg_type_tracks,
                                Fc, pin_type);
#endif

    return tracks_connected_to_pin;
}

static void advance_to_next_block_side(t_physical_tile_type_ptr tile_type, int& width_offset, int& height_offset, e_side& side) {
    //State-machine transitions for advancing around all sides of a block

    //This state-machine transitions in the following order:
    //
    //                           TOP
    //                           --->
    //
    //            **********************************
    //            *    10    |    11    |    12    *
    //            * 3     25 | 6     22 | 9     19 *
    //            *    36    |    35    |    34    *
    //            *----------|----------|----------*
    //       ^    *    13    |    14    |    15    *    |
    //  LEFT |    * 2     26 | 5     23 | 8     20 *    | RIGHT
    //       |    *    33    |    32    |    31    *    v
    //            *----------|----------|----------*
    //            *    16    |    17    |    18    *
    //            * 1     27 | 4     24 | 7     21 *
    //            *    30    |    29    |    28    *
    //            **********************************
    //
    //                           <---
    //                          BOTTOM
    //
    // where each 'square' in the above diagram corresponds to a grid tile of
    // the block of width=3 and height=3. The numbers correspond to the visiting order starting
    // from '1' (width_offset=0, height_offset=0, side=LEFT).
    //
    // Note that for blocks of width == 1 and height == 1 this iterates through the sides
    // in clock-wise order:
    //
    //      ***********
    //      *    2    *
    //      * 1     3 *
    //      *    4    *
    //      ***********
    //

    //Validate current state
    VTR_ASSERT(width_offset >= 0 && width_offset < tile_type->width);
    VTR_ASSERT(height_offset >= 0 && height_offset < tile_type->height);
    VTR_ASSERT(side == LEFT || side == RIGHT || side == BOTTOM || side == TOP);

    if (side == LEFT) {
        if (height_offset == tile_type->height - 1 && width_offset == tile_type->width - 1) {
            //Finished the last left edge column
            side = TOP; //Turn clockwise
            width_offset = 0;
            height_offset = tile_type->height - 1;
        } else if (height_offset == tile_type->height - 1) {
            //Finished the current left edge column
            VTR_ASSERT(width_offset != tile_type->width - 1);

            //Move right to the next left edge column
            width_offset++;
            height_offset = 0;
        } else {
            height_offset++; //Advance up current left edge column
        }
    } else if (side == TOP) {
        if (height_offset == 0 && width_offset == tile_type->width - 1) {
            //Finished the last top edge row
            side = RIGHT; //Turn clockwise
            width_offset = tile_type->width - 1;
            height_offset = tile_type->height - 1;
        } else if (width_offset == tile_type->width - 1) {
            //Finished the current top edge row
            VTR_ASSERT(height_offset != 0);

            //Move down to the next top edge row
            height_offset--;
            width_offset = 0;
        } else {
            width_offset++; //Advance right along current top edge row
        }
    } else if (side == RIGHT) {
        if (height_offset == 0 && width_offset == 0) {
            //Finished the last right edge column
            side = BOTTOM; //Turn clockwise
            width_offset = tile_type->width - 1;
            height_offset = 0;
        } else if (height_offset == 0) {
            //Finished the current right edge column
            VTR_ASSERT(width_offset != 0);

            //Move left to the next right edge column
            width_offset--;
            height_offset = tile_type->height - 1;
        } else {
            height_offset--; //Advance down current right edge column
        }
    } else {
        VTR_ASSERT(side == BOTTOM);
        if (height_offset == tile_type->height - 1 && width_offset == 0) {
            //Finished the last bottom edge row
            side = LEFT; //Turn clockwise
            width_offset = 0;
            height_offset = 0;
        } else if (width_offset == 0) {
            //Finished the current bottom edge row
            VTR_ASSERT(height_offset != tile_type->height - 1);

            //Move up to the next bottom edge row
            height_offset++;
            width_offset = tile_type->width - 1;
        } else {
            width_offset--; //Advance left along current bottom edge row
        }
    }

    //Validate next state
    VTR_ASSERT(width_offset >= 0 && width_offset < tile_type->width);
    VTR_ASSERT(height_offset >= 0 && height_offset < tile_type->height);
    VTR_ASSERT(side == LEFT || side == RIGHT || side == BOTTOM || side == TOP);
}

static float pattern_fmod(float a, float b) {
    /* Compute a modulo b. */
    float raw_result = a - (int)(a / b) * b;

    if (raw_result < 0.0f) {
        return 0.0f;
    }

    if (raw_result >= b) {
        return 0.0f;
    }

    return raw_result;
}

static void load_uniform_connection_block_pattern(vtr::NdMatrix<int, 6>& tracks_connected_to_pin,
                                                  const std::vector<t_pin_loc>& pin_locations,
                                                  const vtr::Matrix<int>& Fc,
                                                  const int seg_index,
                                                  const int x_chan_width,
                                                  const int y_chan_width,
                                                  enum e_directionality directionality) {
    /* Loads the tracks_connected_to_pin array with an even distribution of     *
     * switches across the tracks for each pin.  For example, each pin connects *
     * to every 4.3rd track in a channel, with exactly which tracks a pin       *
     * connects to staggered from pin to pin.                                   */

    /* Uni-directional drive is implemented to ensure no directional bias and this means
     * two important comments noted below                                                */
    /* 1. Spacing should be (W/2)/(Fc/2), and step_size should be spacing/(num_phys_pins),
     *    and lay down 2 switches on an adjacent pair of tracks at a time to ensure
     *    no directional bias. Basically, treat W (even) as W/2 pairs of tracks, and
     *    assign switches to a pair at a time. Can do this because W is guaranteed to
     *    be even-numbered; however same approach cannot be applied to Fc_out pattern
     *    when L > 1 and W <> 2L multiple.
     *
     * 2. This generic pattern should be considered the tileable physical layout,
     *    meaning all track # here are physical #'s,
     *    so later must use vpr_to_phy conversion to find actual logical #'s to connect.
     *    This also means I will not use get_output_block_companion_track to ensure
     *    no bias, since that describes a logical # -> that would confuse people.  */

    int max_width = 0;
    int max_height = 0;

    int num_phys_pins = pin_locations.size();

    /* Keep a record of how many times each track is selected at each
     * (side, dx, dy) of the block. This is used to ensure a diversity of tracks are
     * assigned to pins that might be related. For a given (side, dx, dy), the counts will be
     * decremented after all the tracks have been selected at least once, so the
     * counts will not get too big.
     */
    std::vector<std::vector<std::vector<std::vector<char>>>> excess_tracks_selected;
    excess_tracks_selected.resize(NUM_2D_SIDES);

    for (int i = 0; i < num_phys_pins; ++i) {
        int width = pin_locations[i].width_offset;
        int height = pin_locations[i].height_offset;

        max_width = std::max(max_width, width);
        max_height = std::max(max_height, height);
    }

    for (int iside = 0; iside < NUM_2D_SIDES; iside++) {
        excess_tracks_selected[iside].resize(max_width + 1);

        for (int dx = 0; dx <= max_width; dx++) {
            excess_tracks_selected[iside][dx].resize(max_height + 1);

            for (int dy = 0; dy <= max_height; dy++) {
                int max_chan_width = (((iside == TOP) || (iside == BOTTOM)) ? x_chan_width : y_chan_width);
                excess_tracks_selected[iside][dx][dy].resize(max_chan_width);
            }
        }
    }

    for (int i = 0; i < num_phys_pins; ++i) {
        e_side side = pin_locations[i].side;
        int width = pin_locations[i].width_offset;
        int height = pin_locations[i].height_offset;

        int max_chan_width = (((side == TOP) || (side == BOTTOM)) ? x_chan_width : y_chan_width);

        for (int j = 0; j < max_chan_width; j++) {
            excess_tracks_selected[side][width][height][j] = 0;
        }
    }

    int group_size;

    if (directionality == BI_DIRECTIONAL) {
        group_size = 1;
    } else {
        VTR_ASSERT(directionality == UNI_DIRECTIONAL);
        group_size = 2;
    }

    VTR_ASSERT((x_chan_width % group_size == 0) && (y_chan_width % group_size == 0));

    /* offset is used to move to a different point in the track space if it is detected that
     * the tracks being assigned overlap recently assigned tracks, with the goal of increasing
     * track diversity.
     */
    int offset = 0;

    for (int i = 0; i < num_phys_pins; ++i) {
        int pin = pin_locations[i].pin_index;
        e_side side = pin_locations[i].side;
        int width = pin_locations[i].width_offset;
        int height = pin_locations[i].height_offset;
        int layer = pin_locations[i].layer_offset;
        int pin_fc = Fc[pin][seg_index];

        VTR_ASSERT(pin_fc % group_size == 0);

        /* Bi-directional treats each track separately, uni-directional works with pairs of tracks */
        for (int j = 0; j < (pin_fc / group_size); ++j) {
            int max_chan_width = (((side == TOP) || (side == BOTTOM)) ? x_chan_width : y_chan_width);

            // if the number of tracks we can assign is zero break from the loop
            if (max_chan_width == 0) {
                break;
            }
            float step_size = (float)max_chan_width / (float)(pin_fc * num_phys_pins);

            VTR_ASSERT(pin_fc > 0);
            float fc_step = (float)max_chan_width / (float)pin_fc;

            /* We may go outside the track ID space, because of offset, so use modulo arithmetic below. */

            float ftrack = pattern_fmod((i + offset) * step_size, fc_step) + (j * fc_step);
            int itrack = ((int)ftrack) * group_size;

            if (j == 0) {
                /* Check if tracks to be assigned by the algorithm were recently assigned to pins at this
                 * (side, dx, dy). If so, loop through all possible alternative track
                 * assignments to find ones that include the most tracks that haven't been selected recently.
                 */
                for (;;) {
                    int saved_offset_increment = 0;
                    int max_num_unassigned_tracks = 0;

                    /* Across all potential track assignments, determine the maximum number of recently
                     * unassigned tracks that can be assigned this iteration. offset_increment is used to
                     * increment through the potential track assignments. The nested loops inside the
                     * offset_increment loop, iterate through all the tracks associated with a particular
                     * track assignment.
                     */

                    for (int offset_increment = 0; offset_increment < num_phys_pins; offset_increment++) {
                        int num_unassigned_tracks = 0;
                        int num_total_tracks = 0;

                        for (int j2 = 0; j2 < (pin_fc / group_size); ++j2) {
                            ftrack = pattern_fmod((i + offset + offset_increment) * step_size, fc_step) + (j2 * fc_step);
                            itrack = ((int)ftrack) * group_size;

                            for (int k = 0; k < group_size; ++k) {
                                if (excess_tracks_selected[side][width][height][(itrack + k) % max_chan_width] == 0) {
                                    num_unassigned_tracks++;
                                }

                                num_total_tracks++;
                            }
                        }

                        if (num_unassigned_tracks > max_num_unassigned_tracks) {
                            max_num_unassigned_tracks = num_unassigned_tracks;
                            saved_offset_increment = offset_increment;
                        }

                        if (num_unassigned_tracks == num_total_tracks) {
                            /* We can't do better than this, so end search. */
                            break;
                        }
                    }

                    if (max_num_unassigned_tracks > 0) {
                        /* Use the minimum offset increment that achieves the desired goal of track diversity,
                         * so the patterns produced are similar to the old algorithm (which doesn't explicitly
                         * monitor track diversity).
                         */

                        offset += saved_offset_increment;

                        ftrack = pattern_fmod((i + offset) * step_size, fc_step);
                        itrack = ((int)ftrack) * group_size;

                        break;
                    } else {
                        /* All tracks have been assigned recently. Decrement the excess_tracks_selected counts for
                         * this location (side, dx, dy), modifying the memory of recently assigned
                         * tracks. A decrement is done rather than a reset, so if there was some unevenness of track
                         * assignment, that will be factored into the next round of track assignment.
                         */
                        for (int k = 0; k < max_chan_width; k++) {
                            VTR_ASSERT(excess_tracks_selected[side][width][height][k] > 0);
                            excess_tracks_selected[side][width][height][k]--;
                        }
                    }
                }
            }

            /* Assign the group of tracks for the Fc pattern */
            for (int k = 0; k < group_size; ++k) {
                tracks_connected_to_pin[pin][width][height][layer][side][group_size * j + k] = (itrack + k) % max_chan_width;
                excess_tracks_selected[side][width][height][(itrack + k) % max_chan_width]++;
            }
        }
    }
}

/*AA: Will need to modify this perhaps to acount for the type of the segment that we're loading the cb for. 
 * waiting for reply from VB if yes, sides that are perpendicular to the channel don't connect to it. We look
 * at the side we are at and only distribute those connections in the two sides that work. 
 * 
 * 
 * 
 * 
 * 
 *
 *
 *
 */
static void load_perturbed_connection_block_pattern(vtr::NdMatrix<int, 6>& tracks_connected_to_pin,
                                                    const std::vector<t_pin_loc>& pin_locations,
                                                    const int x_chan_width,
                                                    const int y_chan_width,
                                                    const vtr::Matrix<int>& Fc,
                                                    const int seg_index,
                                                    enum e_directionality directionality) {
    /* Loads the tracks_connected_to_pin array with an unevenly distributed     *
     * set of switches across the channel.  This is done for inputs when        *
     * Fc_input = Fc_output to avoid creating "pin domains" -- certain output   *
     * pins being able to talk only to certain input pins because their switch  *
     * patterns exactly line up.  Distribute Fc/2 + 1 switches over half the    *
     * channel and Fc/2 - 1 switches over the other half to make the switch     *
     * pattern different from the uniform one of the outputs.  Also, have half  *
     * the pins put the "dense" part of their connections in the first half of  *
     * the channel and the other half put the "dense" part in the second half,  *
     * to make sure each track can connect to about the same number of ipins.   */

    VTR_ASSERT(directionality == BI_DIRECTIONAL);

    int num_phys_pins = pin_locations.size();

    for (int i = 0; i < num_phys_pins; ++i) {
        int pin = pin_locations[i].pin_index;
        e_side side = pin_locations[i].side;
        int width = pin_locations[i].width_offset;
        int height = pin_locations[i].height_offset;
        int layer = pin_locations[i].layer_offset;

        int pin_Fc = Fc[pin][seg_index];
        int Fc_dense = ( pin_Fc / 2) + 1;
        int Fc_sparse = pin_Fc - Fc_dense;
        int Fc_half[2];

        int max_chan_width = (((side == TOP) || (side == BOTTOM)) ? x_chan_width : y_chan_width);
        float step_size = (float)max_chan_width / (float)(pin_Fc * num_phys_pins);

        float spacing_dense = (float)max_chan_width / (float)(2 * Fc_dense);
        float spacing_sparse = (float)max_chan_width / (float)(2 * Fc_sparse);
        float spacing[2];

        /* Flip every pin to balance switch density */
        spacing[i % 2] = spacing_dense;
        Fc_half[i % 2] = Fc_dense;
        spacing[(i + 1) % 2] = spacing_sparse;
        Fc_half[(i + 1) % 2] = Fc_sparse;

        float ftrack = i * step_size; /* Start point.  Staggered from pin to pin */
        int iconn = 0;

        for (int ihalf = 0; ihalf < 2; ihalf++) { /* For both dense and sparse halves. */
            for (int j = 0; j < Fc_half[ihalf]; ++j) {
                /* Can occasionally get wraparound due to floating point rounding.
                 * This is okay because the starting position > 0 when this occurs
                 * so connection is valid and fine */
                int itrack = (int)ftrack;
                itrack = itrack % max_chan_width;
                tracks_connected_to_pin[pin][width][height][layer][side][iconn] = itrack;

                ftrack += spacing[ihalf];
                iconn++;
            }
        }
    } /* End for all physical pins. */
}

#ifdef ENABLE_CHECK_ALL_TRACKS

static void check_all_tracks_reach_pins(t_logical_block_type_ptr type,
                                        int***** tracks_connected_to_pin,
                                        int max_chan_width,
                                        int Fc,
                                        enum e_pin_type ipin_or_opin) {
    /* Checks that all tracks can be reached by some pin.   */
    VTR_ASSERT(max_chan_width > 0);

    std::vector<int> num_conns_to_track(max_chan_width, 0); /* [0..max_chan_width-1] */

    for (int pin = 0; pin < type->num_pins; ++pin) {
        for (int width = 0; width < type->width; ++width) {
            for (int height = 0; height < type->height; ++height) {
                for (int side = 0; side < 4; ++side) {
                    if (tracks_connected_to_pin[pin][width][height][side][0] != OPEN) { /* Pin exists */
                        for (int conn = 0; conn < Fc; ++conn) {
                            int track = tracks_connected_to_pin[pin][width][height][side][conn];
                            num_conns_to_track[track]++;
                        }
                    }
                }
            }
        }
    }

    for (int track = 0; track < max_chan_width; ++track) {
        if (num_conns_to_track[track] <= 0) {
            VTR_LOG_ERROR("check_all_tracks_reach_pins: Track %d does not connect to any CLB %ss.\n",
                          track, (ipin_or_opin == DRIVER ? "OPIN" : "IPIN"));
        }
    }
}
#endif

/* Allocates and loads the track to ipin lookup for each physical grid type. This
 * is the same information as the ipin_to_track map but accessed in a different way. */

static vtr::NdMatrix<std::vector<int>, 5> alloc_and_load_track_to_pin_lookup(vtr::NdMatrix<std::vector<int>, 5> pin_to_track_map,
                                                                             const vtr::Matrix<int>& Fc,
                                                                             const t_physical_tile_type_ptr tile_type,
                                                                             const std::set<int> type_layer,
                                                                             const int type_width,
                                                                             const int type_height,
                                                                             const int num_pins,
                                                                             const int max_chan_width,
                                                                             const std::vector<t_segment_inf>& seg_inf) {
    /* [0..max_chan_width-1][0..width][0..height][0..layer-1][0..3].  For each track number
     * it stores a vector for each of the four sides.  x-directed channels will
     * use the TOP and BOTTOM vectors to figure out what clb input pins they
     * connect to above and below them, respectively, while y-directed channels
     * use the LEFT and RIGHT vectors.  Each vector contains an nelem field
     * saying how many ipins it connects to.  The list[0..nelem-1] array then
     * gives the pin numbers.                                                  */

    /* Note that a clb pin that connects to a channel on its RIGHT means that  *
     * that channel connects to a clb pin on its LEFT.  The convention used    *
     * here is always in the perspective of the CLB                            */

    if (num_pins < 1) {
        return vtr::NdMatrix<std::vector<int>, 5>();
    }

    const int num_seg_types = seg_inf.size();
    auto& grid = g_vpr_ctx.device().grid;
    /* Alloc and zero the the lookup table */
    auto track_to_pin_lookup = vtr::NdMatrix<std::vector<int>, 5>({size_t(max_chan_width), size_t(type_width), size_t(type_height), size_t(grid.get_num_layers()), 4});

    /* Count number of pins to which each track connects  */
    for (auto type_layer_index : type_layer) {
        for (int pin = 0; pin < num_pins; ++pin) {
            for (int width = 0; width < type_width; ++width) {
                for (int height = 0; height < type_height; ++height) {
                    for (int side = 0; side < 4; ++side) {
                        /* get number of tracks to which this pin connects */
                        int num_tracks = 0;
                        for (int iseg = 0; iseg < num_seg_types; iseg++) {
                            num_tracks += Fc[pin][seg_inf[iseg].seg_index]; // AA: Fc_in and Fc_out matrices are unified for all segments so need to map index.
                        }
                        for (auto connected_layer : get_layers_pin_is_connected_to(tile_type, type_layer_index, pin)) {
                            if (!pin_to_track_map[pin][width][height][connected_layer][side].empty()) {
                                num_tracks = std::min(num_tracks,
                                                      (int)pin_to_track_map[pin][width][height][connected_layer][side].size());
                                for (int conn = 0; conn < num_tracks; ++conn) {
                                    int track = pin_to_track_map[pin][width][height][connected_layer][side][conn];
                                    VTR_ASSERT(track < max_chan_width);
                                    VTR_ASSERT(track >= 0);
                                    track_to_pin_lookup[track][width][height][connected_layer][side].push_back(pin);
                                }
                            }
                        }
                    }
                }
            }
        }
    }

    return track_to_pin_lookup;
}

/*AA: 
 * So I need to update this cause the Fc_xofs and Fc_yofs are size of
 * X and Y segment counts. When going through the side of the logic block,
 * need to consider what segments to build Fc nodes for. More on this: 
 * I may have to update the Fc_out[][][] structure allocator because we have
 * different segments for horizontal and vertical channels. Now we are giving the 
 * fc_specs in the architecture file, which refers to a segment by name and a port
 * for a tile (block type). If we figure out [as done in previous routine 
 * get actual_fc ?] we need distribute them properly with consideration to the 
 * type of the segment they're giving specifications for. So say for uniform, we 
 * distribute them evenly across TOP and BOTTOM for a y-parallel channel and 
 * LEFT and RIGHT for x-parallel channel. 
 */
static void build_unidir_rr_opins(RRGraphBuilder& rr_graph_builder,
                                  const RRGraphView& rr_graph,
                                  const int layer,
                                  const int i,
                                  const int j,
                                  const e_side side,
                                  const DeviceGrid& grid,
                                  const std::vector<vtr::Matrix<int>>& Fc_out,
                                  const t_chan_width& nodes_per_chan,
                                  const t_chan_details& chan_details_x,
                                  const t_chan_details& chan_details_y,
                                  vtr::NdMatrix<int, 3>& Fc_xofs,
                                  vtr::NdMatrix<int, 3>& Fc_yofs,
                                  t_rr_edge_info_set& rr_edges_to_create,
                                  bool* Fc_clipped,
                                  const t_unified_to_parallel_seg_index& seg_index_map,
                                  const std::vector<t_direct_inf>& directs,
                                  const t_clb_to_clb_directs* clb_to_clb_directs,
                                  const int num_seg_types,
                                  int& rr_edge_count) {
    /*
     * This routine adds the edges from opins to channels at the specified
     * grid location (i,j) and grid tile side
     */
    *Fc_clipped = false;

    auto type = grid.get_physical_type({i, j, layer});

    int width_offset = grid.get_width_offset({i, j, layer});
    int height_offset = grid.get_height_offset({i, j, layer});

    /* Go through each pin and find its fanout. */
    for (int pin_index = 0; pin_index < type->num_pins; ++pin_index) {
        /* Skip global pins and pins that are not of DRIVER type */
        auto pin_type = get_pin_type_from_pin_physical_num(type, pin_index);
        if (pin_type != DRIVER) {
            continue;
        }
        if (type->is_ignored_pin[pin_index]) {
            continue;
        }

        RRNodeId opin_node_index = rr_graph_builder.node_lookup().find_node(layer, i, j, OPIN, pin_index, side);
        if (!opin_node_index) continue; //No valid from node

        for (int iseg = 0; iseg < num_seg_types; iseg++) {
            /* get Fc for this segment type */
            int seg_type_Fc = Fc_out[type->index][pin_index][iseg];
            VTR_ASSERT(seg_type_Fc >= 0);
            if (seg_type_Fc == 0) {
                continue;
            }

            /* Can't do anything if pin isn't at this location */
            if (0 == type->pinloc[width_offset][height_offset][side][pin_index]) {
                continue;
            }

            /* Figure out the chan seg at that side.
             * side is the side of the logic or io block. */
            bool vert = ((side == TOP) || (side == BOTTOM));
            bool pos_dir = ((side == TOP) || (side == RIGHT));
            t_rr_type chan_type = (vert ? CHANX : CHANY);
            int chan = (vert ? (j) : (i));
            int seg = (vert ? (i) : (j));
            int max_len = (vert ? grid.width() : grid.height());
            e_parallel_axis wanted_axis = chan_type == CHANX ? X_AXIS : Y_AXIS;
            int seg_index = get_parallel_seg_index(iseg, seg_index_map, wanted_axis);

            /*The segment at index iseg doesn't have the proper adjacency so skip building Fc_out conenctions for it*/
            if (seg_index < 0)
                continue;

            vtr::NdMatrix<int, 3>& Fc_ofs = (vert ? Fc_xofs : Fc_yofs);
            if (false == pos_dir) {
                --chan;
            }

            /* Skip the location if there is no channel. */
            if (chan < 0) {
                continue;
            }
            if (seg < 1) {
                continue;
            }
            if (seg > int(vert ? grid.width() : grid.height()) - 2) { //-2 since no channels around perim
                continue;
            }
            if (chan > int(vert ? grid.height() : grid.width()) - 2) { //-2 since no channels around perim
                continue;
            }

            const t_chan_seg_details* seg_details = (chan_type == CHANX ? chan_details_x[seg][chan] : chan_details_y[chan][seg]).data();

            if (seg_details[0].length() == 0)
                continue;

            /* Get the list of opin to mux connections for that chan seg. */
            bool clipped;

            for (auto connected_layer : get_layers_pin_is_connected_to(type, layer, pin_index)) {
                /* Check the pin physical layer and connect it to the same layer if necessary */
                rr_edge_count += get_unidir_opin_connections(rr_graph_builder, layer, connected_layer, chan, seg,
                                                             seg_type_Fc, seg_index, chan_type, seg_details,
                                                             opin_node_index,
                                                             rr_edges_to_create,
                                                             Fc_ofs, max_len, nodes_per_chan,
                                                             &clipped);
            }

            if (clipped) {
                *Fc_clipped = true;
            }
        }

        /* Add in direct connections */
        get_opin_direct_connections(rr_graph_builder, rr_graph, layer, i, j, side, pin_index, opin_node_index, rr_edges_to_create,
                                    directs, clb_to_clb_directs);
    }
}

/**
 * Parse out which CLB pins should connect directly to which other CLB pins then store that in a clb_to_clb_directs data structure
 * This data structure supplements the the info in the "directs" data structure
 * TODO: The function that does this parsing in placement is poorly done because it lacks generality on heterogeniety, should replace with this one
 */
static t_clb_to_clb_directs* alloc_and_load_clb_to_clb_directs(const std::vector<t_direct_inf>& directs, int delayless_switch) {
    t_clb_to_clb_directs* clb_to_clb_directs;
    t_physical_tile_type_ptr physical_tile = nullptr;
    t_physical_tile_port tile_port;

    auto& device_ctx = g_vpr_ctx.device();

    const int num_directs = directs.size();
    clb_to_clb_directs = new t_clb_to_clb_directs[num_directs];

<<<<<<< HEAD
    tile_name = nullptr;
    port_name = nullptr;

=======
>>>>>>> f3326338
    for (int i = 0; i < num_directs; i++) {
        //clb_to_clb_directs[i].from_clb_type;
        clb_to_clb_directs[i].from_clb_pin_start_index = 0;
        clb_to_clb_directs[i].from_clb_pin_end_index = 0;
        //clb_to_clb_directs[i]. t_physical_tile_type_ptr to_clb_type;
        clb_to_clb_directs[i].to_clb_pin_start_index = 0;
        clb_to_clb_directs[i].to_clb_pin_end_index = 0;
        clb_to_clb_directs[i].switch_index = 0;

<<<<<<< HEAD
        tile_name = new char[directs[i].from_pin.length() + directs[i].to_pin.length()];
        port_name = new char[directs[i].from_pin.length() + directs[i].to_pin.length()];

        // Load from pins
        // Parse out the pb_type name, port name, and pin range
        parse_direct_pin_name(directs[i].from_pin.c_str(), directs[i].line, &start_pin_index, &end_pin_index, tile_name, port_name);
=======
        // Load from pins
        // Parse out the pb_type name, port name, and pin range
        auto [start_pin_index, end_pin_index, tile_name, port_name] = parse_direct_pin_name(directs[i].from_pin, directs[i].line);
>>>>>>> f3326338

        // Figure out which type, port, and pin is used
        for (const t_physical_tile_type& type : device_ctx.physical_tile_types) {
            if (tile_name == type.name) {
                physical_tile = &type;
                break;
            }
        }

        if (physical_tile == nullptr) {
            VPR_THROW(VPR_ERROR_ARCH, "Unable to find block %s.\n", tile_name.c_str());
        }

        clb_to_clb_directs[i].from_clb_type = physical_tile;

        tile_port = find_tile_port_by_name(physical_tile, port_name);

        if (start_pin_index == OPEN) {
            VTR_ASSERT(start_pin_index == end_pin_index);
            start_pin_index = 0;
            end_pin_index = tile_port.num_pins - 1;
        }

        // Add clb directs start/end pin indices based on the absolute pin position
        // of the port defined in the direct connection. The CLB is the source one.
        clb_to_clb_directs[i].from_clb_pin_start_index = tile_port.absolute_first_pin_index + start_pin_index;
        clb_to_clb_directs[i].from_clb_pin_end_index = tile_port.absolute_first_pin_index + end_pin_index;

        // Load to pins
        // Parse out the pb_type name, port name, and pin range
<<<<<<< HEAD
        parse_direct_pin_name(directs[i].to_pin.c_str(), directs[i].line, &start_pin_index, &end_pin_index, tile_name, port_name);
=======
        std::tie(start_pin_index, end_pin_index, tile_name, port_name) = parse_direct_pin_name(directs[i].to_pin, directs[i].line);
>>>>>>> f3326338

        // Figure out which type, port, and pin is used
        for (const t_physical_tile_type& type : device_ctx.physical_tile_types) {
            if (tile_name == type.name ) {
                physical_tile = &type;
                break;
            }
        }

        if (physical_tile == nullptr) {
            VPR_THROW(VPR_ERROR_ARCH, "Unable to find block %s.\n", tile_name.c_str());
        }

        clb_to_clb_directs[i].to_clb_type = physical_tile;

        tile_port = find_tile_port_by_name(physical_tile, port_name);

        if (start_pin_index == OPEN) {
            VTR_ASSERT(start_pin_index == end_pin_index);
            start_pin_index = 0;
            end_pin_index = tile_port.num_pins - 1;
        }

        // Add clb directs start/end pin indices based on the absolute pin position
        // of the port defined in the direct connection. The CLB is the destination one.
        clb_to_clb_directs[i].to_clb_pin_start_index = tile_port.absolute_first_pin_index + start_pin_index;
        clb_to_clb_directs[i].to_clb_pin_end_index = tile_port.absolute_first_pin_index + end_pin_index;

        if (abs(clb_to_clb_directs[i].from_clb_pin_start_index - clb_to_clb_directs[i].from_clb_pin_end_index) != abs(clb_to_clb_directs[i].to_clb_pin_start_index - clb_to_clb_directs[i].to_clb_pin_end_index)) {
            vpr_throw(VPR_ERROR_ARCH, get_arch_file_name(), directs[i].line,
                      "Range mismatch from %s to %s.\n", directs[i].from_pin.c_str(), directs[i].to_pin.c_str());
        }

        //Set the switch index
        if (directs[i].switch_type > 0) {
            //Use the specified switch
            clb_to_clb_directs[i].switch_index = directs[i].switch_type;
        } else {
            //Use the delayless switch by default
            clb_to_clb_directs[i].switch_index = delayless_switch;
        }
    }

    return clb_to_clb_directs;
}

/* Add all direct clb-pin-to-clb-pin edges to given opin
 *
 * The current opin is located at (layer,x,y) along the specified side
 */
static int get_opin_direct_connections(RRGraphBuilder& rr_graph_builder,
                                       const RRGraphView& rr_graph,
                                       int layer,
                                       int x,
                                       int y,
                                       e_side side,
                                       int opin,
                                       RRNodeId from_rr_node,
                                       t_rr_edge_info_set& rr_edges_to_create,
                                       const std::vector<t_direct_inf>& directs,
                                       const t_clb_to_clb_directs* clb_to_clb_directs) {
    auto& device_ctx = g_vpr_ctx.device();

    t_physical_tile_type_ptr curr_type = device_ctx.grid.get_physical_type({x, y, layer});

    int num_pins = 0;

    int width_offset = device_ctx.grid.get_width_offset({x, y, layer});
    int height_offset = device_ctx.grid.get_height_offset({x, y, layer});
    if (!curr_type->pinloc[width_offset][height_offset][side][opin]) {
        return num_pins; //No source pin on this side
    }

    //Capacity location determined by pin number relative to pins per capacity instance
    auto [z, relative_opin] = get_capacity_location_from_physical_pin(curr_type, opin);
    VTR_ASSERT(z >= 0 && z < curr_type->capacity);
    const int num_directs = directs.size();

    /* Iterate through all direct connections */
    for (int i = 0; i < num_directs; i++) {
        /* Find matching direct clb-to-clb connections with the same type as current grid location */
        if (clb_to_clb_directs[i].from_clb_type == curr_type) { //We are at a valid starting point

            if (directs[i].from_side != NUM_2D_SIDES && directs[i].from_side != side) continue;

            //Offset must be in range
            if (x + directs[i].x_offset < int(device_ctx.grid.width() - 1)
                && x + directs[i].x_offset > 0
                && y + directs[i].y_offset < int(device_ctx.grid.height() - 1)
                && y + directs[i].y_offset > 0) {
                //Only add connections if the target clb type matches the type in the direct specification
                t_physical_tile_type_ptr target_type = device_ctx.grid.get_physical_type({x + directs[i].x_offset,
                                                                                          y + directs[i].y_offset,
                                                                                          layer});

                if (clb_to_clb_directs[i].to_clb_type == target_type
                    && z + directs[i].sub_tile_offset < int(target_type->capacity)
                    && z + directs[i].sub_tile_offset >= 0) {
                    /* Compute index of opin with regards to given pins */
                    int max_index = OPEN, min_index = OPEN;
                    bool swap = false;
                    if (clb_to_clb_directs[i].from_clb_pin_start_index > clb_to_clb_directs[i].from_clb_pin_end_index) {
                        swap = true;
                        max_index = clb_to_clb_directs[i].from_clb_pin_start_index;
                        min_index = clb_to_clb_directs[i].from_clb_pin_end_index;
                    } else {
                        swap = false;
                        min_index = clb_to_clb_directs[i].from_clb_pin_start_index;
                        max_index = clb_to_clb_directs[i].from_clb_pin_end_index;
                    }

                    if (max_index >= relative_opin && min_index <= relative_opin) {
                        int offset = relative_opin - min_index;
                        /* This opin is specified to connect directly to an ipin, now compute which ipin to connect to */
                        int relative_ipin = OPEN;
                        if (clb_to_clb_directs[i].to_clb_pin_start_index > clb_to_clb_directs[i].to_clb_pin_end_index) {
                            if (swap) {
                                relative_ipin = clb_to_clb_directs[i].to_clb_pin_end_index + offset;
                            } else {
                                relative_ipin = clb_to_clb_directs[i].to_clb_pin_start_index - offset;
                            }
                        } else {
                            if (swap) {
                                relative_ipin = clb_to_clb_directs[i].to_clb_pin_end_index - offset;
                            } else {
                                relative_ipin = clb_to_clb_directs[i].to_clb_pin_start_index + offset;
                            }
                        }

                        //directs[i].sub_tile_offset is added to from_capacity(z) to get the
                        // target_capacity
                        int target_cap = z + directs[i].sub_tile_offset;

                        // Iterate over all sub_tiles to get the sub_tile which the target_cap belongs to.
                        const t_sub_tile* target_sub_tile = nullptr;
                        for (const auto& sub_tile : target_type->sub_tiles) {
                            if (sub_tile.capacity.is_in_range(target_cap)) {
                                target_sub_tile = &sub_tile;
                                break;
                            }
                        }
                        VTR_ASSERT(target_sub_tile != nullptr);
                        if (relative_ipin >= target_sub_tile->num_phy_pins) continue;

                        //If this block has capacity > 1 then the pins of z position > 0 are offset
                        //by the number of pins per capacity instance
                        int ipin = get_physical_pin_from_capacity_location(target_type, relative_ipin, target_cap);

                        /* Add new ipin edge to list of edges */
                        std::vector<RRNodeId> inodes;

                        if (directs[i].to_side != NUM_2D_SIDES) {
                            //Explicit side specified, only create if pin exists on that side
                            RRNodeId inode = rr_graph_builder.node_lookup().find_node(layer, x + directs[i].x_offset, y + directs[i].y_offset, IPIN, ipin, directs[i].to_side);
                            if (inode) {
                                inodes.push_back(inode);
                            }
                        } else {
                            //No side specified, get all candidates
                            inodes = rr_graph_builder.node_lookup().find_nodes_at_all_sides(layer, x + directs[i].x_offset, y + directs[i].y_offset, IPIN, ipin);
                        }

                        if (inodes.size() > 0) {
                            //There may be multiple physical pins corresponding to the logical
                            //target ipin. We only need to connect to one of them (since the physical pins
                            //are logically equivalent). This also ensures the graphics look reasonable and map
                            //back fairly directly to the architecture file in the case of pin equivalence
                            RRNodeId inode = pick_best_direct_connect_target_rr_node(rr_graph, from_rr_node, inodes);

                            rr_edges_to_create.emplace_back(from_rr_node, inode, clb_to_clb_directs[i].switch_index, false);
                            ++num_pins;
                        }
                    }
                }
            }
        }
    }
    return num_pins;
}
/* Determines whether the output pins of the specified block type should be perturbed.	*
 *  This is to prevent pathological cases where the output pin connections are		*
 *  spaced such that the connection pattern always skips some types of wire (w.r.t.	*
 *  starting points)									*/
static std::vector<bool> alloc_and_load_perturb_opins(const t_physical_tile_type_ptr type,
                                                      const vtr::Matrix<int>& Fc_out,
                                                      const int max_chan_width,
                                                      const std::vector<t_segment_inf>& segment_inf) {
    int i, Fc_max, iclass, num_wire_types;
    int num, max_primes, factor, num_factors;
    int* prime_factors;
    float step_size = 0;
    float n = 0;
    float threshold = 0.07;

    std::vector<bool> perturb_opins(segment_inf.size(), false);

    i = Fc_max = iclass = 0;
    if (segment_inf.size() > 1) {
        /* Segments of one length are grouped together in the channel.	*
         *  In the future we can determine if any of these segments will	*
         *  encounter the pathological step size case, and determine if	*
         *  we need to perturb based on the segment's frequency (if 	*
         *  frequency is small we should not perturb - testing has found	*
         *  that perturbing a channel when unnecessary increases needed	*
         *  W to achieve the same delay); but for now we just return.	*/
        return perturb_opins;
    } else {
        /* There are as many wire start points as the value of L */
        num_wire_types = segment_inf[0].length;
    }

    /* get Fc_max */
    for (i = 0; i < type->num_pins; ++i) {
        auto pin_type = get_pin_type_from_pin_physical_num(type, i);
        if (Fc_out[i][0] > Fc_max && pin_type == DRIVER) {
            Fc_max = Fc_out[i][0];
        }
    }
    /* Nothing to perturb if Fc=0; no need to perturb if Fc = 1 */
    if (Fc_max == 0 || Fc_max == max_chan_width) {
        return perturb_opins;
    }

    /* Pathological cases occur when the step size, W/Fc, is a multiple of	*
     *  the number of wire starting points, L. Specifically, when the step 	*
     *  size is a multiple of a prime factor of L, the connection pattern	*
     *  will always skip some wires. Thus, we perturb pins if we detect this	*
     *  case.								*/

    /* get an upper bound on the number of prime factors of num_wire_types	*/
    max_primes = (int)floor(log((float)num_wire_types) / log(2.0));
    max_primes = std::max(max_primes, 1); //Minimum of 1 to ensure we allocate space for at least one prime_factor

    prime_factors = new int[max_primes];
    for (i = 0; i < max_primes; i++) {
        prime_factors[i] = 0;
    }

    /* Find the prime factors of num_wire_types */
    num = num_wire_types;
    factor = 2;
    num_factors = 0;
    while (pow((float)factor, 2) <= num) {
        if (num % factor == 0) {
            num /= factor;
            if (factor != prime_factors[num_factors]) {
                prime_factors[num_factors] = factor;
                num_factors++;
            }
        } else {
            factor++;
        }
    }
    if (num_factors == 0) {
        prime_factors[num_factors++] = num_wire_types; /* covers cases when num_wire_types is prime */
    }

    /* Now see if step size is an approximate multiple of one of the factors. A 	*
     *  threshold is used because step size may not be an integer.			*/
    step_size = (float)max_chan_width / Fc_max;
    for (i = 0; i < num_factors; i++) {
        if (vtr::nint(step_size) < prime_factors[i]) {
            perturb_opins[0] = false;
            break;
        }

        n = step_size / prime_factors[i];
        n = n - (float)vtr::nint(n); /* fractional part */
        if (fabs(n) < threshold) {
            perturb_opins[0] = true;
            break;
        } else {
            perturb_opins[0] = false;
        }
    }
    delete[] prime_factors;

    return perturb_opins;
}

static RRNodeId pick_best_direct_connect_target_rr_node(const RRGraphView& rr_graph,
                                                        RRNodeId from_rr,
                                                        const std::vector<RRNodeId>& candidate_rr_nodes) {
    //With physically equivalent pins there may be multiple candidate rr nodes (which are equivalent)
    //to connect the direct edge to.
    //As a result it does not matter (from a correctness standpoint) which is picked.
    //
    //However intuitively we would expect (e.g. when visualizing the drawn RR graph) that the 'closest'
    //candidate would be picked (i.e. to minimize the drawn edge length).
    //
    //This function attempts to pick the 'best/closest' of the candidates.
    VTR_ASSERT(rr_graph.node_type(from_rr) == OPIN);

    float best_dist = std::numeric_limits<float>::infinity();
    RRNodeId best_rr = RRNodeId::INVALID();

    for (const e_side& from_side : TOTAL_2D_SIDES) {
        /* Bypass those side where the node does not appear */
        if (!rr_graph.is_node_on_specific_side(from_rr, from_side)) {
            continue;
        }

        for (RRNodeId to_rr : candidate_rr_nodes) {
            VTR_ASSERT(rr_graph.node_type(to_rr) == IPIN);
            float to_dist = std::abs(rr_graph.node_xlow(from_rr) - rr_graph.node_xlow(to_rr))
                            + std::abs(rr_graph.node_ylow(from_rr) - rr_graph.node_ylow(to_rr));

            for (const e_side& to_side : TOTAL_2D_SIDES) {
                /* Bypass those side where the node does not appear */
                if (!rr_graph.is_node_on_specific_side(to_rr, to_side)) {
                    continue;
                }

                //Include a partial unit of distance based on side alignment to ensure
                //we prefer facing sides
                if ((from_side == RIGHT && to_side == LEFT)
                    || (from_side == LEFT && to_side == RIGHT)
                    || (from_side == TOP && to_side == BOTTOM)
                    || (from_side == BOTTOM && to_side == TOP)) {
                    //Facing sides
                    to_dist += 0.25;
                } else if (((from_side == RIGHT || from_side == LEFT) && (to_side == TOP || to_side == BOTTOM))
                           || ((from_side == TOP || from_side == BOTTOM) && (to_side == RIGHT || to_side == LEFT))) {
                    //Perpendicular sides
                    to_dist += 0.5;

                } else {
                    //Opposite sides
                    to_dist += 0.75;
                }

                if (to_dist < best_dist) {
                    best_dist = to_dist;
                    best_rr = to_rr;
                }
            }
        }
    }

    VTR_ASSERT(best_rr);

    return best_rr;
}

//Collects the sets of connected non-configurable edges in the RR graph
static void create_edge_groups(EdgeGroups* groups) {
    auto& device_ctx = g_vpr_ctx.device();
    const auto& rr_graph = device_ctx.rr_graph;
    rr_graph.rr_nodes().for_each_edge(
        [&](RREdgeId edge, RRNodeId src, RRNodeId sink) {
            if (!rr_graph.rr_switch_inf(RRSwitchId(rr_graph.rr_nodes().edge_switch(edge))).configurable()) {
                groups->add_non_config_edge(src, sink);
            }
        });

    groups->create_sets();
}

t_non_configurable_rr_sets identify_non_configurable_rr_sets() {
    EdgeGroups groups;
    create_edge_groups(&groups);

    return groups.output_sets();
}

bool pins_connected(t_block_loc cluster_loc,
                    t_physical_tile_type_ptr physical_type,
                    t_logical_block_type_ptr logical_block,
                    int from_pin_logical_num,
                    int to_pin_logical_num) {
    const auto& rr_graph = g_vpr_ctx.device().rr_graph;
    const auto& rr_spatial_look_up = rr_graph.node_lookup();

    int x = cluster_loc.loc.x;
    int y = cluster_loc.loc.y;
    int layer = cluster_loc.loc.layer;
    int abs_cap = cluster_loc.loc.sub_tile;
    const t_sub_tile* sub_tile = nullptr;

    for (const auto& sub_tile_ : physical_type->sub_tiles) {
        if (sub_tile_.capacity.is_in_range(abs_cap)) {
            sub_tile = &sub_tile_;
            break;
        }
    }
    VTR_ASSERT(sub_tile != nullptr);
    int rel_cap = abs_cap - sub_tile->capacity.low;
    VTR_ASSERT(rel_cap >= 0);

    auto from_pb_pin = logical_block->pin_logical_num_to_pb_pin_mapping.at(from_pin_logical_num);
    int from_pin_physical_num = get_pb_pin_physical_num(physical_type,
                                                        sub_tile,
                                                        logical_block,
                                                        rel_cap,
                                                        from_pb_pin);
    VTR_ASSERT(from_pin_physical_num != OPEN);

    auto to_pb_pin = logical_block->pin_logical_num_to_pb_pin_mapping.at(to_pin_logical_num);
    int to_pin_physical_num = get_pb_pin_physical_num(physical_type,
                                                      sub_tile,
                                                      logical_block,
                                                      rel_cap,
                                                      to_pb_pin);

    VTR_ASSERT(to_pin_physical_num != OPEN);

    RRNodeId from_node = get_pin_rr_node_id(rr_spatial_look_up, physical_type, layer, x, y, from_pin_physical_num);
    VTR_ASSERT(from_node != RRNodeId::INVALID());

    RRNodeId to_node = get_pin_rr_node_id(rr_spatial_look_up, physical_type, layer, x, y, to_pin_physical_num);
    VTR_ASSERT(to_node != RRNodeId::INVALID());

    int num_edges = rr_graph.num_edges(from_node);

    for (int iedge = 0; iedge < num_edges; iedge++) {
        RRNodeId sink_node = rr_graph.edge_sink_node(from_node, iedge);
        if (sink_node == to_node) {
            return true;
        }
    }
    return false;
}

static t_cluster_pin_chain get_cluster_directly_connected_nodes(const std::vector<int>& cluster_pins,
                                                                t_physical_tile_type_ptr physical_type,
                                                                t_logical_block_type_ptr logical_block,
                                                                bool is_flat) {
    std::unordered_set<int> cluster_pins_set(cluster_pins.begin(), cluster_pins.end()); // Faster for search

    VTR_ASSERT(is_flat);
    std::vector<int> pin_index_vec(get_tile_total_num_pin(physical_type), OPEN);

    std::vector<std::vector<t_pin_chain_node>> chains;
    for (auto pin_physical_num : cluster_pins) {
        auto pin_type = get_pin_type_from_pin_physical_num(physical_type, pin_physical_num);
        auto conn_sink_pins = get_sink_pins_in_cluster(cluster_pins_set,
                                                       physical_type,
                                                       logical_block,
                                                       pin_physical_num);
        VTR_ASSERT(pin_type != OPEN);
        // Continue if the fan-out or fan-in of pin_physical_num is not equal to one or pin is already assigned to a chain.
        if (pin_index_vec[pin_physical_num] >= 0 || conn_sink_pins.size() != 1) {
            continue;
        } else {
            auto node_chain = get_directly_connected_nodes(physical_type,
                                                           logical_block,
                                                           cluster_pins_set,
                                                           pin_physical_num,
                                                           is_flat);
            // node_chain contains the pin_physical_num itself to. Thus, we store the chain if its size is greater than 1.
            if (node_chain.size() > 1) {
                int num_chain = (int)chains.size();
                int chain_idx = get_chain_idx(pin_index_vec, node_chain, num_chain);
                add_pin_chain(node_chain,
                              chain_idx,
                              pin_index_vec,
                              chains,
                              (chain_idx == num_chain));
            }
        }
    }

    auto chain_sinks = get_node_chain_sinks(chains);

    VTR_ASSERT(is_node_chain_sorted(physical_type,
                                    logical_block,
                                    cluster_pins_set,
                                    pin_index_vec,
                                    chains));

    return {pin_index_vec, chains, chain_sinks};
}

static std::vector<int> get_directly_connected_nodes(t_physical_tile_type_ptr physical_type,
                                                     t_logical_block_type_ptr logical_block,
                                                     const std::unordered_set<int>& pins_in_cluster,
                                                     int pin_physical_num,
                                                     bool is_flat) {
    VTR_ASSERT(is_flat);
    if (is_primitive_pin(physical_type, pin_physical_num)) {
        return {pin_physical_num};
    }
    std::vector<int> conn_node_chain;
    auto pin_type = get_pin_type_from_pin_physical_num(physical_type, pin_physical_num);

    // Forward
    {
        conn_node_chain.push_back(pin_physical_num);
        int last_pin_num = pin_physical_num;
        auto sink_pins = get_sink_pins_in_cluster(pins_in_cluster,
                                                  physical_type,
                                                  logical_block,
                                                  pin_physical_num);
        while (sink_pins.size() == 1) {
            last_pin_num = sink_pins[0];

            if (is_primitive_pin(physical_type, last_pin_num) || pin_type != get_pin_type_from_pin_physical_num(physical_type, last_pin_num)) {
                break;
            }

            conn_node_chain.push_back(sink_pins[0]);

            sink_pins = get_sink_pins_in_cluster(pins_in_cluster,
                                                 physical_type,
                                                 logical_block,
                                                 last_pin_num);
        }
    }
    return conn_node_chain;
}

static bool is_node_chain_sorted(t_physical_tile_type_ptr physical_type,
                                 t_logical_block_type_ptr logical_block,
                                 const std::unordered_set<int>& pins_in_cluster,
                                 const std::vector<int>& pin_index_vec,
                                 const std::vector<std::vector<t_pin_chain_node>>& all_node_chain) {
    int num_chain = (int)all_node_chain.size();
    for (int chain_idx = 0; chain_idx < num_chain; chain_idx++) {
        const auto& curr_chain = all_node_chain[chain_idx];
        int num_nodes = (int)curr_chain.size();
        for (int node_idx = 0; node_idx < num_nodes; node_idx++) {
            auto curr_node = curr_chain[node_idx];
            int curr_pin_num = curr_node.pin_physical_num;
            auto nxt_idx = curr_node.nxt_node_idx;
            if (pin_index_vec[curr_pin_num] != chain_idx) {
                return false;
            }
            if (nxt_idx == OPEN) {
                continue;
            }
            auto conn_pin_vec = get_sink_pins_in_cluster(pins_in_cluster, physical_type, logical_block, curr_node.pin_physical_num);
            if (conn_pin_vec.size() != 1 || conn_pin_vec[0] != curr_chain[nxt_idx].pin_physical_num) {
                return false;
            }
        }
    }

    return true;
}

static std::vector<int> get_node_chain_sinks(const std::vector<std::vector<t_pin_chain_node>>& cluster_chains) {
    int num_chain = (int)cluster_chains.size();
    std::vector<int> chain_sink_pin(num_chain);

    for (int chain_idx = 0; chain_idx < num_chain; chain_idx++) {
        const auto& chain = cluster_chains[chain_idx];
        int num_nodes = (int)chain.size();

        bool sink_node_found = false;
        for (int node_idx = 0; node_idx < num_nodes; node_idx++) {
            if (chain[node_idx].nxt_node_idx == OPEN) {
                // Each chain should only contain ONE sink pin
                VTR_ASSERT(!sink_node_found);
                sink_node_found = true;
                chain_sink_pin[chain_idx] = chain[node_idx].pin_physical_num;
            }
        }
        // Make sure that the chain contains a sink pin
        VTR_ASSERT(sink_node_found);
    }

    return chain_sink_pin;
}

static std::vector<int> get_sink_pins_in_cluster(const std::unordered_set<int>& pins_in_cluster,
                                                 t_physical_tile_type_ptr physical_type,
                                                 t_logical_block_type_ptr logical_block,
                                                 const int pin_physical_num) {
    std::vector<int> sink_pins_in_cluster;
    auto all_conn_pins = get_physical_pin_sink_pins(physical_type,
                                                    logical_block,
                                                    pin_physical_num);
    sink_pins_in_cluster.reserve(all_conn_pins.size());
    for (auto conn_pin : all_conn_pins) {
        if (pins_in_cluster.find(conn_pin) != pins_in_cluster.end()) {
            sink_pins_in_cluster.push_back(conn_pin);
        }
    }

    return sink_pins_in_cluster;
}

static std::vector<int> get_src_pins_in_cluster(const std::unordered_set<int>& pins_in_cluster,
                                                t_physical_tile_type_ptr physical_type,
                                                t_logical_block_type_ptr logical_block,
                                                const int pin_physical_num) {
    std::vector<int> src_pins_in_cluster;
    auto all_conn_pins = get_physical_pin_src_pins(physical_type,
                                                   logical_block,
                                                   pin_physical_num);
    for (auto conn_pin : all_conn_pins) {
        if (pins_in_cluster.find(conn_pin) != pins_in_cluster.end()) {
            src_pins_in_cluster.push_back(conn_pin);
        }
    }

    return src_pins_in_cluster;
}

static int get_chain_idx(const std::vector<int>& pin_idx_vec, const std::vector<int>& pin_chain, int new_idx) {
    int chain_idx = OPEN;
    for (auto pin_num : pin_chain) {
        int pin_chain_num = pin_idx_vec[pin_num];
        if (pin_chain_num != OPEN) {
            chain_idx = pin_chain_num;
            break;
        }
    }
    if (chain_idx == OPEN) {
        chain_idx = new_idx;
    }
    return chain_idx;
}

static void add_pin_chain(const std::vector<int>& pin_chain,
                          int chain_idx,
                          std::vector<int>& pin_index_vec,
                          std::vector<std::vector<t_pin_chain_node>>& all_chains,
                          bool is_new_chain) {
    std::list<int> new_chain;

    // None of the pins in the chain has been added to all_chains before
    if (is_new_chain) {
        std::vector<t_pin_chain_node> new_pin_chain;
        new_pin_chain.reserve(pin_chain.size());

        // Basically, the next pin connected to the current pin is located in the next element of the array
        int nxt_node_idx = 1;
        for (auto pin_num : pin_chain) {
            // Since we assume that none of the pins in the pin_chain has seen before
            VTR_ASSERT(pin_index_vec[pin_num] == OPEN);
            // Assign the pin its chain index
            pin_index_vec[pin_num] = chain_idx;
            new_pin_chain.emplace_back(pin_num, nxt_node_idx);
            nxt_node_idx++;
        }

        // For the last pin in the chain, there is no next pin.
        new_pin_chain[new_pin_chain.size() - 1].nxt_node_idx = OPEN;

        all_chains.push_back(new_pin_chain);

    } else {
        // If the chain_idx is not equal to the all_chains.size(), it means that some of the pins in the chain has already been added
        // to the data structure which stores all the chains.

        auto& node_chain = all_chains[chain_idx];
        int pin_chain_init_size = (int)node_chain.size();
        // For the pins in the chain which are not added, the pin connected to each of the is located in the vector element next to them.
        // Except for the last node in the chain which has not been added. We set the correct value for that particular pin later.
        int nxt_node_idx = pin_chain_init_size + 1;
        bool is_new_pin_added = false;
        bool found_pin_in_chain = false;
        for (auto pin_num : pin_chain) {
            if (pin_index_vec[pin_num] == OPEN) {
                pin_index_vec[pin_num] = chain_idx;
                node_chain.emplace_back(pin_num, nxt_node_idx);
                nxt_node_idx++;
                is_new_pin_added = true;
            } else {
                found_pin_in_chain = true;
                // pin_num is the pin_number of a pin which is the first pin in the chain that is added to all_chains
                int first_pin_in_chain_idx = OPEN;
                for (int pin_idx = 0; pin_idx < pin_chain_init_size; pin_idx++) {
                    if (node_chain[pin_idx].pin_physical_num == pin_num) {
                        first_pin_in_chain_idx = pin_idx;
                        break;
                    }
                }
                // We assume that this pin is already added to all_chains
                VTR_ASSERT(first_pin_in_chain_idx != OPEN);
                // We assume than if this block is being run, at least one new pin should be added to the chain
                VTR_ASSERT(is_new_pin_added);

                // The last added pin is connected to a pin which is already added to the chain
                node_chain[node_chain.size() - 1].nxt_node_idx = first_pin_in_chain_idx;

                // The rest of the chain should have already been added to the chain
                break;
            }
        }
        // There should be a pin which has been added to the chain before
        VTR_ASSERT(found_pin_in_chain);
    }
}

static std::pair<bool, int> find_create_intra_cluster_sw(RRGraphBuilder& rr_graph,
                                                         std::map<int, t_arch_switch_inf>& arch_sw_inf,
                                                         float R_minW_nmos,
                                                         float R_minW_pmos,
                                                         bool is_rr_sw,
                                                         float delay) {
    const auto& rr_graph_switches = rr_graph.rr_switch();

    if (is_rr_sw) {
        for (int rr_switch_id = 0; rr_switch_id < (int)rr_graph_switches.size(); rr_switch_id++) {
            const auto& rr_sw = rr_graph_switches[RRSwitchId(rr_switch_id)];
            if (rr_sw.intra_tile) {
                if (rr_sw.Tdel == delay) {
                    return std::make_pair(false, rr_switch_id);
                }
            }
        }
        t_rr_switch_inf new_rr_switch_inf = create_rr_switch_from_arch_switch(create_internal_arch_sw(delay),
                                                                              R_minW_nmos,
                                                                              R_minW_pmos);
        RRSwitchId rr_sw_id = rr_graph.add_rr_switch(new_rr_switch_inf);

        return std::make_pair(true, (size_t)rr_sw_id);

    } else {
        // Check whether is there any other intra-tile edge with the same delay
        auto find_res = std::find_if(arch_sw_inf.begin(), arch_sw_inf.end(),
                                     [delay](const std::pair<int, t_arch_switch_inf>& sw_inf_pair) {
                                         const t_arch_switch_inf& sw_inf = std::get<1>(sw_inf_pair);
                                         if (sw_inf.intra_tile && sw_inf.Tdel() == delay) {
                                             return true;
                                         } else {
                                             return false;
                                         }
                                     });

        // There isn't any other intra-tile edge with the same delay - Create a new one!
        if (find_res == arch_sw_inf.end()) {
            auto arch_sw = create_internal_arch_sw(delay);
            int max_key_num = std::numeric_limits<int>::min();
            // Find the maximum edge index
            for (const auto& arch_sw_pair : arch_sw_inf) {
                if (arch_sw_pair.first > max_key_num) {
                    max_key_num = arch_sw_pair.first;
                }
            }
            int new_key_num = ++max_key_num;
            arch_sw_inf.insert(std::make_pair(new_key_num, arch_sw));
            // We assume that the delay of internal switches is not dependent on their fan-in
            // If this assumption proven to not be accurate, the implementation needs to be changed.
            VTR_ASSERT(arch_sw.fixed_Tdel());

            t_rr_switch_inf new_rr_switch_inf = create_rr_switch_from_arch_switch(create_internal_arch_sw(delay), 
                                                                                    R_minW_nmos, 
                                                                                    R_minW_pmos);
            RRSwitchId rr_switch_id = rr_graph.add_rr_switch(new_rr_switch_inf);

            /*If the switch found inside the cluster has not seen before and RR graph is not read from a file, 
            we need to add this switch to switch_fanin_remap data strcutre which is used later to remap switch IDs
            from architecture ID to RR graph switch ID. The reason why we don't this when RR graph is read from a file
            is that in that case, the switch IDs of edges are alreay RR graph switch IDs. */
            auto& switch_fanin_remap = g_vpr_ctx.mutable_device().switch_fanin_remap;
            switch_fanin_remap.push_back({{UNDEFINED, size_t(rr_switch_id)}});

            return std::make_pair(true, new_key_num);
        } else {
            return std::make_pair(false, find_res->first);
        }
    }
}

static float get_delay_directly_connected_pins(t_physical_tile_type_ptr physical_type,
                                               t_logical_block_type_ptr logical_block,
                                               const std::unordered_set<int>& cluster_pins,
                                               int first_pin_num,
                                               int second_pin_num) {
    float delay = 0.;

    int curr_pin = first_pin_num;
    while (true) {
        auto sink_pins = get_sink_pins_in_cluster(cluster_pins,
                                                  physical_type,
                                                  logical_block,
                                                  curr_pin);
        // We expect the pins to be located on a chain
        VTR_ASSERT(sink_pins.size() == 1);
        delay += get_edge_delay(physical_type,
                                logical_block,
                                curr_pin,
                                sink_pins[0]);
        if (sink_pins[0] == second_pin_num) {
            break;
        }
        curr_pin = sink_pins[0];
    }

    return delay;
}

static void process_non_config_sets() {
    auto& device_ctx = g_vpr_ctx.mutable_device();
    EdgeGroups groups;
    create_edge_groups(&groups);
    groups.set_device_context(device_ctx);
}<|MERGE_RESOLUTION|>--- conflicted
+++ resolved
@@ -4355,12 +4355,6 @@
     const int num_directs = directs.size();
     clb_to_clb_directs = new t_clb_to_clb_directs[num_directs];
 
-<<<<<<< HEAD
-    tile_name = nullptr;
-    port_name = nullptr;
-
-=======
->>>>>>> f3326338
     for (int i = 0; i < num_directs; i++) {
         //clb_to_clb_directs[i].from_clb_type;
         clb_to_clb_directs[i].from_clb_pin_start_index = 0;
@@ -4370,18 +4364,9 @@
         clb_to_clb_directs[i].to_clb_pin_end_index = 0;
         clb_to_clb_directs[i].switch_index = 0;
 
-<<<<<<< HEAD
-        tile_name = new char[directs[i].from_pin.length() + directs[i].to_pin.length()];
-        port_name = new char[directs[i].from_pin.length() + directs[i].to_pin.length()];
-
-        // Load from pins
-        // Parse out the pb_type name, port name, and pin range
-        parse_direct_pin_name(directs[i].from_pin.c_str(), directs[i].line, &start_pin_index, &end_pin_index, tile_name, port_name);
-=======
         // Load from pins
         // Parse out the pb_type name, port name, and pin range
         auto [start_pin_index, end_pin_index, tile_name, port_name] = parse_direct_pin_name(directs[i].from_pin, directs[i].line);
->>>>>>> f3326338
 
         // Figure out which type, port, and pin is used
         for (const t_physical_tile_type& type : device_ctx.physical_tile_types) {
@@ -4412,11 +4397,7 @@
 
         // Load to pins
         // Parse out the pb_type name, port name, and pin range
-<<<<<<< HEAD
-        parse_direct_pin_name(directs[i].to_pin.c_str(), directs[i].line, &start_pin_index, &end_pin_index, tile_name, port_name);
-=======
         std::tie(start_pin_index, end_pin_index, tile_name, port_name) = parse_direct_pin_name(directs[i].to_pin, directs[i].line);
->>>>>>> f3326338
 
         // Figure out which type, port, and pin is used
         for (const t_physical_tile_type& type : device_ctx.physical_tile_types) {
