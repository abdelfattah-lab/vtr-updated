#include <cstdio>
#include <cstring>
#include <cmath>
#include <ctime>
#include <algorithm>
#include <utility>
#include <vector>
#include "vtr_assert.h"

#include "vtr_util.h"
#include "vtr_memory.h"
#include "vtr_math.h"
#include "vtr_log.h"
#include "vtr_time.h"

#include "vpr_types.h"
#include "vpr_utils.h"
#include "vpr_error.h"

#include "globals.h"
#include "rr_graph_utils.h"
#include "rr_graph.h"
#include "rr_graph_area.h"
#include "rr_graph_utils.h"
#include "rr_graph2.h"
#include "rr_graph_sbox.h"
#include "rr_graph_timing_params.h"
#include "rr_graph_indexed_data.h"
#include "check_rr_graph.h"
#include "read_xml_arch_file.h"
#include "echo_files.h"
#include "cb_metrics.h"
#include "build_switchblocks.h"
#include "rr_graph_writer.h"
#include "rr_graph_reader.h"
#include "router_lookahead_map.h"
#include "rr_graph_clock.h"
#include "edge_groups.h"
#include "rr_graph_builder.h"

#include "rr_types.h"
#include "echo_files.h"

//#define VERBOSE
//used for getting the exact count of each edge type and printing it to std out.

struct t_mux {
    int size;
    t_mux* next;
};

struct t_mux_size_distribution {
    int mux_count;
    int max_index;
    int* distr;
    t_mux_size_distribution* next;
};

struct t_clb_to_clb_directs {
    t_physical_tile_type_ptr from_clb_type;
    int from_clb_pin_start_index;
    int from_clb_pin_end_index;
    t_physical_tile_type_ptr to_clb_type;
    int to_clb_pin_start_index;
    int to_clb_pin_end_index;
    int switch_index; //The switch type used by this direct connection
};

struct t_pin_loc {
    int pin_index;
    int width_offset;
    int height_offset;
    int layer_offset;
    e_side side;
};

struct t_pin_spec {
    t_rr_type pin_type;
    int pin_ptc;
    RRNodeId pin_rr_node_id;
};

/******************* Variables local to this module. ***********************/

/********************* Subroutines local to this module. *******************/
void print_rr_graph_stats();

///@brief given a specific type, it returns layers that the type are located at
std::set<int> get_layers_of_physical_types(const t_physical_tile_type_ptr type);

///@brief given a specific pin number and type, it returns layers that the pin should be connected to
std::set<int> get_layers_pin_is_connected_to(const t_physical_tile_type_ptr type, int from_layer, int pin_index);

///@brief given a specific layer number and type, it returns layers which have same pin_index connected to the given layer
std::set<int> get_layers_connected_to_pin(const t_physical_tile_type_ptr type, int to_layer, int pin_index);

bool channel_widths_unchanged(const t_chan_width& current, const t_chan_width& proposed);

static vtr::NdMatrix<std::vector<int>, 5> alloc_and_load_pin_to_track_map(const e_pin_type pin_type,
                                                                          const vtr::Matrix<int>& Fc,
                                                                          const t_physical_tile_type_ptr Type,
                                                                          const std::set<int> type_layer,
                                                                          const std::vector<bool>& perturb_switch_pattern,
                                                                          const e_directionality directionality,
                                                                          const std::vector<t_segment_inf>& seg_inf,
                                                                          const int* sets_per_seg_type);

static vtr::NdMatrix<int, 6> alloc_and_load_pin_to_seg_type(const e_pin_type pin_type,
                                                            const int seg_type_tracks,
                                                            const int Fc,
                                                            const t_physical_tile_type_ptr Type,
                                                            const std::set<int> type_layer,
                                                            const bool perturb_switch_pattern,
                                                            const e_directionality directionality);

static void advance_to_next_block_side(t_physical_tile_type_ptr Type, int& width_offset, int& height_offset, e_side& side);

static vtr::NdMatrix<std::vector<int>, 5> alloc_and_load_track_to_pin_lookup(vtr::NdMatrix<std::vector<int>, 5> pin_to_track_map,
                                                                             const vtr::Matrix<int>& Fc,
                                                                             const t_physical_tile_type_ptr Type,
                                                                             const std::set<int> type_layer,
                                                                             const int width,
                                                                             const int height,
                                                                             const int num_pins,
                                                                             const int max_chan_width,
                                                                             const std::vector<t_segment_inf>& seg_inf);

static void build_bidir_rr_opins(RRGraphBuilder& rr_graph_builder,
                                 const RRGraphView& rr_graph,
                                 const int layer,
                                 const int i,
                                 const int j,
                                 const e_side side,
                                 const t_pin_to_track_lookup& opin_to_track_map,
                                 const std::vector<vtr::Matrix<int>>& Fc_out,
                                 t_rr_edge_info_set& created_rr_edges,
                                 const t_chan_details& chan_details_x,
                                 const t_chan_details& chan_details_y,
                                 const DeviceGrid& grid,
                                 const t_direct_inf* directs,
                                 const int num_directs,
                                 const t_clb_to_clb_directs* clb_to_clb_directs,
                                 const int num_seg_types);

static void build_unidir_rr_opins(RRGraphBuilder& rr_graph_builder,
                                  const RRGraphView& rr_graph,
                                  const int layer,
                                  const int i,
                                  const int j,
                                  const e_side side,
                                  const DeviceGrid& grid,
                                  const std::vector<vtr::Matrix<int>>& Fc_out,
                                  const t_chan_width& nodes_per_chan,
                                  const t_chan_details& chan_details_x,
                                  const t_chan_details& chan_details_y,
                                  vtr::NdMatrix<int, 3>& Fc_xofs,
                                  vtr::NdMatrix<int, 3>& Fc_yofs,
                                  t_rr_edge_info_set& created_rr_edges,
                                  bool* Fc_clipped,
                                  const t_unified_to_parallel_seg_index& seg_index_map,
                                  const t_direct_inf* directs,
                                  const int num_directs,
                                  const t_clb_to_clb_directs* clb_to_clb_directs,
                                  const int num_seg_types,
                                  int& edge_count);

static int get_opin_direct_connections(RRGraphBuilder& rr_graph_builder,
                                       const RRGraphView& rr_graph,
                                       int layer,
                                       int x,
                                       int y,
                                       e_side side,
                                       int opin,
                                       RRNodeId from_rr_node,
                                       t_rr_edge_info_set& rr_edges_to_create,
                                       const t_direct_inf* directs,
                                       const int num_directs,
                                       const t_clb_to_clb_directs* clb_to_clb_directs);

static std::function<void(t_chan_width*)> alloc_and_load_rr_graph(RRGraphBuilder& rr_graph_builder,
                                                                  t_rr_graph_storage& L_rr_node,
                                                                  const RRGraphView& rr_graph,
                                                                  const t_router_opts& router_opts,
                                                                  const int num_seg_types,
                                                                  const int num_seg_types_x,
                                                                  const t_unified_to_parallel_seg_index& seg_index_map,
                                                                  const t_chan_details& chan_details_x,
                                                                  const t_chan_details& chan_details_y,
                                                                  const t_track_to_pin_lookup& track_to_pin_lookup_x,
                                                                  const t_track_to_pin_lookup& track_to_pin_lookup_y,
                                                                  const t_pin_to_track_lookup& opin_to_track_map,
                                                                  const vtr::NdMatrix<std::vector<int>, 3>& switch_block_conn,
                                                                  t_sb_connection_map* sb_conn_map,
                                                                  const DeviceGrid& grid,
                                                                  const int Fs,
                                                                  t_sblock_pattern& sblock_pattern,
                                                                  const std::vector<vtr::Matrix<int>>& Fc_out,
                                                                  vtr::NdMatrix<int, 3>& Fc_xofs,
                                                                  vtr::NdMatrix<int, 3>& Fc_yofs,
                                                                  const t_chan_width& chan_width,
                                                                  const int wire_to_ipin_switch,
                                                                  const int wire_to_pin_between_dice_switch,
                                                                  const int custom_3d_sb_fanin_fanout,
                                                                  const int delayless_switch,
                                                                  const enum e_directionality directionality,
                                                                  bool* Fc_clipped,
                                                                  const t_direct_inf* directs,
                                                                  const int num_directs,
                                                                  const t_clb_to_clb_directs* clb_to_clb_directs,
                                                                  bool is_global_graph,
                                                                  const enum e_clock_modeling clock_modeling,
                                                                  bool is_flat);

static void alloc_and_load_intra_cluster_rr_graph(RRGraphBuilder& rr_graph_builder,
                                                  const DeviceGrid& grid,
                                                  const int delayless_switch,
                                                  const vtr::vector<ClusterBlockId, t_cluster_pin_chain>& pin_chains,
                                                  const vtr::vector<ClusterBlockId, std::unordered_set<int>>& chain_pin_nums,
                                                  float R_minW_nmos,
                                                  float R_minW_pmos,
                                                  bool is_flat,
                                                  bool load_rr_graph);

static void set_clusters_pin_chains(const ClusteredNetlist& clb_nlist,
                                    vtr::vector<ClusterBlockId, t_cluster_pin_chain>& pin_chains,
                                    bool is_flat);

static vtr::vector<ClusterBlockId, std::unordered_set<int>> get_pin_chains_flat(const vtr::vector<ClusterBlockId, t_cluster_pin_chain>& pin_chains);

static void add_classes_rr_graph(RRGraphBuilder& rr_graph_builder,
                                 const std::vector<int>& class_num_vec,
                                 const int layer,
                                 const int root_x,
                                 const int root_y,
                                 t_physical_tile_type_ptr physical_type);

static void add_pins_rr_graph(RRGraphBuilder& rr_graph_builder,
                              const std::vector<int>& pin_num_vec,
                              const int layer,
                              const int i,
                              const int j,
                              t_physical_tile_type_ptr physical_type);

/**
 * Add the edges between pins and their respective SINK/SRC. It is important to mention that in contrast to another similar function,
 * the delay of these edges is not necessarily zero. If the primitive block which a SINK/SRC belongs to is a combinational block, the delay of
 * the edge is equal to the pin delay. This is done in order to make the router lookahead aware of the different IPIN delays. In this way, more critical
 * nets are routed to the pins with less delay.
 * @param rr_graph_builder
 * @param arch_sw_inf_map
 * @param class_num_vec
 * @param layer
 * @param i
 * @param j
 * @param rr_edges_to_create
 * @param delayless_switch
 * @param physical_type_ptr
 */
static void connect_tile_src_sink_to_pins(RRGraphBuilder& rr_graph_builder,
                                          std::map<int, t_arch_switch_inf>& arch_sw_inf_map,
                                          const std::vector<int>& class_num_vec,
                                          const int layer,
                                          const int i,
                                          const int j,
                                          t_rr_edge_info_set& rr_edges_to_create,
                                          const int delayless_switch,
                                          t_physical_tile_type_ptr physical_type_ptr);

/**
 * Add the edges between IPIN to SINK and SOURCE to OPIN to rr_edges_to_create
 * @param rr_graph_builder RR Graph Bulder object which contain the RR Graph storage
 * @param class_num_vec Class physical numbers to add the edges connected to them
 * @param layer The layer number of the block to add the SINK/SRC connections of it.
 * @param i The x location of the block to add the SINK/SRC connections of it.
 * @param j The y location of the block to add the SINK/SRC connections of it
 * @param rr_edges_to_create An object which store all of the edges created in this function.
 * @param delayless_switch Switch ID of the delayless switch.
 * @param physical_type_ptr A pointer to the physical type of the block for which the edges are created.
 * @param switches_remapped A flag to indicate whether edge switch IDs are remapped 
 */
static void connect_src_sink_to_pins(RRGraphBuilder& rr_graph_builder,
                                     const std::vector<int>& class_num_vec,
                                     const int layer,
                                     const int i,
                                     const int j,
                                     t_rr_edge_info_set& rr_edges_to_create,
                                     const int delayless_switch,
                                     t_physical_tile_type_ptr physical_type_ptr,
                                     bool switches_remapped);

static void alloc_and_load_tile_rr_graph(RRGraphBuilder& rr_graph_builder,
                                         std::map<int, t_arch_switch_inf>& arch_sw_inf_map,
                                         t_physical_tile_type_ptr physical_tile,
                                         int layer,
                                         int root_x,
                                         int root_y,
                                         const int delayless_switch);

static float pattern_fmod(float a, float b);
static void load_uniform_connection_block_pattern(vtr::NdMatrix<int, 6>& tracks_connected_to_pin,
                                                  const std::vector<t_pin_loc>& pin_locations,
                                                  const int x_chan_width,
                                                  const int y_chan_width,
                                                  const int Fc,
                                                  const enum e_directionality directionality);

static void load_perturbed_connection_block_pattern(vtr::NdMatrix<int, 6>& tracks_connected_to_pin,
                                                    const std::vector<t_pin_loc>& pin_locations,
                                                    const int x_chan_width,
                                                    const int y_chan_width,
                                                    const int Fc,
                                                    const enum e_directionality directionality);

static std::vector<bool> alloc_and_load_perturb_opins(const t_physical_tile_type_ptr type, const vtr::Matrix<int>& Fc_out, const int max_chan_width, const std::vector<t_segment_inf>& segment_inf);

#ifdef ENABLE_CHECK_ALL_TRACKS
static void check_all_tracks_reach_pins(t_logical_block_type_ptr type,
                                        int***** tracks_connected_to_pin,
                                        int max_chan_width,
                                        int Fc,
                                        enum e_pin_type ipin_or_opin);
#endif

static std::vector<std::vector<bool>> alloc_and_load_perturb_ipins(const int L_num_types,
                                                                   const int num_seg_types,
                                                                   const int* sets_per_seg_type,
                                                                   const std::vector<vtr::Matrix<int>>& Fc_in,
                                                                   const std::vector<vtr::Matrix<int>>& Fc_out,
                                                                   const enum e_directionality directionality);

/*
 * Create the connection between intra-tile pins
 */
static void add_intra_cluster_edges_rr_graph(RRGraphBuilder& rr_graph_builder,
                                             t_rr_edge_info_set& rr_edges_to_create,
                                             const DeviceGrid& grid,
                                             const vtr::vector<ClusterBlockId, t_cluster_pin_chain>& nodes_to_collapse,
                                             float R_minW_nmos,
                                             float R_minW_pmos,
                                             int& num_edges,
                                             bool is_flat,
                                             bool load_rr_graph);

static void add_intra_tile_edges_rr_graph(RRGraphBuilder& rr_graph_builder,
                                          t_rr_edge_info_set& rr_edges_to_create,
                                          t_physical_tile_type_ptr physical_tile,
                                          int layer,
                                          int i,
                                          int j);

/***
 * @brief Add the intra-cluster edges
 * @param rr_graph_builder
 * @param num_collapsed_nodes Return the number of nodes that are removed due to collapsing
 * @param cluster_blk_id Cluster block id of the cluster that its edges are being added
 * @param i
 * @param j
 * @param cap Capacity number of the location that cluster is being mapped to
 * @param R_minW_nmos
 * @param R_minW_pmos
 * @param rr_edges_to_create
 * @param nodes_to_collapse Store the nodes in the cluster that needs to be collapsed
 * @param grid
 * @param is_flat
 * @param load_rr_graph
 */
static void build_cluster_internal_edges(RRGraphBuilder& rr_graph_builder,
                                         int& num_collapsed_nodes,
                                         ClusterBlockId cluster_blk_id,
                                         const int layer,
                                         const int i,
                                         const int j,
                                         const int cap,
                                         float R_minW_nmos,
                                         float R_minW_pmos,
                                         t_rr_edge_info_set& rr_edges_to_create,
                                         const t_cluster_pin_chain& nodes_to_collapse,
                                         const DeviceGrid& grid,
                                         bool is_flat,
                                         bool load_rr_graph);

/*
 * Connect the pins of the given t_pb to their drivers - It doesn't add the edges going in/out of pins on a chain
 */
static void add_pb_edges(RRGraphBuilder& rr_graph_builder,
                         t_rr_edge_info_set& rr_edges_to_create,
                         t_physical_tile_type_ptr physical_type,
                         const t_sub_tile* sub_tile,
                         t_logical_block_type_ptr logical_block,
                         const t_pb* pb,
                         const t_cluster_pin_chain& nodes_to_collapse,
                         float R_minW_nmos,
                         float R_minW_pmos,
                         int rel_cap,
                         int layer,
                         int i,
                         int j,
                         bool switches_remapped);

/**
 * Edges going in/out of collapse nodes are not added by the normal routine. This function add those edges
 * @param rr_graph_builder
 * @param rr_edges_to_create
 * @param physical_type
 * @param logical_block
 * @param cluster_pins
 * @param nodes_to_collapse
 * @param R_minW_nmos
 * @param R_minW_pmos
 * @param layer
 * @param i
 * @param j
 * @return Number of the collapsed nodes
 */
static int add_edges_for_collapsed_nodes(RRGraphBuilder& rr_graph_builder,
                                         t_rr_edge_info_set& rr_edges_to_create,
                                         t_physical_tile_type_ptr physical_type,
                                         t_logical_block_type_ptr logical_block,
                                         const std::vector<int>& cluster_pins,
                                         const t_cluster_pin_chain& nodes_to_collapse,
                                         float R_minW_nmos,
                                         float R_minW_pmos,
                                         int layer,
                                         int i,
                                         int j,
                                         bool load_rr_graph);
/**
 * @note This function is used to add the fan-in edges of the given chain node to the chain's sink with the modified delay
 * @param rr_graph_builder
 * @param rr_edges_to_create
 * @param num_collapsed_pins
 * @param physical_type
 * @param logical_block
 * @param nodes_to_collapse
 * @param cluster_pins
 * @param chain_pins
 * @param R_minW_nmos
 * @param R_minW_pmos
 * @param chain_idx
 * @param node_idx
 * @param sink_pin_num
 * @param layer
 * @param i
 * @param j
 */
static void add_chain_node_fan_in_edges(RRGraphBuilder& rr_graph_builder,
                                        t_rr_edge_info_set& rr_edges_to_create,
                                        int& num_collapsed_pins,
                                        t_physical_tile_type_ptr physical_type,
                                        t_logical_block_type_ptr logical_block,
                                        const t_cluster_pin_chain& nodes_to_collapse,
                                        const std::unordered_set<int>& cluster_pins,
                                        const std::unordered_set<int>& chain_pins,
                                        float R_minW_nmos,
                                        float R_minW_pmos,
                                        int chain_idx,
                                        int node_idx,
                                        int layer,
                                        int i,
                                        int j,
                                        bool load_rr_graph);

/**
 * @note  Return the minimum delay to the chain's sink since a pin outside of the chain may have connections to multiple pins inside the chain.
 * @param physical_type
 * @param logical_block
 * @param cluster_pins
 * @param chain_pins
 * @param pin_physical_num
 * @param chain_sink_pin
 * @return
 */
static float get_min_delay_to_chain(t_physical_tile_type_ptr physical_type,
                                    t_logical_block_type_ptr logical_block,
                                    const std::unordered_set<int>& cluster_pins,
                                    const std::unordered_set<int>& chain_pins,
                                    int pin_physical_num,
                                    int chain_sink_pin);

static std::unordered_set<int> get_chain_pins(std::vector<t_pin_chain_node> chain);

static void build_rr_chan(RRGraphBuilder& rr_graph_builder,
                          const int layer,
                          const int x_coord,
                          const int y_coord,
                          const t_rr_type chan_type,
                          const t_track_to_pin_lookup& track_to_pin_lookup,
                          t_sb_connection_map* sb_conn_map,
                          const vtr::NdMatrix<std::vector<int>, 3>& switch_block_conn,
                          vtr::NdMatrix<int, 2>& num_of_3d_conns_custom_SB,
                          const int cost_index_offset,
                          const t_chan_width& nodes_per_chan,
                          const DeviceGrid& grid,
                          const int tracks_per_chan,
                          t_sblock_pattern& sblock_pattern,
                          const int Fs_per_side,
                          const t_chan_details& chan_details_x,
                          const t_chan_details& chan_details_y,
                          t_rr_edge_info_set& rr_edges_to_create,
                          t_rr_edge_info_set& des_3d_rr_edges_to_create,
                          const int wire_to_ipin_switch,
                          const int wire_to_pin_between_dice_switch,
                          const int custom_3d_sb_fanin_fanout,
                          const int delayless_switch,
                          const enum e_directionality directionality);

/**
 * @brief builds the extra length-0 CHANX nodes to handle 3D custom switchblocks edges in the RR graph.
 *  @param rr_graph_builder RRGraphBuilder data structure which allows data modification on a routing resource graph
 *  @param layer switch block layer-coordinate
 *  @param x_coord switch block x_coordinate
 *  @param y_coord switch block y-coordinate
 *  @param const_index_offset index to the correct node type for RR node cost initialization
 *  @param nodes_per_chan number of tracks per channel (x, y)
 *  @param chan_details_x channel-x details (length, start and end points, ...)
 */
static void build_inter_die_custom_sb_rr_chan(RRGraphBuilder& rr_graph_builder,
                                              const int layer,
                                              const int x_coord,
                                              const int y_coord,
                                              const int const_index_offset,
                                              const t_chan_width& nodes_per_chan,
                                              const t_chan_details& chan_details_x);

void uniquify_edges(t_rr_edge_info_set& rr_edges_to_create);

void alloc_and_load_edges(RRGraphBuilder& rr_graph_builder,
                          const t_rr_edge_info_set& rr_edges_to_create);

static void alloc_and_load_rr_switch_inf(RRGraphBuilder& rr_graph_builder,
                                         std::vector<std::map<int, int>>& switch_fanin_remap,
                                         const std::map<int, t_arch_switch_inf> arch_sw_inf,
                                         const float R_minW_nmos,
                                         const float R_minW_pmos,
                                         const int wire_to_arch_ipin_switch,
                                         int* wire_to_rr_ipin_switch);

static void remap_rr_node_switch_indices(RRGraphBuilder& rr_graph_builder,
                                         const t_arch_switch_fanin& switch_fanin);

static void load_rr_switch_inf(RRGraphBuilder& rr_graph_builder,
                               std::vector<std::map<int, int>>& switch_fanin_remap,
                               const std::map<int, t_arch_switch_inf>& arch_sw_inf,
                               const float R_minW_nmos,
                               const float R_minW_pmos,
                               const t_arch_switch_fanin& arch_switch_fanins);

static void alloc_rr_switch_inf(RRGraphBuilder& rr_graph_builder,
                                t_arch_switch_fanin& arch_switch_fanins,
                                const std::map<int, t_arch_switch_inf>& arch_sw_map);

static void rr_graph_externals(const std::vector<t_segment_inf>& segment_inf,
                               const std::vector<t_segment_inf>& segment_inf_x,
                               const std::vector<t_segment_inf>& segment_inf_y,
                               int wire_to_rr_ipin_switch,
                               enum e_base_cost_type base_cost_type);

static t_clb_to_clb_directs* alloc_and_load_clb_to_clb_directs(const t_direct_inf* directs, const int num_directs, const int delayless_switch);

static t_seg_details* alloc_and_load_global_route_seg_details(const int global_route_switch,
                                                              int* num_seg_details = nullptr);

static std::vector<vtr::Matrix<int>> alloc_and_load_actual_fc(const std::vector<t_physical_tile_type>& types,
                                                              const int max_pins,
                                                              const std::vector<t_segment_inf>& segment_inf,
                                                              const int* sets_per_seg_type,
                                                              const t_chan_width* nodes_per_chan,
                                                              const e_fc_type fc_type,
                                                              const enum e_directionality directionality,
                                                              bool* Fc_clipped,
                                                              bool is_flat);

static RRNodeId pick_best_direct_connect_target_rr_node(const RRGraphView& rr_graph,
                                                        RRNodeId from_rr,
                                                        const std::vector<RRNodeId>& candidate_rr_nodes);

/**
 *
 * @param cluster_pins
 * @param physical_type
 * @param logical_block
 * @param is_flat
 * @return A structure containing
 */
static t_cluster_pin_chain get_cluster_directly_connected_nodes(const std::vector<int>& cluster_pins,
                                                                t_physical_tile_type_ptr physical_type,
                                                                t_logical_block_type_ptr logical_block,
                                                                bool is_flat);

/**
 *
 * @param physical_type
 * @param logical_block
 * @param pins_in_cluster
 * @param pin_physical_num
 * @param is_flat
 * @return A chain of nodes starting from pin_physcical_num. All of the pins in this chain has a fan-out of 1
 */
static std::vector<int> get_directly_connected_nodes(t_physical_tile_type_ptr physical_type,
                                                     t_logical_block_type_ptr logical_block,
                                                     const std::unordered_set<int>& pins_in_cluster,
                                                     int pin_physical_num,
                                                     bool is_flat);

static bool is_node_chain_sorted(t_physical_tile_type_ptr physical_type,
                                 t_logical_block_type_ptr logical_block,
                                 const std::unordered_set<int>& pins_in_cluster,
                                 const std::vector<int>& pin_index_vec,
                                 const std::vector<std::vector<t_pin_chain_node>>& all_node_chain);

static std::vector<int> get_node_chain_sinks(const std::vector<std::vector<t_pin_chain_node>>& cluster_chains);

static std::vector<int> get_sink_pins_in_cluster(const std::unordered_set<int>& pins_in_cluster,
                                                 t_physical_tile_type_ptr physical_type,
                                                 t_logical_block_type_ptr logical_block,
                                                 const int pin_physical_num);

static std::vector<int> get_src_pins_in_cluster(const std::unordered_set<int>& pins_in_cluster,
                                                t_physical_tile_type_ptr physical_type,
                                                t_logical_block_type_ptr logical_block,
                                                const int pin_physical_num);

static int get_chain_idx(const std::vector<int>& pin_idx_vec, const std::vector<int>& pin_chain, int new_idx);

/**
 * If pin chain is a part of a chain already added to all_chains, add the new parts to the corresponding chain. Otherwise, add pin_chain as a new chain to all_chains.
 * @param pin_chain
 * @param chain_idx
 * @param pin_index_vec
 * @param all_chains
 * @param is_new_chain
 */
static void add_pin_chain(const std::vector<int>& pin_chain,
                          int chain_idx,
                          std::vector<int>& pin_index_vec,
                          std::vector<std::vector<t_pin_chain_node>>& all_chains,
                          bool is_new_chain);

/***
 * @brief Return a pair. The firt element indicates whether the switch is added or it was already added. The second element is the switch index.
 * @param rr_graph
 * @param arch_sw_inf
 * @param R_minW_nmos Needs to be passed to use create_rr_switch_from_arch_switch
 * @param R_minW_pmos Needs to be passed to use create_rr_switch_from_arch_switch
 * @param is_rr_sw If it is true, the function would search in the data structure that store rr switches.
 *                  Otherwise, it would search in the data structure that store switches that are not rr switches.
 * @param delay
 * @return
 */
static std::pair<bool, int> find_create_intra_cluster_sw(RRGraphBuilder& rr_graph,
                                                         std::map<int, t_arch_switch_inf>& arch_sw_inf,
                                                         float R_minW_nmos,
                                                         float R_minW_pmos,
                                                         bool is_rr_sw,
                                                         float delay);

static float get_delay_directly_connected_pins(t_physical_tile_type_ptr physical_type,
                                               t_logical_block_type_ptr logical_block,
                                               const std::unordered_set<int>& cluster_pins,
                                               int first_pin_num,
                                               int second_pin_num);

static void process_non_config_sets();

static void build_rr_graph(const t_graph_type graph_type,
                           const std::vector<t_physical_tile_type>& types,
                           const DeviceGrid& grid,
                           t_chan_width nodes_per_chan,
                           t_router_opts router_opts,
                           const enum e_switch_block_type sb_type,
                           const int Fs,
                           const std::vector<t_switchblock_inf>& switchblocks,
                           const std::vector<t_segment_inf>& segment_inf,
                           const int global_route_switch,
                           const int wire_to_arch_ipin_switch,
                           const int wire_to_pin_between_dice_switch,
                           const int custom_3d_sb_fanin_fanout,
                           const int delayless_switch,
                           const float R_minW_nmos,
                           const float R_minW_pmos,
                           const enum e_base_cost_type base_cost_type,
                           const enum e_clock_modeling clock_modeling,
                           const t_direct_inf* directs,
                           const int num_directs,
                           int* wire_to_rr_ipin_switch,
                           bool is_flat,
                           int* Warnings);

static void build_intra_cluster_rr_graph(const t_graph_type graph_type,
                                         const DeviceGrid& grid,
                                         const std::vector<t_physical_tile_type>& types,
                                         const RRGraphView& rr_graph,
                                         const int delayless_switch,
                                         float R_minW_nmos,
                                         float R_minW_pmos,
                                         RRGraphBuilder& rr_graph_builder,
                                         bool is_flat,
                                         bool load_rr_graph);

/**
 * Return the ID for delayess switch. If the RR graph is loaded from a file, then the assumption
 * is that the returned ID should be a RR switch ID not architecture ID.
 * @param det_routing_arch Contain the information from architecture file
 * @param load_rr_graph Indicate whether the RR graph is loaded from a file
 */
static int get_delayless_switch_id(t_det_routing_arch* det_routing_arch, 
                                    bool load_rr_graph);

/******************* Subroutine definitions *******************************/

void create_rr_graph(const t_graph_type graph_type,
                     const std::vector<t_physical_tile_type>& block_types,
                     const DeviceGrid& grid,
                     const t_chan_width& nodes_per_chan,
                     t_det_routing_arch* det_routing_arch,
                     const std::vector<t_segment_inf>& segment_inf,
                     const t_router_opts& router_opts,
                     const t_direct_inf* directs,
                     const int num_directs,
                     int* Warnings,
                     bool is_flat) {
    const auto& device_ctx = g_vpr_ctx.device();
    auto& mutable_device_ctx = g_vpr_ctx.mutable_device();
    bool echo_enabled = getEchoEnabled() && isEchoFileEnabled(E_ECHO_RR_GRAPH_INDEXED_DATA);
    const char* echo_file_name = getEchoFileName(E_ECHO_RR_GRAPH_INDEXED_DATA);
    bool load_rr_graph = !det_routing_arch->read_rr_graph_filename.empty();

    if (channel_widths_unchanged(device_ctx.chan_width, nodes_per_chan) && !device_ctx.rr_graph.empty()) {
        //No change in channel width, so skip re-building RR graph
        if (is_flat && !device_ctx.rr_graph_is_flat) {
            VTR_LOG("RR graph channel widths unchanged, intra-cluster resources should be added...\n");
        } else {
            VTR_LOG("RR graph channel widths unchanged, skipping RR graph rebuild\n");
            return;
        }
    } else {
        if (load_rr_graph) {
            if (device_ctx.read_rr_graph_filename != det_routing_arch->read_rr_graph_filename) {
                free_rr_graph();

                load_rr_file(&mutable_device_ctx.rr_graph_builder,
                             &mutable_device_ctx.rr_graph,
                             device_ctx.physical_tile_types,
                             segment_inf,
                             &mutable_device_ctx.rr_indexed_data,
                             &mutable_device_ctx.rr_rc_data,
                             grid,
                             device_ctx.arch_switch_inf,
                             graph_type,
                             device_ctx.arch,
                             &mutable_device_ctx.chan_width,
                             router_opts.base_cost_type,
                             &det_routing_arch->wire_to_rr_ipin_switch,
                             &det_routing_arch->wire_to_arch_ipin_switch_between_dice,
                             det_routing_arch->read_rr_graph_filename.c_str(),
                             &det_routing_arch->read_rr_graph_filename,
                             router_opts.read_rr_edge_metadata,
                             router_opts.do_check_rr_graph,
                             echo_enabled,
                             echo_file_name,
                             is_flat);
                if (router_opts.reorder_rr_graph_nodes_algorithm != DONT_REORDER) {
                    mutable_device_ctx.rr_graph_builder.reorder_nodes(router_opts.reorder_rr_graph_nodes_algorithm,
                                                                      router_opts.reorder_rr_graph_nodes_threshold,
                                                                      router_opts.reorder_rr_graph_nodes_seed);
                }
            }
        } else {
            free_rr_graph();
            build_rr_graph(graph_type,
                           block_types,
                           grid,
                           nodes_per_chan,
                           router_opts,
                           det_routing_arch->switch_block_type,
                           det_routing_arch->Fs,
                           det_routing_arch->switchblocks,
                           segment_inf,
                           det_routing_arch->global_route_switch,
                           det_routing_arch->wire_to_arch_ipin_switch,
                           det_routing_arch->wire_to_arch_ipin_switch_between_dice,
                           router_opts.custom_3d_sb_fanin_fanout,
                           det_routing_arch->delayless_switch,
                           det_routing_arch->R_minW_nmos,
                           det_routing_arch->R_minW_pmos,
                           router_opts.base_cost_type,
                           router_opts.clock_modeling,
                           directs, num_directs,
                           &det_routing_arch->wire_to_rr_ipin_switch,
                           is_flat,
                           Warnings);
        }
    }

    if (is_flat) {
        int delayless_switch = get_delayless_switch_id(det_routing_arch, load_rr_graph);
        VTR_ASSERT(delayless_switch != OPEN);
        build_intra_cluster_rr_graph(graph_type,
                                     grid,
                                     block_types,
                                     device_ctx.rr_graph,
                                     delayless_switch,
                                     det_routing_arch->R_minW_nmos,
                                     det_routing_arch->R_minW_pmos,
                                     mutable_device_ctx.rr_graph_builder,
                                     is_flat,
                                     load_rr_graph);

        if (router_opts.reorder_rr_graph_nodes_algorithm != DONT_REORDER) {
            mutable_device_ctx.rr_graph_builder.reorder_nodes(router_opts.reorder_rr_graph_nodes_algorithm,
                                                              router_opts.reorder_rr_graph_nodes_threshold,
                                                              router_opts.reorder_rr_graph_nodes_seed);
        }

        mutable_device_ctx.rr_graph_is_flat = true;
    }

    process_non_config_sets();

    rr_set_sink_locs(device_ctx.rr_graph, mutable_device_ctx.rr_graph_builder, grid);

    verify_rr_node_indices(grid,
                           device_ctx.rr_graph,
                           device_ctx.rr_indexed_data,
                           device_ctx.rr_graph.rr_nodes(),
                           is_flat);

    print_rr_graph_stats();

    // Write out rr graph file if needed - Currently, writing the flat rr-graph is not supported since loading from a flat rr-graph is not supported.
    // When this function is called in any stage other than routing, the is_flat flag passed to this function is false, regardless of the flag passed
    // through command line. So, the graph corresponding to global resources will be created and written down to file if needed. During routing, if flat-routing
    // is enabled, intra-cluster resources will be added to the graph, but this new bigger graph will not be written down.
    if (!det_routing_arch->write_rr_graph_filename.empty() && !is_flat) {
        write_rr_graph(&mutable_device_ctx.rr_graph_builder,
                       &mutable_device_ctx.rr_graph,
                       device_ctx.physical_tile_types,
                       &mutable_device_ctx.rr_indexed_data,
                       &mutable_device_ctx.rr_rc_data,
                       grid,
                       device_ctx.arch_switch_inf,
                       device_ctx.arch,
                       &mutable_device_ctx.chan_width,
                       det_routing_arch->write_rr_graph_filename.c_str(),
                       echo_enabled,
                       echo_file_name,
                       is_flat);
    }
}

static void add_intra_cluster_edges_rr_graph(RRGraphBuilder& rr_graph_builder,
                                             t_rr_edge_info_set& rr_edges_to_create,
                                             const DeviceGrid& grid,
                                             const vtr::vector<ClusterBlockId, t_cluster_pin_chain>& nodes_to_collapse,
                                             float R_minW_nmos,
                                             float R_minW_pmos,
                                             int& num_edges,
                                             bool is_flat,
                                             bool load_rr_graph) {
    VTR_ASSERT(is_flat);
    /* This function should be called if placement is done! */

    auto& block_locs = g_vpr_ctx.placement().block_locs();
    auto& cluster_net_list = g_vpr_ctx.clustering().clb_nlist;
    int num_collapsed_nodes = 0;
    for (ClusterBlockId cluster_blk_id : cluster_net_list.blocks()) {
        t_pl_loc block_loc = block_locs[cluster_blk_id].loc;
        int i = block_loc.x;
        int j = block_loc.y;
        int layer = block_loc.layer;
        int abs_cap = block_loc.sub_tile;
        build_cluster_internal_edges(rr_graph_builder,
                                     num_collapsed_nodes,
                                     cluster_blk_id,
                                     layer,
                                     i,
                                     j,
                                     abs_cap,
                                     R_minW_nmos,
                                     R_minW_pmos,
                                     rr_edges_to_create,
                                     nodes_to_collapse[cluster_blk_id],
                                     grid,
                                     is_flat,
                                     load_rr_graph);
        uniquify_edges(rr_edges_to_create);
        alloc_and_load_edges(rr_graph_builder, rr_edges_to_create);
        num_edges += rr_edges_to_create.size();
        rr_edges_to_create.clear();
    }

    VTR_LOG("Number of collapsed nodes: %d\n", num_collapsed_nodes);
}

static void add_intra_tile_edges_rr_graph(RRGraphBuilder& rr_graph_builder,
                                          t_rr_edge_info_set& rr_edges_to_create,
                                          t_physical_tile_type_ptr physical_tile,
                                          int layer,
                                          int i,
                                          int j) {
    auto pin_num_vec = get_flat_tile_pins(physical_tile);
    for (int pin_physical_num : pin_num_vec) {
        if (is_pin_on_tile(physical_tile, pin_physical_num)) {
            continue;
        }
        auto pin_rr_node_id = get_pin_rr_node_id(rr_graph_builder.node_lookup(),
                                                 physical_tile,
                                                 layer,
                                                 i,
                                                 j,
                                                 pin_physical_num);
        VTR_ASSERT(pin_rr_node_id != RRNodeId::INVALID());
        auto logical_block = get_logical_block_from_pin_physical_num(physical_tile, pin_physical_num);
        auto driving_pins = get_physical_pin_src_pins(physical_tile, logical_block, pin_physical_num);
        for (auto driving_pin : driving_pins) {
            auto driving_pin_node_id = get_pin_rr_node_id(rr_graph_builder.node_lookup(),
                                                          physical_tile,
                                                          layer,
                                                          i,
                                                          j,
                                                          driving_pin);
            VTR_ASSERT(driving_pin_node_id != RRNodeId::INVALID());

            int sw_idx = get_edge_sw_arch_idx(physical_tile,
                                              logical_block,
                                              driving_pin,
                                              pin_physical_num);

            VTR_ASSERT(sw_idx != -1);
            rr_edges_to_create.emplace_back(driving_pin_node_id, pin_rr_node_id, sw_idx, false);
        }
    }
}

void print_rr_graph_stats() {
    auto& device_ctx = g_vpr_ctx.device();

    const auto& rr_graph = device_ctx.rr_graph;

    size_t num_rr_edges = 0;
    for (auto& rr_node : rr_graph.rr_nodes()) {
        num_rr_edges += rr_graph.edges(rr_node.id()).size();
    }

    VTR_LOG("  RR Graph Nodes: %zu\n", rr_graph.num_nodes());
    VTR_LOG("  RR Graph Edges: %zu\n", num_rr_edges);
}

std::set<int> get_layers_of_physical_types(const t_physical_tile_type_ptr type) {
    const auto& device_ctx = g_vpr_ctx.device();
    std::set<int> phy_type_layers;
    for (int layer = 0; layer < device_ctx.grid.get_num_layers(); layer++) {
        if (device_ctx.grid.num_instances(type, layer) != 0) {
            phy_type_layers.insert(layer);
        }
    }
    return phy_type_layers;
}

std::set<int> get_layers_pin_is_connected_to(const t_physical_tile_type_ptr type, int from_layer, int pin_index) {
    const auto& device_ctx = g_vpr_ctx.device();
    std::set<int> layer_pin_index_is_connected_to;
    for (int layer = 0; layer < device_ctx.grid.get_num_layers(); layer++) {
        if (is_pin_conencted_to_layer(type, pin_index, from_layer, layer, device_ctx.grid.get_num_layers())) {
            layer_pin_index_is_connected_to.insert(layer);
        }
    }
    return layer_pin_index_is_connected_to;
}

std::set<int> get_layers_connected_to_pin(const t_physical_tile_type_ptr type, int to_layer, int pin_index) {
    const auto& device_ctx = g_vpr_ctx.device();
    std::set<int> layers_connected_to_pin;
    for (int layer = 0; layer < device_ctx.grid.get_num_layers(); layer++) {
        if (is_pin_conencted_to_layer(type, pin_index, layer, to_layer, device_ctx.grid.get_num_layers())) {
            layers_connected_to_pin.insert(layer);
        }
    }
    return layers_connected_to_pin;
}

bool channel_widths_unchanged(const t_chan_width& current, const t_chan_width& proposed) {
    if (current.max != proposed.max
        || current.x_max != proposed.x_max
        || current.y_max != proposed.y_max
        || current.x_min != proposed.x_min
        || current.y_min != proposed.y_min
        || current.x_list != proposed.x_list
        || current.y_list != proposed.y_list) {
        return false; //Different max/min or channel widths
    }

    return true; //Identical
}

static void build_rr_graph(const t_graph_type graph_type,
                           const std::vector<t_physical_tile_type>& types,
                           const DeviceGrid& grid,
                           t_chan_width nodes_per_chan,
                           t_router_opts router_opts,
                           const enum e_switch_block_type sb_type,
                           const int Fs,
                           const std::vector<t_switchblock_inf>& switchblocks,
                           const std::vector<t_segment_inf>& segment_inf,
                           const int global_route_switch,
                           const int wire_to_arch_ipin_switch,
                           const int wire_to_pin_between_dice_switch,
                           const int custom_3d_sb_fanin_fanout,
                           const int delayless_switch,
                           const float R_minW_nmos,
                           const float R_minW_pmos,
                           const enum e_base_cost_type base_cost_type,
                           const enum e_clock_modeling clock_modeling,
                           const t_direct_inf* directs,
                           const int num_directs,
                           int* wire_to_rr_ipin_switch,
                           bool is_flat,
                           int* Warnings) {
    vtr::ScopedStartFinishTimer timer("Build routing resource graph");

    /* Reset warning flag */
    *Warnings = RR_GRAPH_NO_WARN;

    /* Decode the graph_type */
    bool is_global_graph = ((GRAPH_GLOBAL == graph_type) ? true : false);
    bool use_full_seg_groups = ((GRAPH_UNIDIR_TILEABLE == graph_type) ? true : false);
    enum e_directionality directionality = ((GRAPH_BIDIR == graph_type) ? BI_DIRECTIONAL : UNI_DIRECTIONAL);
    if (is_global_graph) {
        directionality = BI_DIRECTIONAL;
    }

    /* Global routing uses a single longwire track */

    int max_chan_width = nodes_per_chan.max = (is_global_graph ? 1 : nodes_per_chan.max);
    int max_chan_width_x = nodes_per_chan.x_max = (is_global_graph ? 1 : nodes_per_chan.x_max);
    int max_chan_width_y = nodes_per_chan.y_max = (is_global_graph ? 1 : nodes_per_chan.y_max);

    VTR_ASSERT(max_chan_width_x > 0 && max_chan_width_y > 0);

    auto& device_ctx = g_vpr_ctx.mutable_device();
    const auto& rr_graph = device_ctx.rr_graph;

    t_clb_to_clb_directs* clb_to_clb_directs = nullptr;
    if (num_directs > 0) {
        clb_to_clb_directs = alloc_and_load_clb_to_clb_directs(directs, num_directs, delayless_switch);
    }

    /* START SEG_DETAILS */
    size_t num_segments = segment_inf.size();
    device_ctx.rr_graph_builder.reserve_segments(num_segments);
    for (size_t iseg = 0; iseg < num_segments; ++iseg) {
        device_ctx.rr_graph_builder.add_rr_segment(segment_inf[iseg]);
    }

    int num_seg_details_x = 0;
    int num_seg_details_y = 0;

    t_seg_details* seg_details_x = nullptr;
    t_seg_details* seg_details_y = nullptr;

    t_unified_to_parallel_seg_index segment_index_map;
    std::vector<t_segment_inf> segment_inf_x = get_parallel_segs(segment_inf, segment_index_map, X_AXIS);
    std::vector<t_segment_inf> segment_inf_y = get_parallel_segs(segment_inf, segment_index_map, Y_AXIS);

    if (is_global_graph) {
        /* Sets up a single unit length segment type for global routing. */
        seg_details_x = alloc_and_load_global_route_seg_details(global_route_switch, &num_seg_details_x);
        seg_details_y = alloc_and_load_global_route_seg_details(global_route_switch, &num_seg_details_y);

    } else {
        /* Setup segments including distributing tracks and staggering.
         * If use_full_seg_groups is specified, max_chan_width may be
         * changed. Warning should be singled to caller if this happens. */

        /* Need to setup segments along x & y axes separately, due to different
         * max_channel_widths and segment specifications. */

        size_t max_dim = std::max(grid.width(), grid.height()) - 2; //-2 for no perim channels

        /*Get x & y segments separately*/
        seg_details_x = alloc_and_load_seg_details(&max_chan_width_x,
                                                   max_dim, segment_inf_x,
                                                   use_full_seg_groups, directionality,
                                                   &num_seg_details_x);

        seg_details_y = alloc_and_load_seg_details(&max_chan_width_y,
                                                   max_dim, segment_inf_y,
                                                   use_full_seg_groups, directionality,
                                                   &num_seg_details_y);

        if (nodes_per_chan.x_max != max_chan_width_x || nodes_per_chan.y_max != max_chan_width_y) {
            nodes_per_chan.x_max = max_chan_width_x;
            *Warnings |= RR_GRAPH_WARN_CHAN_X_WIDTH_CHANGED;

        } else if (nodes_per_chan.y_max != max_chan_width_y) {
            nodes_per_chan.y_max = max_chan_width_y;
            *Warnings |= RR_GRAPH_WARN_CHAN_Y_WIDTH_CHANGED;
        }

        //TODO: Fix
        //if (getEchoEnabled() && isEchoFileEnabled(E_ECHO_SEG_DETAILS)) {
        //dump_seg_details(seg_details, max_chan_width,
        //getEchoFileName(E_ECHO_SEG_DETAILS));
        //}
    }

    /*map the internal segment indices of the networks*/
    if (clock_modeling == DEDICATED_NETWORK) {
        ClockRRGraphBuilder::map_relative_seg_indices(segment_index_map);
    }
    /* END SEG_DETAILS */

    /* START CHAN_DETAILS */

    t_chan_details chan_details_x;
    t_chan_details chan_details_y;

    alloc_and_load_chan_details(grid, &nodes_per_chan,
                                num_seg_details_x, num_seg_details_y,
                                seg_details_x, seg_details_y,
                                chan_details_x, chan_details_y);

    if (getEchoEnabled() && isEchoFileEnabled(E_ECHO_CHAN_DETAILS)) {
        dump_chan_details(chan_details_x, chan_details_y, &nodes_per_chan,
                          grid, getEchoFileName(E_ECHO_CHAN_DETAILS));
    }
    /* END CHAN_DETAILS */

    /* START FC */
    /* Determine the actual value of Fc */
    std::vector<vtr::Matrix<int>> Fc_in;  /* [0..device_ctx.num_block_types-1][0..num_pins-1][0..num_segments-1] */
    std::vector<vtr::Matrix<int>> Fc_out; /* [0..device_ctx.num_block_types-1][0..num_pins-1][0..num_segments-1] */

    /* get maximum number of pins across all blocks */
    int max_pins = types[0].num_pins;
    for (const auto& type : types) {
        if (is_empty_type(&type)) {
            continue;
        }

        if (type.num_pins > max_pins) {
            max_pins = type.num_pins;
        }
    }

    /* get the number of 'sets' for each segment type -- unidirectional architectures have two tracks in a set, bidirectional have one */
    int total_sets = max_chan_width;
    int total_sets_x = max_chan_width_x;
    int total_sets_y = max_chan_width_y;

    if (directionality == UNI_DIRECTIONAL) {
        VTR_ASSERT(max_chan_width % 2 == 0);
        total_sets /= 2;
        total_sets_x /= 2;
        total_sets_y /= 2;
    }
    auto sets_per_seg_type_x = get_seg_track_counts(total_sets_x, segment_inf_x, use_full_seg_groups);
    auto sets_per_seg_type_y = get_seg_track_counts(total_sets_y, segment_inf_y, use_full_seg_groups);
    auto sets_per_seg_type = get_seg_track_counts(total_sets, segment_inf, use_full_seg_groups);

    auto sets_test = get_ordered_seg_track_counts(segment_inf_x, segment_inf_y, segment_inf, sets_per_seg_type_x, sets_per_seg_type_y);

    //VTR_ASSERT_MSG(sets_test==sets_per_seg_type,
    //                "Not equal combined output after combining segs " );

    if (is_global_graph) {
        //All pins can connect during global routing
        auto ones = vtr::Matrix<int>({size_t(max_pins), segment_inf.size()}, 1);
        Fc_in = std::vector<vtr::Matrix<int>>(types.size(), ones);
        Fc_out = std::vector<vtr::Matrix<int>>(types.size(), ones);
    } else {
        bool Fc_clipped = false;
        Fc_in = alloc_and_load_actual_fc(types, max_pins, segment_inf, sets_per_seg_type.get(), &nodes_per_chan,
                                         e_fc_type::IN, directionality, &Fc_clipped, is_flat);
        if (Fc_clipped) {
            *Warnings |= RR_GRAPH_WARN_FC_CLIPPED;
        }
        Fc_clipped = false;
        Fc_out = alloc_and_load_actual_fc(types, max_pins, segment_inf, sets_per_seg_type.get(), &nodes_per_chan,
                                          e_fc_type::OUT, directionality, &Fc_clipped, is_flat);
        if (Fc_clipped) {
            *Warnings |= RR_GRAPH_WARN_FC_CLIPPED;
        }

        for (const auto& type : types) {
            int i = type.index;

            /* Skip "EMPTY" */
            if (is_empty_type(&type)) {
                continue;
            }

            for (int j = 0; j < type.num_pins; ++j) {
                for (size_t k = 0; k < segment_inf.size(); k++) {
#ifdef VERBOSE
                    VTR_LOG(
                        "Fc Actual Values: type = %s, pin = %d (%s), "
                        "seg = %d (%s), Fc_out = %d, Fc_in = %d.\n",
                        type.name,
                        j,
                        block_type_pin_index_to_name(&type, j, is_flat).c_str(),
                        k,
                        segment_inf[k].name.c_str(),
                        Fc_out[i][j][k],
                        Fc_in[i][j][k]);
#endif /* VERBOSE */
                    VTR_ASSERT_MSG(Fc_out[i][j][k] == 0 || Fc_in[i][j][k] == 0,
                                   "Pins must be inputs or outputs (i.e. can not have both non-zero Fc_out and Fc_in)");
                }
            }
        }
    }

    auto perturb_ipins = alloc_and_load_perturb_ipins(types.size(), segment_inf.size(),
                                                      sets_per_seg_type.get(), Fc_in, Fc_out, directionality);
    /* END FC */

    /* Alloc node lookups, count nodes, alloc rr nodes */
    int num_rr_nodes = 0;

    // Add routing resources to rr_graph lookup table
    alloc_and_load_rr_node_indices(device_ctx.rr_graph_builder,
                                   &nodes_per_chan,
                                   grid,
                                   &num_rr_nodes,
                                   chan_details_x,
                                   chan_details_y,
                                   is_flat);

    size_t expected_node_count = num_rr_nodes;
    if (clock_modeling == DEDICATED_NETWORK) {
        expected_node_count += ClockRRGraphBuilder::estimate_additional_nodes(grid);
        device_ctx.rr_graph_builder.reserve_nodes(expected_node_count);
    }
    device_ctx.rr_graph_builder.resize_nodes(num_rr_nodes);

    /* These are data structures used by the unidir opin mapping. They are used
     * to spread connections evenly for each segment type among the available
     * wire start points */
    vtr::NdMatrix<int, 3> Fc_xofs({grid.height() - 1,
                                   grid.width() - 1,
                                   segment_inf_x.size()},
                                  0); //[0..grid.height()-2][0..grid.width()-2][0..num_seg_types_x-1]
    vtr::NdMatrix<int, 3> Fc_yofs({grid.width() - 1,
                                   grid.height() - 1,
                                   segment_inf_y.size()},
                                  0); //[0..grid.width()-2][0..grid.height()-2][0..num_seg_types_y-1]

    /* START SB LOOKUP */
    /* Alloc and load the switch block lookup */
    vtr::NdMatrix<std::vector<int>, 3> switch_block_conn;
    t_sblock_pattern unidir_sb_pattern;
    t_sb_connection_map* sb_conn_map = nullptr; //for custom switch blocks

    //We are careful to use a single seed each time build_rr_graph is called
    //to initialize the random number generator (RNG) which is (potentially)
    //used when creating custom switchblocks. This ensures that build_rr_graph()
    //is deterministic -- always producing the same RR graph.
    constexpr unsigned SWITCHPOINT_RNG_SEED = 1;
    vtr::RandState switchpoint_rand_state = SWITCHPOINT_RNG_SEED;
    const auto inter_cluster_prog_rr = device_ctx.inter_cluster_prog_routing_resources;

    if (is_global_graph) {
        switch_block_conn = alloc_and_load_switch_block_conn(&nodes_per_chan, SUBSET, 3);
    } else if (BI_DIRECTIONAL == directionality) {
        if (sb_type == CUSTOM) {
            sb_conn_map = alloc_and_load_switchblock_permutations(chan_details_x, chan_details_y,
                                                                  grid, inter_cluster_prog_rr,
                                                                  switchblocks, &nodes_per_chan, directionality,
                                                                  switchpoint_rand_state);
        } else {
            switch_block_conn = alloc_and_load_switch_block_conn(&nodes_per_chan, sb_type, Fs);
        }
    } else {
        VTR_ASSERT(UNI_DIRECTIONAL == directionality);

        if (sb_type == CUSTOM) {
            sb_conn_map = alloc_and_load_switchblock_permutations(chan_details_x, chan_details_y,
                                                                  grid,
                                                                  inter_cluster_prog_rr,
                                                                  switchblocks, &nodes_per_chan, directionality,
                                                                  switchpoint_rand_state);
        } else {
            /* it looks like we get unbalanced muxing from this switch block code with Fs > 3 */
            VTR_ASSERT(Fs == 3);

            unidir_sb_pattern = alloc_sblock_pattern_lookup(grid, &nodes_per_chan);
            for (size_t i = 0; i < grid.width() - 1; i++) {
                for (size_t j = 0; j < grid.height() - 1; j++) {
                    load_sblock_pattern_lookup(i, j, grid, &nodes_per_chan,
                                               chan_details_x, chan_details_y,
                                               Fs, sb_type, unidir_sb_pattern);
                }
            }

            if (getEchoEnabled() && isEchoFileEnabled(E_ECHO_SBLOCK_PATTERN)) {
                dump_sblock_pattern(unidir_sb_pattern, max_chan_width, grid,
                                    getEchoFileName(E_ECHO_SBLOCK_PATTERN));
            }
        }
    }
    /* END SB LOOKUP */

    /* check whether RR graph need to allocate new nodes for 3D custom switch blocks.
     * To avoid wasting memory, the data structures are only allocated if a custom switch block
     * is described in the architecture file and we have more than one die in device grid.
     */
    if (grid.get_num_layers() > 1 && sb_type == CUSTOM) {
        //keep how many nodes each switchblock requires for each x,y location
        auto extra_nodes_per_switchblock = get_number_track_to_track_inter_die_conn(sb_conn_map,custom_3d_sb_fanin_fanout, device_ctx.rr_graph_builder);
        //allocate new nodes in each switchblocks
        alloc_and_load_inter_die_rr_node_indices(device_ctx.rr_graph_builder, &nodes_per_chan, grid, extra_nodes_per_switchblock, &num_rr_nodes);
        device_ctx.rr_graph_builder.resize_nodes(num_rr_nodes);
        extra_nodes_per_switchblock.clear();
    }

    /* START IPIN MAP */
    /* Create ipin map lookups */

    t_pin_to_track_lookup ipin_to_track_map_x(types.size()); /* [0..device_ctx.physical_tile_types.size()-1][0..num_pins-1][0..width][0..height][0..3][0..Fc-1] */
    t_pin_to_track_lookup ipin_to_track_map_y(types.size()); /* [0..device_ctx.physical_tile_types.size()-1][0..max_chan_width-1][0..width][0..height][0..3] */

    t_track_to_pin_lookup track_to_pin_lookup_x(types.size());
    t_track_to_pin_lookup track_to_pin_lookup_y(types.size());

    for (unsigned int itype = 0; itype < types.size(); ++itype) {
        auto type_layer = get_layers_of_physical_types(&types[itype]);

        ipin_to_track_map_x[itype] = alloc_and_load_pin_to_track_map(RECEIVER,
                                                                     Fc_in[itype], &types[itype], type_layer,
                                                                     perturb_ipins[itype], directionality,
                                                                     segment_inf_x, sets_per_seg_type_x.get());

        ipin_to_track_map_y[itype] = alloc_and_load_pin_to_track_map(RECEIVER,
                                                                     Fc_in[itype], &types[itype], type_layer,
                                                                     perturb_ipins[itype], directionality,
                                                                     segment_inf_y, sets_per_seg_type_y.get());

        track_to_pin_lookup_x[itype] = alloc_and_load_track_to_pin_lookup(ipin_to_track_map_x[itype], Fc_in[itype],
                                                                          &types[itype],
                                                                          type_layer, types[itype].width,
                                                                          types[itype].height,
                                                                          types[itype].num_pins,
                                                                          nodes_per_chan.x_max, segment_inf_x);

        track_to_pin_lookup_y[itype] = alloc_and_load_track_to_pin_lookup(ipin_to_track_map_y[itype], Fc_in[itype],
                                                                          &types[itype],
                                                                          type_layer, types[itype].width,
                                                                          types[itype].height,
                                                                          types[itype].num_pins,
                                                                          nodes_per_chan.y_max, segment_inf_y);
    }

    if (getEchoEnabled() && isEchoFileEnabled(E_ECHO_TRACK_TO_PIN_MAP)) {
        FILE* fp = vtr::fopen(getEchoFileName(E_ECHO_TRACK_TO_PIN_MAP), "w");
        fprintf(fp, "X MAP:\n\n");
        dump_track_to_pin_map(track_to_pin_lookup_y, types, nodes_per_chan.y_max, fp);
        fprintf(fp, "\n\nY MAP:\n\n");
        dump_track_to_pin_map(track_to_pin_lookup_x, types, nodes_per_chan.x_max, fp);
        fclose(fp);
    }
    /* END IPIN MAP */

    /* START OPIN MAP */
    /* Create opin map lookups */
    t_pin_to_track_lookup opin_to_track_map(types.size()); /* [0..device_ctx.physical_tile_types.size()-1][0..num_pins-1][0..width][0..height][0..3][0..Fc-1] */
    if (BI_DIRECTIONAL == directionality) {
        for (unsigned int itype = 0; itype < types.size(); ++itype) {
            auto type_layer = get_layers_of_physical_types(&types[itype]);
            auto perturb_opins = alloc_and_load_perturb_opins(&types[itype], Fc_out[itype],
                                                              max_chan_width, segment_inf);
            opin_to_track_map[itype] = alloc_and_load_pin_to_track_map(DRIVER,
                                                                       Fc_out[itype], &types[itype], type_layer, perturb_opins, directionality,
                                                                       segment_inf, sets_per_seg_type.get());
        }
    }
    /* END OPIN MAP */

    bool Fc_clipped = false;
    /* Draft the switches as internal data of RRGraph object
     * These are temporary switches copied from arch switches
     * We use them to build the edges
     * We will reset all the switches in the function
     *   alloc_and_load_rr_switch_inf()
     */
    device_ctx.rr_graph_builder.reserve_switches(device_ctx.all_sw_inf.size());
    // Create the switches
    for (const auto& sw_pair : device_ctx.all_sw_inf) {
        const auto& arch_sw = sw_pair.second;
        t_rr_switch_inf rr_switch = create_rr_switch_from_arch_switch(arch_sw,
                                                                      R_minW_nmos,
                                                                      R_minW_pmos);
        device_ctx.rr_graph_builder.add_rr_switch(rr_switch);
    }

    auto update_chan_width = alloc_and_load_rr_graph(
        device_ctx.rr_graph_builder,

        device_ctx.rr_graph_builder.rr_nodes(), device_ctx.rr_graph, router_opts, segment_inf.size(),
        segment_inf_x.size(),
        segment_index_map,
        chan_details_x, chan_details_y,
        track_to_pin_lookup_x, track_to_pin_lookup_y,
        opin_to_track_map,
        switch_block_conn, sb_conn_map, grid, Fs, unidir_sb_pattern,
        Fc_out, Fc_xofs, Fc_yofs,
        nodes_per_chan,
        wire_to_arch_ipin_switch,
        wire_to_pin_between_dice_switch,
        custom_3d_sb_fanin_fanout,
        delayless_switch,
        directionality,
        &Fc_clipped,
        directs, num_directs, clb_to_clb_directs,
        is_global_graph,
        clock_modeling,
        is_flat);

    // Verify no incremental node allocation.
    // AA: Note that in the case of dedicated networks, we are currently underestimating the additional node count due to the clock networks. 
    /* For now, the node count comparison is being skipped in the presence of clock networks.
    * TODO: The node estimation needs to be fixed for dedicated clock networks. */
    if (rr_graph.num_nodes() > expected_node_count && clock_modeling != DEDICATED_NETWORK) {
        VTR_LOG_ERROR("Expected no more than %zu nodes, have %zu nodes\n",
                      expected_node_count, rr_graph.num_nodes());
    }

    /* Update rr_nodes capacities if global routing */
    if (graph_type == GRAPH_GLOBAL) {
        // Using num_rr_nodes here over device_ctx.rr_nodes.size() because
        // clock_modeling::DEDICATED_NETWORK will append some rr nodes after
        // the regular graph.
        for (int i = 0; i < num_rr_nodes; i++) {
            if (rr_graph.node_type(RRNodeId(i)) == CHANX) {
                int ylow = rr_graph.node_ylow(RRNodeId(i));
                device_ctx.rr_graph_builder.set_node_capacity(RRNodeId(i), nodes_per_chan.x_list[ylow]);
            }
            if (rr_graph.node_type(RRNodeId(i)) == CHANY) {
                int xlow = rr_graph.node_xlow(RRNodeId(i));
                device_ctx.rr_graph_builder.set_node_capacity(RRNodeId(i), nodes_per_chan.y_list[xlow]);
            }
        }
    }

    /*Update rr_nodes ptc_twist_incr number if we are creating tileable graph*/
    if (graph_type == GRAPH_UNIDIR_TILEABLE) {
        device_ctx.rr_graph_builder.resize_ptc_twist_incr(num_rr_nodes);
        for (int rr_node_id = 0; rr_node_id < num_rr_nodes; rr_node_id++) {
            auto node_type = rr_graph.node_type(RRNodeId(rr_node_id));
            auto node_dir = rr_graph.node_direction(RRNodeId(rr_node_id));
            if (node_type != CHANX && node_type != CHANY) { //SRC/SINK/IPIN/OPIN
                device_ctx.rr_graph_builder.set_node_ptc_twist_incr(RRNodeId(rr_node_id), 0);
            } else {
                //The current ptc twist increment number in UNDIR TILEABLE RRGraph is 2 and -2
                //The assumption should be synced up with openFPGA branch
                if (node_dir == Direction::INC) {
                    device_ctx.rr_graph_builder.set_node_ptc_twist_incr(RRNodeId(rr_node_id), 2);
                } else {
                    device_ctx.rr_graph_builder.set_node_ptc_twist_incr(RRNodeId(rr_node_id), -2);
                }
            }
        }
    }

    update_chan_width(&nodes_per_chan);

    /* Allocate and load routing resource switches, which are derived from the switches from the architecture file,
     * based on their fanin in the rr graph. This routine also adjusts the rr nodes to point to these new rr switches */
    alloc_and_load_rr_switch_inf(g_vpr_ctx.mutable_device().rr_graph_builder,
                                 g_vpr_ctx.mutable_device().switch_fanin_remap,
                                 device_ctx.all_sw_inf,
                                 R_minW_nmos,
                                 R_minW_pmos,
                                 wire_to_arch_ipin_switch,
                                 wire_to_rr_ipin_switch);

    //Partition the rr graph edges for efficient access to configurable/non-configurable
    //edge subsets. Must be done after RR switches have been allocated
    device_ctx.rr_graph_builder.partition_edges();

    //Save the channel widths for the newly constructed graph
    device_ctx.chan_width = nodes_per_chan;

    rr_graph_externals(segment_inf, segment_inf_x, segment_inf_y, *wire_to_rr_ipin_switch, base_cost_type);

    check_rr_graph(device_ctx.rr_graph,
                   types,
                   device_ctx.rr_indexed_data,
                   grid,
                   device_ctx.chan_width,
                   graph_type,
                   is_flat);

    /* Free all temp structs */
    delete[] seg_details_x;
    delete[] seg_details_y;

    seg_details_x = nullptr;
    seg_details_y = nullptr;
    if (!chan_details_x.empty() || !chan_details_y.empty()) {
        free_chan_details(chan_details_x, chan_details_y);
    }

    if (sb_conn_map) {
        free_switchblock_permutations(sb_conn_map);
        sb_conn_map = nullptr;
    }

    track_to_pin_lookup_x.clear();
    track_to_pin_lookup_y.clear();

    if (clb_to_clb_directs != nullptr) {
        delete[] clb_to_clb_directs;
    }

    // We are done with building the RR Graph. Thus, we can clear the storages only used
    // to build the RR Graph
    device_ctx.rr_graph_builder.clear_temp_storage();
}

static void build_intra_cluster_rr_graph(const t_graph_type graph_type,
                                         const DeviceGrid& grid,
                                         const std::vector<t_physical_tile_type>& types,
                                         const RRGraphView& rr_graph,
                                         const int delayless_switch,
                                         float R_minW_nmos,
                                         float R_minW_pmos,
                                         RRGraphBuilder& rr_graph_builder,
                                         bool is_flat,
                                         bool load_rr_graph) {
    const auto& clb_nlist = g_vpr_ctx.clustering().clb_nlist;
    auto& device_ctx = g_vpr_ctx.mutable_device();

    vtr::ScopedStartFinishTimer timer("Build intra-cluster routing resource graph");

    rr_graph_builder.reset_rr_graph_flags();
    // When we are building intra-cluster resources, the edges already built are
    // already remapped.
    rr_graph_builder.init_edge_remap(true);

    vtr::vector<ClusterBlockId, t_cluster_pin_chain> pin_chains(clb_nlist.blocks().size());
    set_clusters_pin_chains(clb_nlist, pin_chains, is_flat);
    vtr::vector<ClusterBlockId, std::unordered_set<int>> cluster_flat_chain_pins = get_pin_chains_flat(pin_chains);

    int num_rr_nodes = rr_graph.num_nodes();
    alloc_and_load_intra_cluster_rr_node_indices(rr_graph_builder,
                                                 grid,
                                                 pin_chains,
                                                 cluster_flat_chain_pins,
                                                 &num_rr_nodes);
    size_t expected_node_count = num_rr_nodes;
    rr_graph_builder.resize_nodes(num_rr_nodes);

    alloc_and_load_intra_cluster_rr_graph(rr_graph_builder,
                                          grid,
                                          delayless_switch,
                                          pin_chains,
                                          cluster_flat_chain_pins,
                                          R_minW_nmos,
                                          R_minW_pmos,
                                          is_flat,
                                          load_rr_graph);

    if (rr_graph.num_nodes() > expected_node_count) {
        VTR_LOG_ERROR("Expected no more than %zu nodes, have %zu nodes\n",
                      expected_node_count, rr_graph.num_nodes());
    }

    if (!load_rr_graph) {
        remap_rr_node_switch_indices(rr_graph_builder,
                                     g_vpr_ctx.device().switch_fanin_remap);
    } else {
        rr_graph_builder.mark_edges_as_rr_switch_ids();
    }

    rr_graph_builder.partition_edges();

    rr_graph_builder.clear_temp_storage();

    check_rr_graph(device_ctx.rr_graph,
                   types,
                   device_ctx.rr_indexed_data,
                   grid,
                   device_ctx.chan_width,
                   graph_type,
                   is_flat);
}

static int get_delayless_switch_id(t_det_routing_arch* det_routing_arch,
                                    bool load_rr_graph) {
    const auto& device_ctx = g_vpr_ctx.device();
    int delayless_switch = OPEN;
    if (load_rr_graph) {
        const auto& rr_switches = device_ctx.rr_graph.rr_switch();
        for (size_t switch_id = 0; switch_id < rr_switches.size(); switch_id++){
            const auto& rr_switch = rr_switches[RRSwitchId(switch_id)];
            if (rr_switch.name.find("delayless") != std::string::npos) {
                delayless_switch = static_cast<int>(switch_id);
                break;
            }
        }
    } else {
        delayless_switch = static_cast<int>(det_routing_arch->delayless_switch);
    }

    return delayless_switch;
}

void build_tile_rr_graph(RRGraphBuilder& rr_graph_builder,
                         const t_det_routing_arch& det_routing_arch,
                         t_physical_tile_type_ptr physical_tile,
                         int layer,
                         int x,
                         int y,
                         const int delayless_switch) {
    std::map<int, t_arch_switch_inf> sw_map = g_vpr_ctx.device().all_sw_inf;

    int num_rr_nodes = 0;
    alloc_and_load_tile_rr_node_indices(rr_graph_builder,
                                        physical_tile,
                                        layer,
                                        x,
                                        y,
                                        &num_rr_nodes);
    rr_graph_builder.resize_nodes(num_rr_nodes);

    alloc_and_load_tile_rr_graph(rr_graph_builder,
                                 sw_map,
                                 physical_tile,
                                 layer,
                                 x,
                                 y,
                                 delayless_switch);

    std::vector<std::map<int, int>> switch_fanin_remap;
    int dummy_int;
    alloc_and_load_rr_switch_inf(rr_graph_builder,
                                 switch_fanin_remap,
                                 sw_map,
                                 det_routing_arch.R_minW_nmos,
                                 det_routing_arch.R_minW_pmos,
                                 det_routing_arch.wire_to_arch_ipin_switch,
                                 &dummy_int);
    rr_graph_builder.partition_edges();
}

/* Allocates and loads the global rr_switch_inf array based on the global
 * arch_switch_inf array and the fan-ins used by the rr nodes.
 * Also changes switch indices of rr_nodes to index into rr_switch_inf
 * instead of arch_switch_inf.
 *
 * Returns the number of rr switches created.
 * Also returns, through a pointer, the index of a representative ipin cblock switch.
 * - Currently we're not allowing a designer to specify an ipin cblock switch with
 * multiple fan-ins, so there's just one of these switches in the device_ctx.rr_switch_inf array.
 * But in the future if we allow this, we can return an index to a representative switch
 *
 * The rr_switch_inf switches are derived from the arch_switch_inf switches
 * (which were read-in from the architecture file) based on fan-in. The delays of
 * the rr switches depend on their fan-in, so we first go through the rr_nodes
 * and count how many different fan-ins exist for each arch switch.
 * Then we create these rr switches and update the switch indices
 * of rr_nodes to index into the rr_switch_inf array. */
static void alloc_and_load_rr_switch_inf(RRGraphBuilder& rr_graph_builder,
                                         std::vector<std::map<int, int>>& switch_fanin_remap,
                                         const std::map<int, t_arch_switch_inf> arch_sw_inf,
                                         const float R_minW_nmos,
                                         const float R_minW_pmos,
                                         const int wire_to_arch_ipin_switch,
                                         int* wire_to_rr_ipin_switch) {
    /* we will potentially be creating a couple of versions of each arch switch where
     * each version corresponds to a different fan-in. We will need to fill device_ctx.rr_switch_inf
     * with this expanded list of switches.
     *
     * To do this we will use arch_switch_fanins, which is indexed as:
     *      arch_switch_fanins[i_arch_switch][fanin] -> new_switch_id
     */
    t_arch_switch_fanin arch_switch_fanins(arch_sw_inf.size());

    /* Determine what the different fan-ins are for each arch switch, and also
     * how many entries the rr_switch_inf array should have */
    alloc_rr_switch_inf(rr_graph_builder,
                        arch_switch_fanins,
                        arch_sw_inf);

    /* create the rr switches. also keep track of, for each arch switch, what index of the rr_switch_inf
     * array each version of its fanin has been mapped to */
    load_rr_switch_inf(rr_graph_builder,
                       switch_fanin_remap,
                       arch_sw_inf,
                       R_minW_nmos,
                       R_minW_pmos,
                       arch_switch_fanins);

    /* next, walk through rr nodes again and remap their switch indices to rr_switch_inf */
    remap_rr_node_switch_indices(rr_graph_builder,
                                 arch_switch_fanins);

    /* now we need to set the wire_to_rr_ipin_switch variable which points the detailed routing architecture
     * to the representative ipin cblock switch. currently we're not allowing the specification of an ipin cblock switch
     * with multiple fan-ins, so right now there's just one. May change in the future, in which case we'd need to
     * return a representative switch */
    if (arch_switch_fanins[wire_to_arch_ipin_switch].count(UNDEFINED)) {
        /* only have one ipin cblock switch. OK. */
        (*wire_to_rr_ipin_switch) = arch_switch_fanins[wire_to_arch_ipin_switch][UNDEFINED];
    } else if (arch_switch_fanins[wire_to_arch_ipin_switch].size() != 0) {
        VPR_FATAL_ERROR(VPR_ERROR_ARCH,
                        "Not currently allowing an ipin cblock switch to have multiple fan-ins");
    } else {
        //This likely indicates that no connection block has been constructed, indicating significant issues with
        //the generated RR graph.
        //
        //Instead of throwing an error we issue a warning. This means that check_rr_graph() etc. will run to give more information
        //and allow graphics to be brought up for users to debug their architectures.
        (*wire_to_rr_ipin_switch) = OPEN;
        VTR_LOG_WARN("No switch found for the ipin cblock in RR graph. Check if there is an error in arch file, or if no connection blocks are being built in RR graph\n");
    }
}

/* Allocates space for the global device_ctx.rr_switch_inf variable and returns the
 * number of rr switches that were allocated */
static void alloc_rr_switch_inf(RRGraphBuilder& rr_graph_builder,
                                t_arch_switch_fanin& arch_switch_fanins,
                                const std::map<int, t_arch_switch_inf>& arch_sw_map) {
    std::vector<t_arch_switch_inf> all_sw_inf(arch_sw_map.size());
    for (const auto& map_it : arch_sw_map) {
        all_sw_inf[map_it.first] = map_it.second;
    }
    size_t num_rr_switches = rr_graph_builder.count_rr_switches(
        all_sw_inf,
        arch_switch_fanins);
    rr_graph_builder.resize_switches(num_rr_switches);
}

/* load the global device_ctx.rr_switch_inf variable. also keep track of, for each arch switch, what
 * index of the rr_switch_inf array each version of its fanin has been mapped to (through switch_fanin map) */
static void load_rr_switch_inf(RRGraphBuilder& rr_graph_builder,
                               std::vector<std::map<int, int>>& switch_fanin_remap,
                               const std::map<int, t_arch_switch_inf>& arch_sw_inf,
                               const float R_minW_nmos,
                               const float R_minW_pmos,
                               const t_arch_switch_fanin& arch_switch_fanins) {
    if (!switch_fanin_remap.empty()) {
        // at this stage, we rebuild the rr_graph (probably in binary search)
        // so old device_ctx.switch_fanin_remap is obsolete
        switch_fanin_remap.clear();
    }

    switch_fanin_remap.resize(arch_sw_inf.size());
    for (const auto& arch_sw_pair : arch_sw_inf) {
        int arch_sw_id = arch_sw_pair.first;
        std::map<int, int>::iterator it;
        for (auto fanin_rrswitch : arch_switch_fanins[arch_sw_id]) {
            /* the fanin value is in it->first, and we'll need to set what index this i_arch_switch/fanin
             * combination maps to (within rr_switch_inf) in it->second) */
            int fanin;
            int i_rr_switch;
            std::tie(fanin, i_rr_switch) = fanin_rrswitch;

            // setup device_ctx.switch_fanin_remap, for future swich usage analysis
            switch_fanin_remap[arch_sw_id][fanin] = i_rr_switch;

            load_rr_switch_from_arch_switch(rr_graph_builder,
                                            arch_sw_inf,
                                            arch_sw_id,
                                            i_rr_switch,
                                            fanin,
                                            R_minW_nmos,
                                            R_minW_pmos);
        }
    }
}
/* This function creates a routing switch for the usage of routing resource graph, based on a routing switch defined in architecture file.
 *
 * Since users can specify a routing switch whose buffer size is automatically tuned for routing architecture, the function here sets a definite buffer size, as required by placers and routers.
 */

t_rr_switch_inf create_rr_switch_from_arch_switch(const t_arch_switch_inf& arch_sw_inf,
                                                  const float R_minW_nmos,
                                                  const float R_minW_pmos) {
    t_rr_switch_inf rr_switch_inf;

    /* figure out, by looking at the arch switch's Tdel map, what the delay of the new
     * rr switch should be */
    double rr_switch_Tdel = arch_sw_inf.Tdel(0);

    /* copy over the arch switch to rr_switch_inf[rr_switch_idx], but with the changed Tdel value */
    rr_switch_inf.set_type(arch_sw_inf.type());
    rr_switch_inf.R = arch_sw_inf.R;
    rr_switch_inf.Cin = arch_sw_inf.Cin;
    rr_switch_inf.Cinternal = arch_sw_inf.Cinternal;
    rr_switch_inf.Cout = arch_sw_inf.Cout;
    rr_switch_inf.Tdel = rr_switch_Tdel;
    rr_switch_inf.mux_trans_size = arch_sw_inf.mux_trans_size;
    if (arch_sw_inf.buf_size_type == BufferSize::AUTO) {
        //Size based on resistance
        rr_switch_inf.buf_size = trans_per_buf(arch_sw_inf.R, R_minW_nmos, R_minW_pmos);
    } else {
        VTR_ASSERT(arch_sw_inf.buf_size_type == BufferSize::ABSOLUTE);
        //Use the specified size
        rr_switch_inf.buf_size = arch_sw_inf.buf_size;
    }
    rr_switch_inf.name = arch_sw_inf.name;
    rr_switch_inf.power_buffer_type = arch_sw_inf.power_buffer_type;
    rr_switch_inf.power_buffer_size = arch_sw_inf.power_buffer_size;

    rr_switch_inf.intra_tile = arch_sw_inf.intra_tile;

    return rr_switch_inf;
}
/* This function is same as create_rr_switch_from_arch_switch() in terms of functionality. It is tuned for clients functions in routing resource graph builder */
void load_rr_switch_from_arch_switch(RRGraphBuilder& rr_graph_builder,
                                     const std::map<int, t_arch_switch_inf>& arch_sw_inf,
                                     int arch_switch_idx,
                                     int rr_switch_idx,
                                     int fanin,
                                     const float R_minW_nmos,
                                     const float R_minW_pmos) {
    /* figure out, by looking at the arch switch's Tdel map, what the delay of the new
     * rr switch should be */
    double rr_switch_Tdel = arch_sw_inf.at(arch_switch_idx).Tdel(fanin);

    /* copy over the arch switch to rr_switch_inf[rr_switch_idx], but with the changed Tdel value */
    rr_graph_builder.rr_switch()[RRSwitchId(rr_switch_idx)].set_type(arch_sw_inf.at(arch_switch_idx).type());
    rr_graph_builder.rr_switch()[RRSwitchId(rr_switch_idx)].R = arch_sw_inf.at(arch_switch_idx).R;
    rr_graph_builder.rr_switch()[RRSwitchId(rr_switch_idx)].Cin = arch_sw_inf.at(arch_switch_idx).Cin;
    rr_graph_builder.rr_switch()[RRSwitchId(rr_switch_idx)].Cinternal = arch_sw_inf.at(arch_switch_idx).Cinternal;
    rr_graph_builder.rr_switch()[RRSwitchId(rr_switch_idx)].Cout = arch_sw_inf.at(arch_switch_idx).Cout;
    rr_graph_builder.rr_switch()[RRSwitchId(rr_switch_idx)].Tdel = rr_switch_Tdel;
    rr_graph_builder.rr_switch()[RRSwitchId(rr_switch_idx)].mux_trans_size = arch_sw_inf.at(arch_switch_idx).mux_trans_size;
    if (arch_sw_inf.at(arch_switch_idx).buf_size_type == BufferSize::AUTO) {
        //Size based on resistance
        rr_graph_builder.rr_switch()[RRSwitchId(rr_switch_idx)].buf_size = trans_per_buf(arch_sw_inf.at(arch_switch_idx).R, R_minW_nmos, R_minW_pmos);
    } else {
        VTR_ASSERT(arch_sw_inf.at(arch_switch_idx).buf_size_type == BufferSize::ABSOLUTE);
        //Use the specified size
        rr_graph_builder.rr_switch()[RRSwitchId(rr_switch_idx)].buf_size = arch_sw_inf.at(arch_switch_idx).buf_size;
    }
    rr_graph_builder.rr_switch()[RRSwitchId(rr_switch_idx)].name = arch_sw_inf.at(arch_switch_idx).name;
    rr_graph_builder.rr_switch()[RRSwitchId(rr_switch_idx)].power_buffer_type = arch_sw_inf.at(arch_switch_idx).power_buffer_type;
    rr_graph_builder.rr_switch()[RRSwitchId(rr_switch_idx)].power_buffer_size = arch_sw_inf.at(arch_switch_idx).power_buffer_size;
}

/* switch indices of each rr_node original point into the global device_ctx.arch_switch_inf array.
 * now we want to remap these indices to point into the global device_ctx.rr_switch_inf array
 * which contains switch info at different fan-in values */
static void remap_rr_node_switch_indices(RRGraphBuilder& rr_graph_builder,
                                         const t_arch_switch_fanin& switch_fanin) {
    rr_graph_builder.remap_rr_node_switch_indices(switch_fanin);
}

static void rr_graph_externals(const std::vector<t_segment_inf>& segment_inf,
                               const std::vector<t_segment_inf>& segment_inf_x,
                               const std::vector<t_segment_inf>& segment_inf_y,
                               int wire_to_rr_ipin_switch,
                               enum e_base_cost_type base_cost_type) {
    auto& device_ctx = g_vpr_ctx.device();
    const auto& rr_graph = device_ctx.rr_graph;
    const auto& grid = device_ctx.grid;
    auto& mutable_device_ctx = g_vpr_ctx.mutable_device();
    auto& rr_indexed_data = mutable_device_ctx.rr_indexed_data;
    bool echo_enabled = getEchoEnabled() && isEchoFileEnabled(E_ECHO_RR_GRAPH_INDEXED_DATA);
    const char* echo_file_name = getEchoFileName(E_ECHO_RR_GRAPH_INDEXED_DATA);
    add_rr_graph_C_from_switches(rr_graph.rr_switch_inf(RRSwitchId(wire_to_rr_ipin_switch)).Cin);
    alloc_and_load_rr_indexed_data(rr_graph, grid, segment_inf, segment_inf_x,
                                   segment_inf_y, rr_indexed_data, wire_to_rr_ipin_switch, base_cost_type, echo_enabled, echo_file_name);
    //load_rr_index_segments(segment_inf.size());
}

static std::vector<std::vector<bool>> alloc_and_load_perturb_ipins(const int L_num_types,
                                                                   const int num_seg_types,
                                                                   const int* sets_per_seg_type,
                                                                   const std::vector<vtr::Matrix<int>>& Fc_in,
                                                                   const std::vector<vtr::Matrix<int>>& Fc_out,
                                                                   const enum e_directionality directionality) {
    std::vector<std::vector<bool>> result(L_num_types);
    for (auto& seg_type_bools : result) {
        seg_type_bools.resize(num_seg_types, false);
    }

    /* factor to account for unidir vs bidir */
    int fac = 1;
    if (directionality == UNI_DIRECTIONAL) {
        fac = 2;
    }

    if (BI_DIRECTIONAL == directionality) {
        for (int iseg = 0; iseg < num_seg_types; ++iseg) {
            result[0][iseg] = false;

            int tracks_in_seg_type = sets_per_seg_type[iseg] * fac;

            for (int itype = 1; itype < L_num_types; ++itype) {
                result[itype][iseg] = false;

                float Fc_ratio;
                if (Fc_in[itype][0][iseg] > Fc_out[itype][0][iseg]) {
                    Fc_ratio = (float)Fc_in[itype][0][iseg] / (float)Fc_out[itype][0][iseg];
                } else {
                    Fc_ratio = (float)Fc_out[itype][0][iseg] / (float)Fc_in[itype][0][iseg];
                }

                if ((Fc_in[itype][0][iseg] <= tracks_in_seg_type - 2)
                    && (fabs(Fc_ratio - vtr::nint(Fc_ratio))
                        < (0.5 / (float)tracks_in_seg_type))) {
                    result[itype][iseg] = true;
                }
            }
        }
    } else {
        /* Unidirectional routing uses mux balancing patterns and
         * thus shouldn't need perturbation. */
        VTR_ASSERT(UNI_DIRECTIONAL == directionality);
        for (int itype = 0; itype < L_num_types; ++itype) {
            for (int iseg = 0; iseg < num_seg_types; ++iseg) {
                result[itype][iseg] = false;
            }
        }
    }
    return result;
}

static t_seg_details* alloc_and_load_global_route_seg_details(const int global_route_switch,
                                                              int* num_seg_details) {
    t_seg_details* seg_details = new t_seg_details[1];

    seg_details->index = 0;
    seg_details->abs_index = 0;
    seg_details->length = 1;
    seg_details->arch_wire_switch = global_route_switch;
    seg_details->arch_opin_switch = global_route_switch;
    seg_details->longline = false;
    seg_details->direction = Direction::BIDIR;
    seg_details->Cmetal = 0.0;
    seg_details->Rmetal = 0.0;
    seg_details->start = 1;
    seg_details->cb = std::make_unique<bool[]>(1);
    seg_details->cb[0] = true;
    seg_details->sb = std::make_unique<bool[]>(2);
    seg_details->sb[0] = true;
    seg_details->sb[1] = true;
    seg_details->group_size = 1;
    seg_details->group_start = 0;
    seg_details->seg_start = -1;
    seg_details->seg_end = -1;

    if (num_seg_details) {
        *num_seg_details = 1;
    }
    return seg_details;
}

/* Calculates the number of track connections from each block pin to each segment type */
static std::vector<vtr::Matrix<int>> alloc_and_load_actual_fc(const std::vector<t_physical_tile_type>& types,
                                                              const int max_pins,
                                                              const std::vector<t_segment_inf>& segment_inf,
                                                              const int* sets_per_seg_type,
                                                              const t_chan_width* nodes_per_chan,
                                                              const e_fc_type fc_type,
                                                              const enum e_directionality directionality,
                                                              bool* Fc_clipped,
                                                              bool is_flat) {
    //Initialize Fc of all blocks to zero
    auto zeros = vtr::Matrix<int>({size_t(max_pins), segment_inf.size()}, 0);
    std::vector<vtr::Matrix<int>> Fc(types.size(), zeros);

    *Fc_clipped = false;

    /* Unidir tracks formed in pairs, otherwise no effect. */
    int fac = 1;
    if (UNI_DIRECTIONAL == directionality) {
        fac = 2;
    }

    VTR_ASSERT((nodes_per_chan->x_max % fac) == 0 && (nodes_per_chan->y_max % fac) == 0);

    for (const auto& type : types) { //Skip EMPTY
        int itype = type.index;

        for (const t_fc_specification& fc_spec : type.fc_specs) {
            if (fc_type != fc_spec.fc_type) continue;

            VTR_ASSERT(fc_spec.pins.size() > 0);

            int iseg = fc_spec.seg_index;

            if (fc_spec.fc_value == 0) {
                /* Special case indicating that this pin does not connect to general-purpose routing */
                for (int ipin : fc_spec.pins) {
                    Fc[itype][ipin][iseg] = 0;
                }
            } else {
                /* General case indicating that this pin connects to general-purpose routing */

                //Calculate how many connections there should be accross all the pins in this fc_spec
                int total_connections = 0;
                if (fc_spec.fc_value_type == e_fc_value_type::FRACTIONAL) {
                    float conns_per_pin = fac * sets_per_seg_type[iseg] * fc_spec.fc_value;
                    float flt_total_connections = conns_per_pin * fc_spec.pins.size();
                    total_connections = vtr::nint(flt_total_connections); //Round to integer
                } else {
                    VTR_ASSERT(fc_spec.fc_value_type == e_fc_value_type::ABSOLUTE);

                    if (std::fmod(fc_spec.fc_value, fac) != 0.) {
                        VPR_FATAL_ERROR(VPR_ERROR_ROUTE, "Absolute Fc value must be a multiple of %d (was %f) between block pin '%s' and wire segment '%s'",
                                        fac, fc_spec.fc_value,
                                        block_type_pin_index_to_name(&type, fc_spec.pins[0], is_flat).c_str(),
                                        segment_inf[iseg].name.c_str());
                    }

                    if (fc_spec.fc_value < fac) {
                        VPR_FATAL_ERROR(VPR_ERROR_ROUTE, "Absolute Fc value must be at least %d (was %f) between block pin '%s' to wire segment %s",
                                        fac, fc_spec.fc_value,
                                        block_type_pin_index_to_name(&type, fc_spec.pins[0], is_flat).c_str(),
                                        segment_inf[iseg].name.c_str());
                    }

                    total_connections = vtr::nint(fc_spec.fc_value) * fc_spec.pins.size();
                }

                //Ensure that there are at least fac connections, this ensures that low Fc ports
                //targeting small sets of segs get connection(s), even if flt_total_connections < fac.
                total_connections = std::max(total_connections, fac);

                //Ensure total evenly divides fac by adding the remainder
                total_connections += (total_connections % fac);

                VTR_ASSERT(total_connections > 0);
                VTR_ASSERT(total_connections % fac == 0);

                //We walk through all the pins this fc_spec applies to, adding fac connections
                //to each pin, until we run out of connections. This should distribute the connections
                //as evenly as possible (if total_connections % pins.size() != 0, there will be
                //some inevitable imbalance).
                int connections_remaining = total_connections;
                while (connections_remaining != 0) {
                    //Add one set of connections to each pin
                    for (int ipin : fc_spec.pins) {
                        if (connections_remaining >= fac) {
                            Fc[itype][ipin][iseg] += fac;
                            connections_remaining -= fac;
                        } else {
                            VTR_ASSERT(connections_remaining == 0);
                            break;
                        }
                    }
                }

                for (int ipin : fc_spec.pins) {
                    //It is possible that we may want more connections that wires of this type exist;
                    //clip to the maximum number of wires
                    if (Fc[itype][ipin][iseg] > sets_per_seg_type[iseg] * fac) {
                        *Fc_clipped = true;
                        Fc[itype][ipin][iseg] = sets_per_seg_type[iseg] * fac;
                    }

                    VTR_ASSERT_MSG(Fc[itype][ipin][iseg] >= 0, "Calculated absolute Fc must be positive");
                    VTR_ASSERT_MSG(Fc[itype][ipin][iseg] % fac == 0, "Calculated absolute Fc must be divisible by 1 (bidir architecture) or 2 (unidir architecture)"); //Required by connection block construction code
                }
            }
        }
    }

    return Fc;
}

/* Does the actual work of allocating the rr_graph and filling all the *
 * appropriate values.  Everything up to this was just a prelude!      */
static std::function<void(t_chan_width*)> alloc_and_load_rr_graph(RRGraphBuilder& rr_graph_builder,
                                                                  t_rr_graph_storage& L_rr_node,
                                                                  const RRGraphView& rr_graph,
                                                                  const t_router_opts& router_opts,
                                                                  const int num_seg_types,
                                                                  const int num_seg_types_x,
                                                                  const t_unified_to_parallel_seg_index& seg_index_map,
                                                                  const t_chan_details& chan_details_x,
                                                                  const t_chan_details& chan_details_y,
                                                                  const t_track_to_pin_lookup& track_to_pin_lookup_x,
                                                                  const t_track_to_pin_lookup& track_to_pin_lookup_y,
                                                                  const t_pin_to_track_lookup& opin_to_track_map,
                                                                  const vtr::NdMatrix<std::vector<int>, 3>& switch_block_conn,
                                                                  t_sb_connection_map* sb_conn_map,
                                                                  const DeviceGrid& grid,
                                                                  const int Fs,
                                                                  t_sblock_pattern& sblock_pattern,
                                                                  const std::vector<vtr::Matrix<int>>& Fc_out,
                                                                  vtr::NdMatrix<int, 3>& Fc_xofs,
                                                                  vtr::NdMatrix<int, 3>& Fc_yofs,
                                                                  const t_chan_width& chan_width,
                                                                  const int wire_to_ipin_switch,
                                                                  const int wire_to_pin_between_dice_switch,
                                                                  const int custom_3d_sb_fanin_fanout,
                                                                  const int delayless_switch,
                                                                  const enum e_directionality directionality,
                                                                  bool* Fc_clipped,
                                                                  const t_direct_inf* directs,
                                                                  const int num_directs,
                                                                  const t_clb_to_clb_directs* clb_to_clb_directs,
                                                                  bool is_global_graph,
                                                                  const enum e_clock_modeling clock_modeling,
                                                                  bool /*is_flat*/) {
    //We take special care when creating RR graph edges (there are typically many more
    //edges than nodes in an RR graph).
    //
    //In particular, all the following build_*() functions do not create the edges, but
    //instead record the edges they wish to create in rr_edges_to_create.
    //
    //We uniquify the edges to be created (avoiding any duplicates), and create
    //the edges in alloc_and_load_edges().
    //
    //By doing things in this manner we ensure we know exactly how many edges leave each RR
    //node, which avoids resizing the RR edge arrays (which can cause significant memory
    //fragmentation, and significantly increasing peak memory usage). This is important since
    //RR graph creation is the high-watermark of VPR's memory use.
    t_rr_edge_info_set rr_edges_to_create;

    /* If Fc gets clipped, this will be flagged to true */
    *Fc_clipped = false;

    /* This function is called to build the general routing graph resoruces. Thus, 
    the edges are not remapped yet.*/
    bool switches_remapped = false;

    // Define verbosity locally using router_opts
    const int verbosity = router_opts.route_verbosity;

    int num_edges = 0;
    /* Connection SINKS and SOURCES to their pins - Initializing IPINs/OPINs. */
    for (int layer = 0; layer < grid.get_num_layers(); ++layer) {
        for (int i = 0; i < (int)grid.width(); ++i) {
            for (int j = 0; j < (int)grid.height(); ++j) {
                if (grid.get_width_offset({i, j, layer}) == 0 && grid.get_height_offset({i, j, layer}) == 0) {
                    t_physical_tile_type_ptr physical_tile = grid.get_physical_type({i, j, layer});
                    std::vector<int> class_num_vec;
                    std::vector<int> pin_num_vec;
                    class_num_vec = get_tile_root_classes(physical_tile);
                    pin_num_vec = get_tile_root_pins(physical_tile);
                    add_classes_rr_graph(rr_graph_builder,
                                         class_num_vec,
                                         layer,
                                         i,
                                         j,
                                         physical_tile);

                    add_pins_rr_graph(rr_graph_builder,
                                      pin_num_vec,
                                      layer,
                                      i,
                                      j,
                                      physical_tile);

                    connect_src_sink_to_pins(rr_graph_builder,
                                             class_num_vec,
                                             layer,
                                             i,
                                             j,
                                             rr_edges_to_create,
                                             delayless_switch,
                                             physical_tile,
                                             switches_remapped);

                    //Create the actual SOURCE->OPIN, IPIN->SINK edges
                    uniquify_edges(rr_edges_to_create);
                    alloc_and_load_edges(rr_graph_builder, rr_edges_to_create);
                    num_edges += rr_edges_to_create.size();
                    rr_edges_to_create.clear();
                }
            }
        }
    }

    VTR_LOGV(verbosity > 1,"SOURCE->OPIN and IPIN->SINK edge count:%d\n", num_edges);
    num_edges = 0;
    /* Build opins */
    int rr_edges_before_directs = 0;
    for (int layer = 0; layer < grid.get_num_layers(); layer++) {
        for (size_t i = 0; i < grid.width(); ++i) {
            for (size_t j = 0; j < grid.height(); ++j) {
                for (e_side side : TOTAL_2D_SIDES) {
                    if (BI_DIRECTIONAL == directionality) {
                        build_bidir_rr_opins(rr_graph_builder, rr_graph, layer, i, j, side,
                                             opin_to_track_map, Fc_out, rr_edges_to_create, chan_details_x,
                                             chan_details_y,
                                             grid,
                                             directs, num_directs, clb_to_clb_directs, num_seg_types);
                    } else {
                        VTR_ASSERT(UNI_DIRECTIONAL == directionality);
                        bool clipped;
                        build_unidir_rr_opins(rr_graph_builder, rr_graph, layer, i, j, side, grid, Fc_out, chan_width,
                                              chan_details_x, chan_details_y, Fc_xofs, Fc_yofs,
                                              rr_edges_to_create, &clipped, seg_index_map,
                                              directs, num_directs, clb_to_clb_directs, num_seg_types,
                                              rr_edges_before_directs);
                        if (clipped) {
                            *Fc_clipped = true;
                        }
                    }

                    //Create the actual OPIN->CHANX/CHANY edges
                    uniquify_edges(rr_edges_to_create);
                    alloc_and_load_edges(rr_graph_builder, rr_edges_to_create);
                    num_edges += rr_edges_to_create.size();
                    rr_edges_to_create.clear();
                }
            }
        }
    }

    VTR_LOGV(verbosity > 1,"OPIN->CHANX/CHANY edge count before creating direct connections: %d\n", rr_edges_before_directs);
    VTR_LOGV(verbosity > 1,"OPIN->CHANX/CHANY edge count after creating direct connections: %d\n", num_edges);

    num_edges = 0;
    /* Build channels */
    VTR_ASSERT(Fs % 3 == 0);

    /* In case of multi-die FPGA and a custom 3D SB, we keep track of how many 3D connections have been already made for each x,y location */
    vtr::NdMatrix<int, 2> num_of_3d_conns_custom_SB;

    t_rr_edge_info_set des_3d_rr_edges_to_create;
    if(grid.get_num_layers() > 1 && sb_conn_map != nullptr){
        num_of_3d_conns_custom_SB.resize(std::array<size_t,2>{grid.width(), grid.height()}, 0);
    }

    for (size_t i = 0; i < grid.width() - 1; ++i) {
        for (size_t j = 0; j < grid.height() - 1; ++j) {
            for (int layer = 0; layer < grid.get_num_layers(); ++layer) {
                auto &device_ctx = g_vpr_ctx.device();
                /* Skip the current die if architecture file specifies that it doesn't require inter-cluster programmable resource routing */
                if (!device_ctx.inter_cluster_prog_routing_resources.at(layer)) {
                    continue;
                }
                /* In multi-die FPGAs with track-to-track connections between layers, we need to load newly added length-0 CHANX nodes
                 * These extra nodes can be driven from many tracks in the source layer and can drive multiple tracks in the destination layer,
                 * since these die-crossing connections have more delays.
                 */
                if (grid.get_num_layers() > 1 && sb_conn_map != nullptr) {
                    //custom switch block defined in the architecture
                    VTR_ASSERT(sblock_pattern.empty() && switch_block_conn.empty());
                    build_inter_die_custom_sb_rr_chan(rr_graph_builder, layer, i, j, CHANX_COST_INDEX_START, chan_width,
                                                      chan_details_x);
                }

                if (i > 0) {
                    int tracks_per_chan = ((is_global_graph) ? 1 : chan_width.x_list[j]);
                    build_rr_chan(rr_graph_builder, layer, i, j, CHANX, track_to_pin_lookup_x, sb_conn_map,
                                  switch_block_conn,
                                  num_of_3d_conns_custom_SB, CHANX_COST_INDEX_START,
                                  chan_width, grid, tracks_per_chan,
                                  sblock_pattern, Fs / 3, chan_details_x, chan_details_y,
                                  rr_edges_to_create, des_3d_rr_edges_to_create,
                                  wire_to_ipin_switch,
                                  wire_to_pin_between_dice_switch,
                                  custom_3d_sb_fanin_fanout,
                                  delayless_switch,
                                  directionality);

                    //Create the actual CHAN->CHAN edges
                    uniquify_edges(rr_edges_to_create);
                    alloc_and_load_edges(rr_graph_builder, rr_edges_to_create);
                    num_edges += rr_edges_to_create.size();

                    rr_edges_to_create.clear();
                }
                if (j > 0) {
                    int tracks_per_chan = ((is_global_graph) ? 1 : chan_width.y_list[i]);
                    build_rr_chan(rr_graph_builder, layer, i, j, CHANY, track_to_pin_lookup_y, sb_conn_map,
                                  switch_block_conn,
                                  num_of_3d_conns_custom_SB, CHANX_COST_INDEX_START + num_seg_types_x,
                                  chan_width, grid, tracks_per_chan,
                                  sblock_pattern, Fs / 3, chan_details_x, chan_details_y,
                                  rr_edges_to_create, des_3d_rr_edges_to_create,
                                  wire_to_ipin_switch,
                                  wire_to_pin_between_dice_switch,
                                  custom_3d_sb_fanin_fanout,
                                  delayless_switch,
                                  directionality);

                    //Create the actual CHAN->CHAN edges
                    uniquify_edges(rr_edges_to_create);
                    alloc_and_load_edges(rr_graph_builder, rr_edges_to_create);
                    num_edges += rr_edges_to_create.size();

                    rr_edges_to_create.clear();
                }
            }
        }
    }
<<<<<<< HEAD
    VTR_LOGV(verbosity > 1,"CHAN->CHAN type edge count:%d\n", num_edges);
=======

    if(grid.get_num_layers() > 1 && sb_conn_map != nullptr){
        uniquify_edges(des_3d_rr_edges_to_create);
        alloc_and_load_edges(rr_graph_builder, des_3d_rr_edges_to_create);
        num_edges += des_3d_rr_edges_to_create.size();
        des_3d_rr_edges_to_create.clear();
    }


    VTR_LOG("CHAN->CHAN type edge count:%d\n", num_edges);
>>>>>>> 85c99288
    num_edges = 0;
    std::function<void(t_chan_width*)> update_chan_width = [](t_chan_width*) noexcept {};
    if (clock_modeling == DEDICATED_NETWORK) {
        ClockRRGraphBuilder builder(chan_width, grid, &L_rr_node, &rr_graph_builder);
        builder.create_and_append_clock_rr_graph(num_seg_types_x, &rr_edges_to_create);
        uniquify_edges(rr_edges_to_create);
        alloc_and_load_edges(rr_graph_builder, rr_edges_to_create);
        num_edges += rr_edges_to_create.size();

        rr_edges_to_create.clear();
        update_chan_width = [builder](t_chan_width* c) {
            builder.update_chan_width(c);
        };
        VTR_LOG("\n Dedicated clock network edge count: %d \n", num_edges);
    }

    rr_graph_builder.init_fan_in();

    return update_chan_width;
}

static void set_clusters_pin_chains(const ClusteredNetlist& clb_nlist,
                                    vtr::vector<ClusterBlockId, t_cluster_pin_chain>& pin_chains,
                                    bool is_flat) {
    VTR_ASSERT(is_flat);

    const auto& block_locs = g_vpr_ctx.placement().block_locs();

    for (ClusterBlockId cluster_blk_id : clb_nlist.blocks()) {
        t_pl_loc block_loc = block_locs[cluster_blk_id].loc;
        int abs_cap = block_loc.sub_tile;
        const auto [physical_type, sub_tile, rel_cap, logical_block] = get_cluster_blk_physical_spec(cluster_blk_id);

        auto cluster_pins = get_cluster_block_pins(physical_type,
                                                   cluster_blk_id,
                                                   abs_cap);
        // Get the chains of nodes - Each chain would collapse into a single node
        t_cluster_pin_chain nodes_to_collapse = get_cluster_directly_connected_nodes(cluster_pins,
                                                                                     physical_type,
                                                                                     logical_block,
                                                                                     is_flat);
        pin_chains[cluster_blk_id] = std::move(nodes_to_collapse);
    }
}

static vtr::vector<ClusterBlockId, std::unordered_set<int>> get_pin_chains_flat(const vtr::vector<ClusterBlockId, t_cluster_pin_chain>& pin_chains) {
    vtr::vector<ClusterBlockId, std::unordered_set<int>> chain_pin_nums(pin_chains.size());

    for (int cluster_id_num = 0; cluster_id_num < (int)pin_chains.size(); cluster_id_num++) {
        auto cluster_id = ClusterBlockId(cluster_id_num);
        const auto& cluster_pin_chain_num = pin_chains[cluster_id].pin_chain_idx;
        chain_pin_nums[cluster_id].reserve(cluster_pin_chain_num.size());
        for (int pin_num = 0; pin_num < (int)cluster_pin_chain_num.size(); pin_num++) {
            if (cluster_pin_chain_num[pin_num] != OPEN) {
                chain_pin_nums[cluster_id].insert(pin_num);
            }
        }
    }

    return chain_pin_nums;
}
static void alloc_and_load_intra_cluster_rr_graph(RRGraphBuilder& rr_graph_builder,
                                                  const DeviceGrid& grid,
                                                  const int delayless_switch,
                                                  const vtr::vector<ClusterBlockId, t_cluster_pin_chain>& pin_chains,
                                                  const vtr::vector<ClusterBlockId, std::unordered_set<int>>& chain_pin_nums,
                                                  float R_minW_nmos,
                                                  float R_minW_pmos,
                                                  bool is_flat,
                                                  bool load_rr_graph) {
    t_rr_edge_info_set rr_edges_to_create;
    int num_edges = 0;

    for (int layer = 0; layer < grid.get_num_layers(); layer++) {
        for (int i = 0; i < (int)grid.width(); ++i) {
            for (int j = 0; j < (int)grid.height(); ++j) {
                if (grid.get_width_offset({i, j, layer}) == 0 && grid.get_height_offset({i, j, layer}) == 0) {
                    t_physical_tile_type_ptr physical_tile = grid.get_physical_type({i, j, layer});
                    std::vector<int> class_num_vec;
                    std::vector<int> pin_num_vec;
                    class_num_vec = get_cluster_netlist_intra_tile_classes_at_loc(layer, i, j, physical_tile);
                    pin_num_vec = get_cluster_netlist_intra_tile_pins_at_loc(layer,
                                                                             i,
                                                                             j,
                                                                             pin_chains,
                                                                             chain_pin_nums,
                                                                             physical_tile);
                    add_classes_rr_graph(rr_graph_builder,
                                         class_num_vec,
                                         layer,
                                         i,
                                         j,
                                         physical_tile);

                    add_pins_rr_graph(rr_graph_builder,
                                      pin_num_vec,
                                      layer,
                                      i,
                                      j,
                                      physical_tile);

                    connect_src_sink_to_pins(rr_graph_builder,
                                             class_num_vec,
                                             layer,
                                             i,
                                             j,
                                             rr_edges_to_create,
                                             delayless_switch,
                                             physical_tile,
                                             load_rr_graph);

                    //Create the actual SOURCE->OPIN, IPIN->SINK edges
                    uniquify_edges(rr_edges_to_create);
                    alloc_and_load_edges(rr_graph_builder, rr_edges_to_create);
                    num_edges += rr_edges_to_create.size();
                    rr_edges_to_create.clear();
                }
            }
        }
    }

    VTR_LOG("Internal SOURCE->OPIN and IPIN->SINK edge count:%d\n", num_edges);
    num_edges = 0;
    {
        vtr::ScopedStartFinishTimer timer("Adding Internal Edges");
        // Add intra-tile edges
        add_intra_cluster_edges_rr_graph(rr_graph_builder,
                                         rr_edges_to_create,
                                         grid,
                                         pin_chains,
                                         R_minW_nmos,
                                         R_minW_pmos,
                                         num_edges,
                                         is_flat,
                                         load_rr_graph);
    }

    VTR_LOG("Internal edge count:%d\n", num_edges);

    rr_graph_builder.init_fan_in();
}

static void add_classes_rr_graph(RRGraphBuilder& rr_graph_builder,
                                 const std::vector<int>& class_num_vec,
                                 const int layer,
                                 const int root_x,
                                 const int root_y,
                                 t_physical_tile_type_ptr physical_type) {
    auto& mutable_device_ctx = g_vpr_ctx.mutable_device();

    for (auto class_num : class_num_vec) {
        auto class_type = get_class_type_from_class_physical_num(physical_type, class_num);
        RRNodeId class_inode = get_class_rr_node_id(rr_graph_builder.node_lookup(), physical_type, layer, root_x, root_y, class_num);
        VTR_ASSERT(class_inode != RRNodeId::INVALID());
        int class_num_pins = get_class_num_pins_from_class_physical_num(physical_type, class_num);
        if (class_type == DRIVER) {
            rr_graph_builder.set_node_cost_index(class_inode, RRIndexedDataId(SOURCE_COST_INDEX));
            rr_graph_builder.set_node_type(class_inode, SOURCE);
        } else {
            VTR_ASSERT(class_type == RECEIVER);

            rr_graph_builder.set_node_cost_index(class_inode, RRIndexedDataId(SINK_COST_INDEX));
            rr_graph_builder.set_node_type(class_inode, SINK);
        }
        VTR_ASSERT(class_num_pins <= std::numeric_limits<short>::max());
        rr_graph_builder.set_node_capacity(class_inode, (short)class_num_pins);
        VTR_ASSERT(root_x <= std::numeric_limits<short>::max() && root_y <= std::numeric_limits<short>::max());
        rr_graph_builder.set_node_coordinates(class_inode, (short)root_x, (short)root_y, (short)(root_x + physical_type->width - 1), (short)(root_y + physical_type->height - 1));
        VTR_ASSERT(layer <= std::numeric_limits<short>::max());
        rr_graph_builder.set_node_layer(class_inode, layer);
        float R = 0.;
        float C = 0.;
        rr_graph_builder.set_node_rc_index(class_inode, NodeRCIndex(find_create_rr_rc_data(R, C, mutable_device_ctx.rr_rc_data)));
        rr_graph_builder.set_node_class_num(class_inode, class_num);
    }
}

static void add_pins_rr_graph(RRGraphBuilder& rr_graph_builder,
                              const std::vector<int>& pin_num_vec,
                              const int layer,
                              const int i,
                              const int j,
                              t_physical_tile_type_ptr physical_type) {
    auto& mutable_device_ctx = g_vpr_ctx.mutable_device();
    const auto& node_lookup = rr_graph_builder.node_lookup();
    for (auto pin_num : pin_num_vec) {
        e_pin_type pin_type = get_pin_type_from_pin_physical_num(physical_type, pin_num);
        VTR_ASSERT(pin_type == DRIVER || pin_type == RECEIVER);
        std::vector<int> x_offset_vec;
        std::vector<int> y_offset_vec;
        std::vector<e_side> pin_sides_vec;
        std::tie(x_offset_vec, y_offset_vec, pin_sides_vec) = get_pin_coordinates(physical_type, pin_num, std::vector<e_side>(TOTAL_2D_SIDES.begin(), TOTAL_2D_SIDES.end()));
        VTR_ASSERT(!pin_sides_vec.empty());
        for (int pin_coord = 0; pin_coord < (int)pin_sides_vec.size(); pin_coord++) {
            int x_offset = x_offset_vec[pin_coord];
            int y_offset = y_offset_vec[pin_coord];
            e_side pin_side = pin_sides_vec[pin_coord];
            auto node_type = (pin_type == DRIVER) ? OPIN : IPIN;
            RRNodeId node_id = node_lookup.find_node(layer,
                                                     i + x_offset,
                                                     j + y_offset,
                                                     node_type,
                                                     pin_num,
                                                     pin_side);
            if (node_id != RRNodeId::INVALID()) {
                if (pin_type == RECEIVER) {
                    rr_graph_builder.set_node_cost_index(node_id, RRIndexedDataId(IPIN_COST_INDEX));
                } else {
                    VTR_ASSERT(pin_type == DRIVER);
                    rr_graph_builder.set_node_cost_index(node_id, RRIndexedDataId(OPIN_COST_INDEX));
                }

                rr_graph_builder.set_node_type(node_id, node_type);
                rr_graph_builder.set_node_capacity(node_id, 1);
                float R = 0.;
                float C = 0.;
                rr_graph_builder.set_node_rc_index(node_id, NodeRCIndex(find_create_rr_rc_data(R, C, mutable_device_ctx.rr_rc_data)));
                rr_graph_builder.set_node_pin_num(node_id, pin_num);
                //Note that we store the grid tile location and side where the pin is located,
                //which greatly simplifies the drawing code
                //For those pins located on multiple sides, we save the rr node index
                //for the pin on all sides at which it exists
                //As such, multipler driver problem can be avoided.
                rr_graph_builder.set_node_coordinates(node_id,
                                                      i + x_offset,
                                                      j + y_offset,
                                                      i + x_offset,
                                                      j + y_offset);
                rr_graph_builder.set_node_layer(node_id, layer);
                rr_graph_builder.add_node_side(node_id, pin_side);
            }
        }
    }
}

static void connect_tile_src_sink_to_pins(RRGraphBuilder& rr_graph_builder,
                                          std::map<int, t_arch_switch_inf>& /*arch_sw_inf_map*/,
                                          const std::vector<int>& class_num_vec,
                                          const int layer,
                                          const int i,
                                          const int j,
                                          t_rr_edge_info_set& rr_edges_to_create,
                                          const int delayless_switch,
                                          t_physical_tile_type_ptr physical_type_ptr) {
    for (auto class_num : class_num_vec) {
        const auto& pin_list = get_pin_list_from_class_physical_num(physical_type_ptr, class_num);
        auto class_type = get_class_type_from_class_physical_num(physical_type_ptr, class_num);
        RRNodeId class_rr_node_id = get_class_rr_node_id(rr_graph_builder.node_lookup(), physical_type_ptr, layer, i, j, class_num);
        VTR_ASSERT(class_rr_node_id != RRNodeId::INVALID());
        //bool is_primitive = is_primitive_pin(physical_type_ptr, pin_list[0]);
        //t_logical_block_type_ptr logical_block = is_primitive ? get_logical_block_from_pin_physical_num(physical_type_ptr, pin_list[0]) : nullptr;
        for (auto pin_num : pin_list) {
            RRNodeId pin_rr_node_id = get_pin_rr_node_id(rr_graph_builder.node_lookup(), physical_type_ptr, layer, i, j, pin_num);
            if (pin_rr_node_id == RRNodeId::INVALID()) {
                VTR_LOG_ERROR("In block (%d, %d, %d) pin num: %d doesn't exist to be connected to class %d\n",
                              layer,
                              i,
                              j,
                              pin_num,
                              class_num);
                continue;
            }
            auto pin_type = get_pin_type_from_pin_physical_num(physical_type_ptr, pin_num);
            if (class_type == DRIVER) {
                VTR_ASSERT(pin_type == DRIVER);
                rr_edges_to_create.emplace_back(class_rr_node_id, pin_rr_node_id, delayless_switch, false);
            } else {
                VTR_ASSERT(class_type == RECEIVER);
                VTR_ASSERT(pin_type == RECEIVER);
                rr_edges_to_create.emplace_back(pin_rr_node_id, class_rr_node_id, delayless_switch, false);
            }
        }
    }
}

static void connect_src_sink_to_pins(RRGraphBuilder& rr_graph_builder,
                                     const std::vector<int>& class_num_vec,
                                     const int layer,
                                     const int i,
                                     const int j,
                                     t_rr_edge_info_set& rr_edges_to_create,
                                     const int delayless_switch,
                                     t_physical_tile_type_ptr physical_type_ptr,
                                     bool switches_remapped) {
    for (auto class_num : class_num_vec) {
        const auto& pin_list = get_pin_list_from_class_physical_num(physical_type_ptr, class_num);
        auto class_type = get_class_type_from_class_physical_num(physical_type_ptr, class_num);
        RRNodeId class_rr_node_id = get_class_rr_node_id(rr_graph_builder.node_lookup(), physical_type_ptr, layer, i, j, class_num);
        VTR_ASSERT(class_rr_node_id != RRNodeId::INVALID());
        for (auto pin_num : pin_list) {
            RRNodeId pin_rr_node_id = get_pin_rr_node_id(rr_graph_builder.node_lookup(), physical_type_ptr, layer, i, j, pin_num);
            if (pin_rr_node_id == RRNodeId::INVALID()) {
                VTR_LOG_ERROR("In block (%d, %d, %d) pin num: %d doesn't exist to be connected to class %d\n",
                              layer,
                              i,
                              j,
                              pin_num,
                              class_num);
                continue;
            }
            auto pin_type = get_pin_type_from_pin_physical_num(physical_type_ptr, pin_num);
            if (class_type == DRIVER) {
                VTR_ASSERT(pin_type == DRIVER);
                rr_edges_to_create.emplace_back(class_rr_node_id, pin_rr_node_id, delayless_switch, switches_remapped);
            } else {
                VTR_ASSERT(class_type == RECEIVER);
                VTR_ASSERT(pin_type == RECEIVER);
                rr_edges_to_create.emplace_back(pin_rr_node_id, class_rr_node_id, delayless_switch, switches_remapped);
            }
        }
    }
}

static void alloc_and_load_tile_rr_graph(RRGraphBuilder& rr_graph_builder,
                                         std::map<int, t_arch_switch_inf>& arch_sw_inf_map,
                                         t_physical_tile_type_ptr physical_tile,
                                         int layer,
                                         int root_x,
                                         int root_y,
                                         const int delayless_switch) {
    t_rr_edge_info_set rr_edges_to_create;

    auto class_num_range = get_flat_tile_primitive_classes(physical_tile);
    auto pin_num_vec = get_flat_tile_pins(physical_tile);

    std::vector<int> class_num_vec(class_num_range.total_num());
    std::iota(class_num_vec.begin(), class_num_vec.end(), class_num_range.low);

    add_classes_rr_graph(rr_graph_builder,
                         class_num_vec,
                         layer,
                         root_x,
                         root_y,
                         physical_tile);

    add_pins_rr_graph(rr_graph_builder,
                      pin_num_vec,
                      layer,
                      root_x,
                      root_y,
                      physical_tile);

    connect_tile_src_sink_to_pins(rr_graph_builder,
                                  arch_sw_inf_map,
                                  class_num_vec,
                                  layer,
                                  root_x,
                                  root_y,
                                  rr_edges_to_create,
                                  delayless_switch,
                                  physical_tile);

    uniquify_edges(rr_edges_to_create);
    alloc_and_load_edges(rr_graph_builder, rr_edges_to_create);
    rr_edges_to_create.clear();

    add_intra_tile_edges_rr_graph(rr_graph_builder,
                                  rr_edges_to_create,
                                  physical_tile,
                                  layer,
                                  root_x,
                                  root_y);

    uniquify_edges(rr_edges_to_create);
    alloc_and_load_edges(rr_graph_builder, rr_edges_to_create);
    rr_edges_to_create.clear();

    rr_graph_builder.init_fan_in();

    rr_graph_builder.rr_nodes().shrink_to_fit();
}

static void build_bidir_rr_opins(RRGraphBuilder& rr_graph_builder,
                                 const RRGraphView& rr_graph,
                                 const int layer,
                                 const int i,
                                 const int j,
                                 const e_side side,
                                 const t_pin_to_track_lookup& opin_to_track_map,
                                 const std::vector<vtr::Matrix<int>>& Fc_out,
                                 t_rr_edge_info_set& rr_edges_to_create,
                                 const t_chan_details& chan_details_x,
                                 const t_chan_details& chan_details_y,
                                 const DeviceGrid& grid,
                                 const t_direct_inf* directs,
                                 const int num_directs,
                                 const t_clb_to_clb_directs* clb_to_clb_directs,
                                 const int num_seg_types) {
    //Don't connect pins which are not adjacent to channels around the perimeter
    if ((i == 0 && side != RIGHT)
        || (i == int(grid.width() - 1) && side != LEFT)
        || (j == 0 && side != TOP)
        || (j == int(grid.height() - 1) && side != BOTTOM)) {
        return;
    }

    auto type = grid.get_physical_type({i, j, layer});
    int width_offset = grid.get_width_offset({i, j, layer});
    int height_offset = grid.get_height_offset({i, j, layer});

    const vtr::Matrix<int>& Fc = Fc_out[type->index];

    for (int pin_index = 0; pin_index < type->num_pins; ++pin_index) {
        /* We only are working with opins so skip non-drivers */
        if (get_pin_type_from_pin_physical_num(type, pin_index) != DRIVER) {
            continue;
        }

        /* Can't do anything if pin isn't at this location */
        if (0 == type->pinloc[width_offset][height_offset][side][pin_index]) {
            continue;
        }

        /* get number of tracks that this pin connects to */
        int total_pin_Fc = 0;
        for (int iseg = 0; iseg < num_seg_types; iseg++) {
            total_pin_Fc += Fc[pin_index][iseg];
        }

        RRNodeId node_index = rr_graph_builder.node_lookup().find_node(layer, i, j, OPIN, pin_index, side);
        VTR_ASSERT(node_index);

        for (auto connected_layer : get_layers_pin_is_connected_to(type, layer, pin_index)) {
            if (total_pin_Fc > 0) {
                get_bidir_opin_connections(rr_graph_builder, layer, connected_layer, i, j, pin_index,
                                           node_index, rr_edges_to_create, opin_to_track_map,
                                           chan_details_x,
                                           chan_details_y);
            }
        }

        /* Add in direct connections */
        get_opin_direct_connections(rr_graph_builder, rr_graph, layer, i, j, side, pin_index,
                                    node_index, rr_edges_to_create,
                                    directs, num_directs, clb_to_clb_directs);
    }
}

void free_rr_graph() {
    /* Frees all the routing graph data structures, if they have been       *
     * allocated.  I use rr_mem_chunk_list_head as a flag to indicate       *
     * whether or not the graph has been allocated -- if it is not NULL,    *
     * a routing graph exists and can be freed.  Hence, you can call this   *
     * routine even if you're not sure of whether a rr_graph exists or not. */

    /* Before adding any more free calls here, be sure the data is NOT chunk *
     * allocated, as ALL the chunk allocated data is already free!           */
    auto& device_ctx = g_vpr_ctx.mutable_device();

    device_ctx.read_rr_graph_filename.clear();

    device_ctx.rr_graph_builder.clear();

    device_ctx.rr_indexed_data.clear();

    device_ctx.switch_fanin_remap.clear();

    device_ctx.rr_graph_is_flat = false;

    invalidate_router_lookahead_cache();
}

static void build_cluster_internal_edges(RRGraphBuilder& rr_graph_builder,
                                         int& num_collapsed_nodes,
                                         ClusterBlockId cluster_blk_id,
                                         const int layer,
                                         const int i,
                                         const int j,
                                         const int abs_cap,
                                         float R_minW_nmos,
                                         float R_minW_pmos,
                                         t_rr_edge_info_set& rr_edges_to_create,
                                         const t_cluster_pin_chain& nodes_to_collapse,
                                         const DeviceGrid& grid,
                                         bool is_flat,
                                         bool load_rr_graph) {
    VTR_ASSERT(is_flat);
    /* Internal edges are added from the start tile */
    int width_offset = grid.get_width_offset({i, j, layer});
    int height_offset = grid.get_height_offset({i, j, layer});
    VTR_ASSERT(width_offset == 0 && height_offset == 0);

    auto& cluster_net_list = g_vpr_ctx.clustering().clb_nlist;

    t_physical_tile_type_ptr physical_type;
    const t_sub_tile* sub_tile;
    int rel_cap;
    t_logical_block_type_ptr logical_block;
    std::tie(physical_type, sub_tile, rel_cap, logical_block) = get_cluster_blk_physical_spec(cluster_blk_id);
    VTR_ASSERT(abs_cap < physical_type->capacity);
    VTR_ASSERT(rel_cap >= 0);

    auto cluster_pins = get_cluster_block_pins(physical_type,
                                               cluster_blk_id,
                                               abs_cap);

    const t_pb* pb = cluster_net_list.block_pb(cluster_blk_id);
    std::list<const t_pb*> pb_q;
    pb_q.push_back(pb);

    while (!pb_q.empty()) {
        pb = pb_q.front();
        pb_q.pop_front();

        add_pb_edges(rr_graph_builder,
                     rr_edges_to_create,
                     physical_type,
                     sub_tile,
                     logical_block,
                     pb,
                     nodes_to_collapse,
                     R_minW_nmos,
                     R_minW_pmos,
                     rel_cap,
                     layer,
                     i,
                     j,
                     load_rr_graph);

        add_pb_child_to_list(pb_q, pb);
    }

    // Edges going in/out of the nodes on the chain are not added by the previous funtions, they are added
    // by this function
    num_collapsed_nodes += add_edges_for_collapsed_nodes(rr_graph_builder,
                                                         rr_edges_to_create,
                                                         physical_type,
                                                         logical_block,
                                                         cluster_pins,
                                                         nodes_to_collapse,
                                                         R_minW_nmos,
                                                         R_minW_pmos,
                                                         layer,
                                                         i,
                                                         j,
                                                         load_rr_graph);
}

static void add_pb_edges(RRGraphBuilder& rr_graph_builder,
                         t_rr_edge_info_set& rr_edges_to_create,
                         t_physical_tile_type_ptr physical_type,
                         const t_sub_tile* sub_tile,
                         t_logical_block_type_ptr logical_block,
                         const t_pb* pb,
                         const t_cluster_pin_chain& nodes_to_collapse,
                         float R_minW_nmos,
                         float R_minW_pmos,
                         int rel_cap,
                         int layer,
                         int i,
                         int j,
                         bool switches_remapped) {
    auto pin_num_range = get_pb_pins(physical_type,
                                     sub_tile,
                                     logical_block,
                                     pb,
                                     rel_cap);
    const auto& chain_sinks = nodes_to_collapse.chain_sink;
    const auto& pin_chain_idx = nodes_to_collapse.pin_chain_idx;
    for (auto pin_physical_num = pin_num_range.low; pin_physical_num <= pin_num_range.high; pin_physical_num++) {
        // The pin belongs to a chain - outgoing edges from this pin will be added later unless it is the sink of the chain
        // If a pin is on tile or it is a primitive pin, then it is not collapsed. Hence, we need to add it's connections. The only connection
        // outgoing from these pins is the connection to the chain sink which will be added later
        int chain_num = pin_chain_idx[pin_physical_num];
        bool primitive_pin = is_primitive_pin(physical_type, pin_physical_num);
        bool pin_on_tile = is_pin_on_tile(physical_type, pin_physical_num);
        if (chain_num != OPEN && chain_sinks[chain_num] != pin_physical_num && !primitive_pin && !pin_on_tile) {
            continue;
        }
        auto parent_pin_node_id = get_pin_rr_node_id(rr_graph_builder.node_lookup(),
                                                     physical_type,
                                                     layer,
                                                     i,
                                                     j,
                                                     pin_physical_num);
        VTR_ASSERT(parent_pin_node_id != RRNodeId::INVALID());

        auto conn_pins_physical_num = get_physical_pin_sink_pins(physical_type,
                                                                 logical_block,
                                                                 pin_physical_num);

        for (auto conn_pin_physical_num : conn_pins_physical_num) {
            // The pin belongs to a chain - incoming edges to this pin will be added later unless it is the sink of the chain
            int conn_pin_chain_num = pin_chain_idx[conn_pin_physical_num];
            primitive_pin = is_primitive_pin(physical_type, conn_pin_physical_num);
            pin_on_tile = is_pin_on_tile(physical_type, conn_pin_physical_num);
            if (conn_pin_chain_num != OPEN && chain_sinks[conn_pin_chain_num] != conn_pin_physical_num && !primitive_pin && !pin_on_tile) {
                continue;
            }
            auto conn_pin_node_id = get_pin_rr_node_id(rr_graph_builder.node_lookup(),
                                                       physical_type,
                                                       layer,
                                                       i,
                                                       j,
                                                       conn_pin_physical_num);
            // If the node_id is INVALID it means that it belongs to a pin which is not added to the RR Graph. The pin is not added
            // since it belongs to a certain mode or block which is not used in clustered netlist
            if (conn_pin_node_id == RRNodeId::INVALID()) {
                continue;
            }
            int sw_idx = get_edge_sw_arch_idx(physical_type,
                                              logical_block,
                                              pin_physical_num,
                                              conn_pin_physical_num);

            if (switches_remapped) {
                auto& all_sw_inf = g_vpr_ctx.mutable_device().all_sw_inf;
                float delay = g_vpr_ctx.device().all_sw_inf.at(sw_idx).Tdel();
                bool is_new_sw;
                std::tie(is_new_sw, sw_idx) = find_create_intra_cluster_sw(rr_graph_builder,
                                                                        all_sw_inf,
                                                                        R_minW_nmos,
                                                                        R_minW_pmos,
                                                                        switches_remapped,
                                                                        delay);
            }
            rr_edges_to_create.emplace_back(parent_pin_node_id, conn_pin_node_id, sw_idx, switches_remapped);
        }
    }
}

static int add_edges_for_collapsed_nodes(RRGraphBuilder& rr_graph_builder,
                                         t_rr_edge_info_set& rr_edges_to_create,
                                         t_physical_tile_type_ptr physical_type,
                                         t_logical_block_type_ptr logical_block,
                                         const std::vector<int>& cluster_pins,
                                         const t_cluster_pin_chain& nodes_to_collapse,
                                         float R_minW_nmos,
                                         float R_minW_pmos,
                                         int layer,
                                         int i,
                                         int j,
                                         bool load_rr_graph) {
    // Store the cluster pins in a set to make the search more run-time efficient
    std::unordered_set<int> cluster_pins_set(cluster_pins.begin(), cluster_pins.end());

    int num_collapsed_pins = 0;
    int num_chain = (int)nodes_to_collapse.chains.size();

    for (int chain_idx = 0; chain_idx < num_chain; chain_idx++) {
        const auto& chain = nodes_to_collapse.chains[chain_idx];
        int num_nodes = (int)chain.size();
        VTR_ASSERT(num_nodes > 1);
        std::unordered_set<int> chain_pins = get_chain_pins(nodes_to_collapse.chains[chain_idx]);
        for (int node_idx = 0; node_idx < num_nodes; node_idx++) {
            add_chain_node_fan_in_edges(rr_graph_builder,
                                        rr_edges_to_create,
                                        num_collapsed_pins,
                                        physical_type,
                                        logical_block,
                                        nodes_to_collapse,
                                        cluster_pins_set,
                                        chain_pins,
                                        R_minW_nmos,
                                        R_minW_pmos,
                                        chain_idx,
                                        node_idx,
                                        layer,
                                        i,
                                        j,
                                        load_rr_graph);
        }
    }
    return num_collapsed_pins;
}

static void add_chain_node_fan_in_edges(RRGraphBuilder& rr_graph_builder,
                                        t_rr_edge_info_set& rr_edges_to_create,
                                        int& num_collapsed_pins,
                                        t_physical_tile_type_ptr physical_type,
                                        t_logical_block_type_ptr logical_block,
                                        const t_cluster_pin_chain& nodes_to_collapse,
                                        const std::unordered_set<int>& cluster_pins,
                                        const std::unordered_set<int>& chain_pins,
                                        float R_minW_nmos,
                                        float R_minW_pmos,
                                        int chain_idx,
                                        int node_idx,
                                        int layer,
                                        int i,
                                        int j,
                                        bool load_rr_graph) {
    // Chain node pin physical number
    int pin_physical_num = nodes_to_collapse.chains[chain_idx][node_idx].pin_physical_num;
    const auto& pin_chain_idx = nodes_to_collapse.pin_chain_idx;
    int sink_pin_num = nodes_to_collapse.chain_sink[chain_idx];

    bool pin_on_tile = is_pin_on_tile(physical_type, pin_physical_num);
    bool primitive_pin = is_primitive_pin(physical_type, pin_physical_num);

    // The delay of the fan-in edges to the chain node is added to the delay of the chain node to the sink. Thus, the information in
    // all_sw_in needs to updated to reflect this change. In other words, if there isn't any edge with the new delay in all_sw_inf, a new member should
    // be added to all_sw_inf.
    auto& all_sw_inf = g_vpr_ctx.mutable_device().all_sw_inf;

    std::unordered_map<RRNodeId, float> src_node_edge_pair;

    // Get the chain's sink node rr node it.
    RRNodeId sink_rr_node_id = get_pin_rr_node_id(rr_graph_builder.node_lookup(),
                                                  physical_type,
                                                  layer,
                                                  i,
                                                  j,
                                                  sink_pin_num);
    VTR_ASSERT(sink_rr_node_id != RRNodeId::INVALID());

    // None of the incoming/outgoing edges of the chain node, except for the chain sink pins, has been added in the previous functions.
    // Incoming/outgoing edges from the chain sink pins have been added in the previous functions.
    if (pin_physical_num != sink_pin_num) {
        auto pin_type = get_pin_type_from_pin_physical_num(physical_type, pin_physical_num);

        // Since the pins on the tile are connected to channels, etc. we do not collpase them into the intra-cluster nodes.
        // Since the primitve pins are connected to SINK/SRC nodes later, we do not collapse them.

        if (primitive_pin || pin_on_tile) {
            // Based on the previous checks, we put these assertions.
            VTR_ASSERT(!primitive_pin || pin_type == e_pin_type::DRIVER);
            VTR_ASSERT(!pin_on_tile || pin_type == e_pin_type::RECEIVER);
            if (pin_on_tile && is_primitive_pin(physical_type, sink_pin_num)) {
                return;
            } else if (primitive_pin && is_pin_on_tile(physical_type, sink_pin_num)) {
                return;
            }

            float chain_delay = get_delay_directly_connected_pins(physical_type,
                                                                  logical_block,
                                                                  cluster_pins,
                                                                  pin_physical_num,
                                                                  sink_pin_num);
            RRNodeId rr_node_id = get_pin_rr_node_id(rr_graph_builder.node_lookup(),
                                                     physical_type,
                                                     layer,
                                                     i,
                                                     j,
                                                     pin_physical_num);
            VTR_ASSERT(rr_node_id != RRNodeId::INVALID());

            src_node_edge_pair.insert(std::make_pair(rr_node_id, chain_delay));

        } else {
            num_collapsed_pins++;
            auto src_pins = get_src_pins_in_cluster(cluster_pins,
                                                    physical_type,
                                                    logical_block,
                                                    pin_physical_num);
            for (auto src_pin : src_pins) {
                // If the source pin is located on the current chain no edge should be added since the nodes should be collapsed.
                if (pin_chain_idx[src_pin] != OPEN) {
                    if ((pin_chain_idx[src_pin] == chain_idx)) {
                        continue;
                    } else {
                        // If it is located on other chain, src_pin should be the sink of that chain, otherwise the chain is not formed correctly.
                        VTR_ASSERT(src_pin == nodes_to_collapse.chain_sink[pin_chain_idx[src_pin]]);
                    }
                }
                float delay = get_min_delay_to_chain(physical_type,
                                                     logical_block,
                                                     cluster_pins,
                                                     chain_pins,
                                                     src_pin,
                                                     sink_pin_num);
                RRNodeId rr_node_id = get_pin_rr_node_id(rr_graph_builder.node_lookup(),
                                                         physical_type,
                                                         layer,
                                                         i,
                                                         j,
                                                         src_pin);
                VTR_ASSERT(rr_node_id != RRNodeId::INVALID());

                src_node_edge_pair.insert(std::make_pair(rr_node_id, delay));
            }
        }

        for (auto src_pair : src_node_edge_pair) {
            float delay = src_pair.second;
            bool is_rr_sw_id = load_rr_graph;
            bool is_new_sw;
            int sw_id;
            std::tie(is_new_sw, sw_id) = find_create_intra_cluster_sw(rr_graph_builder,
                                                                      all_sw_inf,
                                                                      R_minW_nmos,
                                                                      R_minW_pmos,
                                                                      is_rr_sw_id,
                                                                      delay);

            rr_edges_to_create.emplace_back(src_pair.first, sink_rr_node_id, sw_id, is_rr_sw_id);
        }
    }
}

static float get_min_delay_to_chain(t_physical_tile_type_ptr physical_type,
                                    t_logical_block_type_ptr logical_block,
                                    const std::unordered_set<int>& cluster_pins,
                                    const std::unordered_set<int>& chain_pins,
                                    int pin_physical_num,
                                    int chain_sink_pin) {
    VTR_ASSERT(std::find(chain_pins.begin(), chain_pins.end(), pin_physical_num) == chain_pins.end());
    float min_delay = std::numeric_limits<float>::max();
    auto sink_pins = get_sink_pins_in_cluster(cluster_pins,
                                              physical_type,
                                              logical_block,
                                              pin_physical_num);
    bool sink_pin_found = false;
    for (auto sink_pin : sink_pins) {
        // If the sink is not on the chain, then we do not need to consider it.
        if (std::find(chain_pins.begin(), chain_pins.end(), sink_pin) == chain_pins.end()) {
            continue;
        }
        sink_pin_found = true;
        // Delay to the sink is equal to the delay to chain + chain's delay
        float delay = get_delay_directly_connected_pins(physical_type, logical_block, cluster_pins, sink_pin, chain_sink_pin) + get_edge_delay(physical_type, logical_block, pin_physical_num, sink_pin);
        if (delay < min_delay) {
            min_delay = delay;
        }
    }

    // We assume that the given pin has a sink in the chain.
    VTR_ASSERT(sink_pin_found);
    return min_delay;
}

static std::unordered_set<int> get_chain_pins(std::vector<t_pin_chain_node> chain) {
    std::unordered_set<int> chain_pins;
    for (auto node : chain) {
        chain_pins.insert(node.pin_physical_num);
    }
    return chain_pins;
}

/* Allocates/loads edges for nodes belonging to specified channel segment and initializes
 * node properties such as cost, occupancy and capacity */
static void build_rr_chan(RRGraphBuilder& rr_graph_builder,
                          const int layer,
                          const int x_coord,
                          const int y_coord,
                          const t_rr_type chan_type,
                          const t_track_to_pin_lookup& track_to_pin_lookup,
                          t_sb_connection_map* sb_conn_map,
                          const vtr::NdMatrix<std::vector<int>, 3>& switch_block_conn,
                          vtr::NdMatrix<int, 2>& num_of_3d_conns_custom_SB,
                          const int cost_index_offset,
                          const t_chan_width& nodes_per_chan,
                          const DeviceGrid& grid,
                          const int tracks_per_chan,
                          t_sblock_pattern& sblock_pattern,
                          const int Fs_per_side,
                          const t_chan_details& chan_details_x,
                          const t_chan_details& chan_details_y,
                          t_rr_edge_info_set& rr_edges_to_create,
                          t_rr_edge_info_set& des_3d_rr_edges_to_create,
                          const int wire_to_ipin_switch,
                          const int wire_to_pin_between_dice_switch,
                          const int custom_3d_sb_fanin_fanout,
                          const int delayless_switch,
                          const enum e_directionality directionality) {
    /* this function builds both x and y-directed channel segments, so set up our
     * coordinates based on channel type */

    auto& device_ctx = g_vpr_ctx.device();
    auto& mutable_device_ctx = g_vpr_ctx.mutable_device();

    //Initally assumes CHANX
    int seg_coord = x_coord;                           //The absolute coordinate of this segment within the channel
    int chan_coord = y_coord;                          //The absolute coordinate of this channel within the device
    int seg_dimension = device_ctx.grid.width() - 2;   //-2 for no perim channels
    int chan_dimension = device_ctx.grid.height() - 2; //-2 for no perim channels
    const t_chan_details& from_chan_details = (chan_type == CHANX) ? chan_details_x : chan_details_y;
    const t_chan_details& opposite_chan_details = (chan_type == CHANX) ? chan_details_y : chan_details_x;
    t_rr_type opposite_chan_type = CHANY;
    if (chan_type == CHANY) {
        //Swap values since CHANX was assumed above
        std::swap(seg_coord, chan_coord);
        std::swap(seg_dimension, chan_dimension);
        opposite_chan_type = CHANX;
    }

    const t_chan_seg_details* seg_details = from_chan_details[x_coord][y_coord].data();

    /* figure out if we're generating switch block edges based on a custom switch block
     * description */
    bool custom_switch_block = false;
    if (sb_conn_map != nullptr) {
        VTR_ASSERT(sblock_pattern.empty() && switch_block_conn.empty());
        custom_switch_block = true;
    }

    /* Loads up all the routing resource nodes in the current channel segment */
    for (int track = 0; track < tracks_per_chan; ++track) {
        if (seg_details[track].length() == 0)
            continue;

        //Start and end coordinates of this segment along the length of the channel
        //Note that these values are in the VPR coordinate system (and do not consider
        //wire directionality), so start correspond to left/bottom and end corresponds to right/top
        int start = get_seg_start(seg_details, track, chan_coord, seg_coord);
        int end = get_seg_end(seg_details, track, start, chan_coord, seg_dimension);

        if (seg_coord > start)
            continue; /* Only process segments which start at this location */
        VTR_ASSERT(seg_coord == start);

        const t_chan_seg_details* from_seg_details = nullptr;
        if (chan_type == CHANY) {
            from_seg_details = chan_details_y[x_coord][start].data();
        } else {
            from_seg_details = chan_details_x[start][y_coord].data();
        }

        RRNodeId node = rr_graph_builder.node_lookup().find_node(layer, x_coord, y_coord, chan_type, track);

        if (!node) {
            continue;
        }

        /* Add the edges from this track to all it's connected pins into the list */
        get_track_to_pins(rr_graph_builder, layer, start, chan_coord, track, tracks_per_chan, node, rr_edges_to_create,
                          track_to_pin_lookup, seg_details, chan_type, seg_dimension,
                          wire_to_ipin_switch, wire_to_pin_between_dice_switch, directionality);

        /* get edges going from the current track into channel segments which are perpendicular to it */
        if (chan_coord > 0) {
            const t_chan_seg_details* to_seg_details;
            int max_opposite_chan_width;
            if (chan_type == CHANX) {
                to_seg_details = chan_details_y[start][y_coord].data();
                max_opposite_chan_width = nodes_per_chan.y_max;
            } else {
                VTR_ASSERT(chan_type == CHANY);
                to_seg_details = chan_details_x[x_coord][start].data();
                max_opposite_chan_width = nodes_per_chan.x_max;
            }
            if (to_seg_details->length() > 0) {
                get_track_to_tracks(rr_graph_builder, layer, chan_coord, start, track, chan_type, chan_coord,
                                    opposite_chan_type,  seg_dimension, max_opposite_chan_width, grid,
                                    Fs_per_side, sblock_pattern, num_of_3d_conns_custom_SB, node, rr_edges_to_create,
                                    des_3d_rr_edges_to_create, from_seg_details, to_seg_details, opposite_chan_details,
                                    directionality,custom_3d_sb_fanin_fanout,delayless_switch,
                                    switch_block_conn, sb_conn_map);
            }
        }
        if (chan_coord < chan_dimension) {
            const t_chan_seg_details* to_seg_details;
            int max_opposite_chan_width = 0;
            if (chan_type == CHANX) {
                to_seg_details = chan_details_y[start][y_coord + 1].data();
                max_opposite_chan_width = nodes_per_chan.y_max;
            } else {
                VTR_ASSERT(chan_type == CHANY);
                to_seg_details = chan_details_x[x_coord + 1][start].data();
                max_opposite_chan_width = nodes_per_chan.x_max;
            }
            if (to_seg_details->length() > 0) {
                get_track_to_tracks(rr_graph_builder, layer, chan_coord, start, track, chan_type, chan_coord + 1,
                                    opposite_chan_type,  seg_dimension, max_opposite_chan_width, grid,
                                    Fs_per_side, sblock_pattern, num_of_3d_conns_custom_SB, node, rr_edges_to_create,
                                    des_3d_rr_edges_to_create, from_seg_details, to_seg_details, opposite_chan_details,
                                    directionality,custom_3d_sb_fanin_fanout, delayless_switch, switch_block_conn, sb_conn_map);
            }
        }

        /* walk over the switch blocks along the source track and implement edges from this track to other tracks
         * in the same channel (i.e. straight-through connections) */
        for (int target_seg = start - 1; target_seg <= end + 1; target_seg++) {
            if (target_seg != start - 1 && target_seg != end + 1) {
                /* skip straight-through connections from midpoint if non-custom switch block.
                 * currently non-custom switch blocks don't properly describe connections from the mid-point of a wire segment
                 * to other segments in the same channel (i.e. straight-through connections) */
                if (!custom_switch_block) {
                    continue;
                }
            }
            if (target_seg > 0 && target_seg < seg_dimension + 1) {
                const t_chan_seg_details* to_seg_details;
                /* AA: Same channel width for straight through connections assuming uniform width distributions along the axis*/
                int max_chan_width = 0;
                if (chan_type == CHANX) {
                    to_seg_details = chan_details_x[target_seg][y_coord].data();
                    max_chan_width = nodes_per_chan.x_max;
                } else {
                    VTR_ASSERT(chan_type == CHANY);
                    to_seg_details = chan_details_y[x_coord][target_seg].data();
                    max_chan_width = nodes_per_chan.y_max;
                }
                if (to_seg_details->length() > 0) {
                    get_track_to_tracks(rr_graph_builder, layer, chan_coord, start, track, chan_type, target_seg,
                                        chan_type,  seg_dimension, max_chan_width, grid,
                                        Fs_per_side, sblock_pattern, num_of_3d_conns_custom_SB, node, rr_edges_to_create,
                                        des_3d_rr_edges_to_create, from_seg_details, to_seg_details, from_chan_details,
                                        directionality,custom_3d_sb_fanin_fanout, delayless_switch,
                                        switch_block_conn, sb_conn_map);
                }
            }
        }

        /* Edge arrays have now been built up.  Do everything else.  */
        /* AA: The cost_index should be w.r.t the index of the segment to its **parallel** 
         * segment_inf vector. Note that when building channels, we use the indices
         * w.r.t segment_inf_x and segment_inf_y as computed earlier in 
         * build_rr_graph so it's fine to use .index() for to get the correct index.    
         */
        rr_graph_builder.set_node_cost_index(node, RRIndexedDataId(cost_index_offset + seg_details[track].index()));
        rr_graph_builder.set_node_capacity(node, 1); /* GLOBAL routing handled elsewhere */

        if (chan_type == CHANX) {
            rr_graph_builder.set_node_coordinates(node, start, y_coord, end, y_coord);
        } else {
            VTR_ASSERT(chan_type == CHANY);
            rr_graph_builder.set_node_coordinates(node, x_coord, start, x_coord, end);
        }

        rr_graph_builder.set_node_layer(node, layer);

        int length = end - start + 1;
        float R = length * seg_details[track].Rmetal();
        float C = length * seg_details[track].Cmetal();
        rr_graph_builder.set_node_rc_index(node, NodeRCIndex(find_create_rr_rc_data(R, C, mutable_device_ctx.rr_rc_data)));

        rr_graph_builder.set_node_type(node, chan_type);
        rr_graph_builder.set_node_track_num(node, track);
        rr_graph_builder.set_node_direction(node, seg_details[track].direction());
    }
}

static void build_inter_die_custom_sb_rr_chan(RRGraphBuilder& rr_graph_builder,
                                              const int layer,
                                              const int x_coord,
                                              const int y_coord,
                                              const int const_index_offset,
                                              const t_chan_width& nodes_per_chan,
                                              const t_chan_details& chan_details_x) {
    auto& mutable_device_ctx = g_vpr_ctx.mutable_device();
    const t_chan_seg_details* seg_details = chan_details_x[x_coord][y_coord].data();

    /* 3D connections within the switch blocks use some extra length-0 CHANX node to allow a single 3D connection to be driven
     * by multiple tracks in the source layer, and drives multiple tracks in the destination layer.
     * These nodes has already been added to RRGraph builder, this function will go through all added nodes
     * with specific location (layer, x_coord, y_coord) and sets their attributes.
     *
     * The extra length-0 nodes have the following attributes to make them distinigushable form normal chanx wires (e.g., length-4):
     * 1) type: CHANX (could have used either CHANX or CHANY, we used CHANX)
     * 2) ptc_num: [max_chan_width : max_chan_width + num_of_3d_connections - 1]
     * 3) length: 0
     * 4) xhigh=xlow, yhigh=ylow
     * 5) directionality: NONE (neither incremental nor decremental in 2D space)
     */
    int start_track = nodes_per_chan.max;
    int offset = 0;

    while (true) { //going through allocated nodes until no nodes are found within the RRGraph builder
        RRNodeId node = rr_graph_builder.node_lookup().find_node(layer, x_coord, y_coord, CHANX, start_track + offset);
        if (node) {
            rr_graph_builder.set_node_layer(node, layer);
            rr_graph_builder.set_node_coordinates(node, x_coord, y_coord, x_coord, y_coord);
            rr_graph_builder.set_node_cost_index(node, RRIndexedDataId(
                                                           const_index_offset + seg_details[start_track - 1].index()));
            rr_graph_builder.set_node_capacity(node, 1); /* GLOBAL routing handled elsewhere */
            float R = 0;
            float C = 0;
            rr_graph_builder.set_node_rc_index(node, NodeRCIndex(
                                                         find_create_rr_rc_data(R, C, mutable_device_ctx.rr_rc_data)));

            rr_graph_builder.set_node_type(node, CHANX);
            rr_graph_builder.set_node_track_num(node, start_track + offset);
            rr_graph_builder.set_node_direction(node, Direction::NONE);

            offset++;
        } else {
            break;
        }
    }
}

void uniquify_edges(t_rr_edge_info_set& rr_edges_to_create) {
    std::stable_sort(rr_edges_to_create.begin(), rr_edges_to_create.end());
    rr_edges_to_create.erase(std::unique(rr_edges_to_create.begin(), rr_edges_to_create.end()), rr_edges_to_create.end());
}

void alloc_and_load_edges(RRGraphBuilder& rr_graph_builder, const t_rr_edge_info_set& rr_edges_to_create) {
    rr_graph_builder.alloc_and_load_edges(&rr_edges_to_create);
}

/* allocate pin to track map for each segment type individually and then combine into a single
 * vector */
static vtr::NdMatrix<std::vector<int>, 5> alloc_and_load_pin_to_track_map(const e_pin_type pin_type,
                                                                          const vtr::Matrix<int>& Fc,
                                                                          const t_physical_tile_type_ptr Type,
                                                                          const std::set<int> type_layer,
                                                                          const std::vector<bool>& perturb_switch_pattern,
                                                                          const e_directionality directionality,
                                                                          const std::vector<t_segment_inf>& seg_inf,
                                                                          const int* sets_per_seg_type) {
    /* allocate 'result' matrix and initialize entries to OPEN. also allocate and intialize matrix which will be
     * used to index into the correct entries when loading up 'result' */
    auto& grid = g_vpr_ctx.device().grid;
    auto result = vtr::NdMatrix<std::vector<int>, 5>({
        size_t(Type->num_pins),        //[0..num_pins-1]
        size_t(Type->width),           //[0..width-1]
        size_t(Type->height),          //[0..height-1]
        size_t(grid.get_num_layers()), //[0..layer-1]
        4,                             //[0..sides-1]
    });

    /* multiplier for unidirectional vs bidirectional architectures */
    int fac = 1;
    if (directionality == UNI_DIRECTIONAL) {
        fac = 2;
    }

    /* load the pin to track matrix by looking at each segment type in turn */
    int num_parallel_seg_types = seg_inf.size();
    int seg_type_start_track = 0;
    for (int iseg = 0; iseg < num_parallel_seg_types; iseg++) {
        int num_seg_type_tracks = fac * sets_per_seg_type[iseg];

        /* determine the maximum Fc to this segment type across all pins */
        int max_Fc = 0;
        for (int pin_index = 0; pin_index < Type->num_pins; ++pin_index) {
            int pin_class = Type->pin_class[pin_index];
            if (Fc[pin_index][seg_inf[iseg].seg_index] > max_Fc && Type->class_inf[pin_class].type == pin_type) {
                max_Fc = Fc[pin_index][seg_inf[iseg].seg_index];
            }
        }

        /* get pin connections to tracks of the current segment type */
        auto pin_to_seg_type_map = alloc_and_load_pin_to_seg_type(pin_type, num_seg_type_tracks, max_Fc, Type, type_layer, perturb_switch_pattern[seg_inf[iseg].seg_index], directionality);

        /* connections in pin_to_seg_type_map are within that seg type -- i.e. in the [0,num_seg_type_tracks-1] range.
         * now load up 'result' array with these connections, but offset them so they are relative to the channel
         * as a whole */
        for (auto type_layer_index : type_layer) {
            for (int ipin = 0; ipin < Type->num_pins; ipin++) {
                for (int iwidth = 0; iwidth < Type->width; iwidth++) {
                    for (int iheight = 0; iheight < Type->height; iheight++) {
                        for (int iside = 0; iside < 4; iside++) {
                            for (int iconn = 0; iconn < max_Fc; iconn++) {
                                for (auto connected_layer : get_layers_pin_is_connected_to(Type, type_layer_index, ipin)) {
                                    int relative_track_ind = pin_to_seg_type_map[ipin][iwidth][iheight][connected_layer][iside][iconn];
                                    if (relative_track_ind != OPEN) {
                                        VTR_ASSERT(relative_track_ind <= num_seg_type_tracks);
                                        int absolute_track_ind = relative_track_ind + seg_type_start_track;

                                        VTR_ASSERT(absolute_track_ind >= 0);
                                        result[ipin][iwidth][iheight][connected_layer][iside].push_back(
                                            absolute_track_ind);
                                    }
                                }
                            }
                        }
                    }
                }
            }
        }

        /* next seg type will start at this track index */
        seg_type_start_track += num_seg_type_tracks;
    }

    return result;
}

static vtr::NdMatrix<int, 6> alloc_and_load_pin_to_seg_type(const e_pin_type pin_type,
                                                            const int num_seg_type_tracks,
                                                            const int Fc,
                                                            const t_physical_tile_type_ptr Type,
                                                            const std::set<int> type_layer,
                                                            const bool perturb_switch_pattern,
                                                            const e_directionality directionality) {
    /* Note: currently a single value of Fc is used across each pin. In the future
     * the looping below will have to be modified if we want to account for pin-based
     * Fc values */

    /* NB:  This wastes some space.  Could set tracks_..._pin[ipin][ioff][iside] =
     * NULL if there is no pin on that side, or that pin is of the wrong type.
     * Probably not enough memory to worry about, esp. as it's temporary.
     * If pin ipin on side iside does not exist or is of the wrong type,
     * tracks_connected_to_pin[ipin][iside][0] = OPEN.                               */

    /* AA: I think we're currently not doing anything with the ability to specify different Fc values
     * for each segment. Cause we're passing in max_Fc into this function by finding the max_Fc for that
     * segment type by going through Fc[ipin][iseg] (this is a matrix for each type btw, not the overall
     * Fc[itype][ipin][iseg]  matrix). Probably should update this to allow finer control over cb along with
     * allowing different specification of the segment parallel_axis.
     */

    auto& grid = g_vpr_ctx.device().grid;

    if (Type->num_pins < 1) {
        return vtr::NdMatrix<int, 6>();
    }

    auto tracks_connected_to_pin = vtr::NdMatrix<int, 6>({
                                                             size_t(Type->num_pins),        //[0..num_pins-1]
                                                             size_t(Type->width),           //[0..width-1]
                                                             size_t(Type->height),          //[0..height-1]
                                                             size_t(grid.get_num_layers()), //[0..layer-1]
                                                             NUM_2D_SIDES,                  //[0..NUM_2D_SIDES-1]
                                                             size_t(Fc)                     //[0..Fc-1]
                                                         },
                                                         OPEN); //Unconnected

    //Number of *physical* pins on each side.
    //Note that his may be more than the logical number of pins (i.e.
    //Type->num_pins) if a logical pin has multiple specified physical
    //pinlocations (i.e. appears on multiple sides of the block)
    auto num_dir = vtr::NdMatrix<int, 4>({
                                             size_t(Type->width),           //[0..width-1]
                                             size_t(Type->height),          //[0..height-1]
                                             size_t(grid.get_num_layers()), //[0..layer-1]
                                             NUM_2D_SIDES                   //[0..NUM_2D_SIDES-1]
                                         },
                                         0);

    //List of *physical* pins of the correct type on each side of the current
    //block type. For a specific width/height/side the valid enteries in the
    //last dimension are [0 .. num_dir[width][height][side]-1]
    //
    //Max possible space alloced for simplicity
    auto dir_list = vtr::NdMatrix<int, 5>({
                                              size_t(Type->width),                                   //[0..width-1]
                                              size_t(Type->height),                                  //[0..height-1]
                                              size_t(grid.get_num_layers()),                         //[0..layer-1]
                                              NUM_2D_SIDES,                                          //[0..NUM_2D_SIDES-1]
                                              size_t(Type->num_pins) * size_t(grid.get_num_layers()) //[0..num_pins * num_layers-1]
                                          },
                                          -1); //Defensive coding: Initialize to invalid

    //Number of currently assigned physical pins
    auto num_done_per_dir = vtr::NdMatrix<int, 4>({
                                                      size_t(Type->width),           //[0..width-1]
                                                      size_t(Type->height),          //[0..height-1]
                                                      size_t(grid.get_num_layers()), //[0..layer-1]
                                                      NUM_2D_SIDES                   //[0..NUM_2D_SIDES-1]
                                                  },
                                                  0);

    //Record the physical pin locations and counts per side/offsets combination
    for (int pin = 0; pin < Type->num_pins; ++pin) {
        auto curr_pin_type = get_pin_type_from_pin_physical_num(Type, pin);
        if (curr_pin_type != pin_type) /* Doing either ipins OR opins */
            continue;

        /* Pins connecting only to global resources get no switches -> keeps area model accurate. */
        if (Type->is_ignored_pin[pin])
            continue;

        for (auto type_layer_index : type_layer) {
            for (int width = 0; width < Type->width; ++width) {
                for (int height = 0; height < Type->height; ++height) {
                    for (e_side side : TOTAL_2D_SIDES) {
                        if (Type->pinloc[width][height][side][pin] == 1) {
                            for (auto i = 0; i < (int)get_layers_connected_to_pin(Type, type_layer_index, pin).size(); i++) {
                                dir_list[width][height][type_layer_index][side][num_dir[width][height][type_layer_index][side]] = pin;
                                num_dir[width][height][type_layer_index][side]++;
                            }
                        }
                    }
                }
            }
        }
    }

    //Total the number of physical pins
    std::vector<int> num_phys_pins_per_layer;
    for (int layer = 0; layer < grid.get_num_layers(); layer++) {
        int num_phys_pins = 0;
        for (int width = 0; width < Type->width; ++width) {
            for (int height = 0; height < Type->height; ++height) {
                for (e_side side : TOTAL_2D_SIDES) {
                    num_phys_pins += num_dir[width][height][layer][side]; /* Num. physical pins per type */
                }
            }
        }
        num_phys_pins_per_layer.push_back(num_phys_pins);
    }

    std::vector<t_pin_loc> pin_ordering;

    /* Connection block I use distributes pins evenly across the tracks      *
     * of ALL sides of the clb at once.  Ensures that each pin connects      *
     * to spaced out tracks in its connection block, and that the other      *
     * pins (potentially in other C blocks) connect to the remaining tracks  *
     * first.  Doesn't matter for large Fc, but should make a fairly         *
     * good low Fc block that leverages the fact that usually lots of pins   *
     * are logically equivalent.                                             */

    for (int layer_index = 0; layer_index < grid.get_num_layers(); layer_index++) {
        const e_side init_side = LEFT;
        const int init_width = 0;
        const int init_height = 0;

        e_side side = init_side;
        int width = init_width;
        int height = init_height;
        int pin = 0;
        int pin_index = -1;

        //Determine the order in which physical pins will be considered while building
        //the connection block. This generally tries to order the pins so they are 'spread'
        //out (in hopes of yielding good connection diversity)
        while (pin < num_phys_pins_per_layer[layer_index]) {
            if (height == init_height && width == init_width && side == init_side) {
                //Completed one loop through all the possible offsets/side combinations
                pin_index++;
            }

            advance_to_next_block_side(Type, width, height, side);

            VTR_ASSERT_MSG(pin_index < num_phys_pins_per_layer[layer_index], "Physical block pins bound number of logical block pins");

            if (num_done_per_dir[width][height][layer_index][side] >= num_dir[width][height][layer_index][side]) {
                continue;
            }

            int pin_num = dir_list[width][height][layer_index][side][pin_index];
            VTR_ASSERT(pin_num >= 0);
            VTR_ASSERT(Type->pinloc[width][height][side][pin_num]);

            t_pin_loc pin_loc;
            pin_loc.pin_index = pin_num;
            pin_loc.width_offset = width;
            pin_loc.height_offset = height;
            pin_loc.layer_offset = layer_index;
            pin_loc.side = side;

            pin_ordering.push_back(pin_loc);

            num_done_per_dir[width][height][layer_index][side]++;
            pin++;
        }

        VTR_ASSERT(pin == num_phys_pins_per_layer[layer_index]);
    }

    if (perturb_switch_pattern) {
        load_perturbed_connection_block_pattern(tracks_connected_to_pin,
                                                pin_ordering,
                                                num_seg_type_tracks, num_seg_type_tracks, Fc, directionality);
    } else {
        load_uniform_connection_block_pattern(tracks_connected_to_pin,
                                              pin_ordering,
                                              num_seg_type_tracks, num_seg_type_tracks, Fc, directionality);
    }

#ifdef ENABLE_CHECK_ALL_TRACKS
    check_all_tracks_reach_pins(Type, tracks_connected_to_pin, num_seg_type_tracks,
                                Fc, pin_type);
#endif

    return tracks_connected_to_pin;
}

static void advance_to_next_block_side(t_physical_tile_type_ptr Type, int& width_offset, int& height_offset, e_side& side) {
    //State-machine transitions for advancing around all sides of a block

    //This state-machine transitions in the following order:
    //
    //                           TOP
    //                           --->
    //
    //            **********************************
    //            *    10    |    11    |    12    *
    //            * 3     25 | 6     22 | 9     19 *
    //            *    36    |    35    |    34    *
    //            *----------|----------|----------*
    //       ^    *    13    |    14    |    15    *    |
    //  LEFT |    * 2     26 | 5     23 | 8     20 *    | RIGHT
    //       |    *    33    |    32    |    31    *    v
    //            *----------|----------|----------*
    //            *    16    |    17    |    18    *
    //            * 1     27 | 4     24 | 7     21 *
    //            *    30    |    29    |    28    *
    //            **********************************
    //
    //                           <---
    //                          BOTTOM
    //
    // where each 'square' in the above diagram corresponds to a grid tile of
    // the block of width=3 and height=3. The numbers correspond to the visiting order starting
    // from '1' (width_offset=0, height_offset=0, side=LEFT).
    //
    // Note that for blocks of width == 1 and height == 1 this iterates through the sides
    // in clock-wise order:
    //
    //      ***********
    //      *    2    *
    //      * 1     3 *
    //      *    4    *
    //      ***********
    //

    //Validate current state
    VTR_ASSERT(width_offset >= 0 && width_offset < Type->width);
    VTR_ASSERT(height_offset >= 0 && height_offset < Type->height);
    VTR_ASSERT(side == LEFT || side == RIGHT || side == BOTTOM || side == TOP);

    if (side == LEFT) {
        if (height_offset == Type->height - 1 && width_offset == Type->width - 1) {
            //Finished the last left edge column
            side = TOP; //Turn clockwise
            width_offset = 0;
            height_offset = Type->height - 1;
        } else if (height_offset == Type->height - 1) {
            //Finished the current left edge column
            VTR_ASSERT(width_offset != Type->width - 1);

            //Move right to the next left edge column
            width_offset++;
            height_offset = 0;
        } else {
            height_offset++; //Advance up current left edge column
        }
    } else if (side == TOP) {
        if (height_offset == 0 && width_offset == Type->width - 1) {
            //Finished the last top edge row
            side = RIGHT; //Turn clockwise
            width_offset = Type->width - 1;
            height_offset = Type->height - 1;
        } else if (width_offset == Type->width - 1) {
            //Finished the current top edge row
            VTR_ASSERT(height_offset != 0);

            //Move down to the next top edge row
            height_offset--;
            width_offset = 0;
        } else {
            width_offset++; //Advance right along current top edge row
        }
    } else if (side == RIGHT) {
        if (height_offset == 0 && width_offset == 0) {
            //Finished the last right edge column
            side = BOTTOM; //Turn clockwise
            width_offset = Type->width - 1;
            height_offset = 0;
        } else if (height_offset == 0) {
            //Finished the current right edge column
            VTR_ASSERT(width_offset != 0);

            //Move left to the next right edge column
            width_offset--;
            height_offset = Type->height - 1;
        } else {
            height_offset--; //Advance down current right edge column
        }
    } else {
        VTR_ASSERT(side == BOTTOM);
        if (height_offset == Type->height - 1 && width_offset == 0) {
            //Finished the last bottom edge row
            side = LEFT; //Turn clockwise
            width_offset = 0;
            height_offset = 0;
        } else if (width_offset == 0) {
            //Finished the current bottom edge row
            VTR_ASSERT(height_offset != Type->height - 1);

            //Move up to the next bottom edge row
            height_offset++;
            width_offset = Type->width - 1;
        } else {
            width_offset--; //Advance left along current bottom edge row
        }
    }

    //Validate next state
    VTR_ASSERT(width_offset >= 0 && width_offset < Type->width);
    VTR_ASSERT(height_offset >= 0 && height_offset < Type->height);
    VTR_ASSERT(side == LEFT || side == RIGHT || side == BOTTOM || side == TOP);
}

static float pattern_fmod(float a, float b) {
    /* Compute a modulo b. */
    float raw_result = a - (int)(a / b) * b;

    if (raw_result < 0.0f) {
        return 0.0f;
    }

    if (raw_result >= b) {
        return 0.0f;
    }

    return raw_result;
}

static void load_uniform_connection_block_pattern(vtr::NdMatrix<int, 6>& tracks_connected_to_pin,
                                                  const std::vector<t_pin_loc>& pin_locations,
                                                  const int x_chan_width,
                                                  const int y_chan_width,
                                                  const int Fc,
                                                  enum e_directionality directionality) {
    /* Loads the tracks_connected_to_pin array with an even distribution of     *
     * switches across the tracks for each pin.  For example, each pin connects *
     * to every 4.3rd track in a channel, with exactly which tracks a pin       *
     * connects to staggered from pin to pin.                                   */

    /* Uni-directional drive is implemented to ensure no directional bias and this means
     * two important comments noted below                                                */
    /* 1. Spacing should be (W/2)/(Fc/2), and step_size should be spacing/(num_phys_pins),
     *    and lay down 2 switches on an adjacent pair of tracks at a time to ensure
     *    no directional bias. Basically, treat W (even) as W/2 pairs of tracks, and
     *    assign switches to a pair at a time. Can do this because W is guaranteed to
     *    be even-numbered; however same approach cannot be applied to Fc_out pattern
     *    when L > 1 and W <> 2L multiple.
     *
     * 2. This generic pattern should be considered the tileable physical layout,
     *    meaning all track # here are physical #'s,
     *    so later must use vpr_to_phy conversion to find actual logical #'s to connect.
     *    This also means I will not use get_output_block_companion_track to ensure
     *    no bias, since that describes a logical # -> that would confuse people.  */

    int max_width = 0;
    int max_height = 0;

    int num_phys_pins = pin_locations.size();

    /* Keep a record of how many times each track is selected at each
     * (side, dx, dy) of the block. This is used to ensure a diversity of tracks are
     * assigned to pins that might be related. For a given (side, dx, dy), the counts will be
     * decremented after all the tracks have been selected at least once, so the
     * counts will not get too big.
     */
    std::vector<std::vector<std::vector<std::vector<char>>>> excess_tracks_selected;
    excess_tracks_selected.resize(NUM_2D_SIDES);

    for (int i = 0; i < num_phys_pins; ++i) {
        int width = pin_locations[i].width_offset;
        int height = pin_locations[i].height_offset;

        max_width = std::max(max_width, width);
        max_height = std::max(max_height, height);
    }

    for (int iside = 0; iside < NUM_2D_SIDES; iside++) {
        excess_tracks_selected[iside].resize(max_width + 1);

        for (int dx = 0; dx <= max_width; dx++) {
            excess_tracks_selected[iside][dx].resize(max_height + 1);

            for (int dy = 0; dy <= max_height; dy++) {
                int max_chan_width = (((iside == TOP) || (iside == BOTTOM)) ? x_chan_width : y_chan_width);
                excess_tracks_selected[iside][dx][dy].resize(max_chan_width);
            }
        }
    }

    for (int i = 0; i < num_phys_pins; ++i) {
        e_side side = pin_locations[i].side;
        int width = pin_locations[i].width_offset;
        int height = pin_locations[i].height_offset;

        int max_chan_width = (((side == TOP) || (side == BOTTOM)) ? x_chan_width : y_chan_width);

        for (int j = 0; j < max_chan_width; j++) {
            excess_tracks_selected[side][width][height][j] = 0;
        }
    }

    int group_size;

    if (directionality == BI_DIRECTIONAL) {
        group_size = 1;
    } else {
        VTR_ASSERT(directionality == UNI_DIRECTIONAL);
        group_size = 2;
    }

    VTR_ASSERT((x_chan_width % group_size == 0) && (y_chan_width % group_size == 0) && (Fc % group_size == 0));

    /* offset is used to move to a different point in the track space if it is detected that
     * the tracks being assigned overlap recently assigned tracks, with the goal of increasing
     * track diversity.
     */
    int offset = 0;

    for (int i = 0; i < num_phys_pins; ++i) {
        int pin = pin_locations[i].pin_index;
        e_side side = pin_locations[i].side;
        int width = pin_locations[i].width_offset;
        int height = pin_locations[i].height_offset;
        int layer = pin_locations[i].layer_offset;

        /* Bi-directional treats each track separately, uni-directional works with pairs of tracks */
        for (int j = 0; j < (Fc / group_size); ++j) {
            int max_chan_width = (((side == TOP) || (side == BOTTOM)) ? x_chan_width : y_chan_width);

            // if the number of tracks we can assign is zero break from the loop
            if (max_chan_width == 0) {
                break;
            }
            float step_size = (float)max_chan_width / (float)(Fc * num_phys_pins);

            VTR_ASSERT(Fc > 0);
            float fc_step = (float)max_chan_width / (float)Fc;

            /* We may go outside the track ID space, because of offset, so use modulo arithmetic below. */

            float ftrack = pattern_fmod((i + offset) * step_size, fc_step) + (j * fc_step);
            int itrack = ((int)ftrack) * group_size;

            if (j == 0) {
                /* Check if tracks to be assigned by the algorithm were recently assigned to pins at this
                 * (side, dx, dy). If so, loop through all possible alternative track
                 * assignments to find ones that include the most tracks that haven't been selected recently.
                 */
                for (;;) {
                    int saved_offset_increment = 0;
                    int max_num_unassigned_tracks = 0;

                    /* Across all potential track assignments, determine the maximum number of recently
                     * unassigned tracks that can be assigned this iteration. offset_increment is used to
                     * increment through the potential track assignments. The nested loops inside the
                     * offset_increment loop, iterate through all the tracks associated with a particular
                     * track assignment.
                     */

                    for (int offset_increment = 0; offset_increment < num_phys_pins; offset_increment++) {
                        int num_unassigned_tracks = 0;
                        int num_total_tracks = 0;

                        for (int j2 = 0; j2 < (Fc / group_size); ++j2) {
                            ftrack = pattern_fmod((i + offset + offset_increment) * step_size, fc_step) + (j2 * fc_step);
                            itrack = ((int)ftrack) * group_size;

                            for (int k = 0; k < group_size; ++k) {
                                if (excess_tracks_selected[side][width][height][(itrack + k) % max_chan_width] == 0) {
                                    num_unassigned_tracks++;
                                }

                                num_total_tracks++;
                            }
                        }

                        if (num_unassigned_tracks > max_num_unassigned_tracks) {
                            max_num_unassigned_tracks = num_unassigned_tracks;
                            saved_offset_increment = offset_increment;
                        }

                        if (num_unassigned_tracks == num_total_tracks) {
                            /* We can't do better than this, so end search. */
                            break;
                        }
                    }

                    if (max_num_unassigned_tracks > 0) {
                        /* Use the minimum offset increment that achieves the desired goal of track diversity,
                         * so the patterns produced are similar to the old algorithm (which doesn't explicitly
                         * monitor track diversity).
                         */

                        offset += saved_offset_increment;

                        ftrack = pattern_fmod((i + offset) * step_size, fc_step);
                        itrack = ((int)ftrack) * group_size;

                        break;
                    } else {
                        /* All tracks have been assigned recently. Decrement the excess_tracks_selected counts for
                         * this location (side, dx, dy), modifying the memory of recently assigned
                         * tracks. A decrement is done rather than a reset, so if there was some unevenness of track
                         * assignment, that will be factored into the next round of track assignment.
                         */
                        for (int k = 0; k < max_chan_width; k++) {
                            VTR_ASSERT(excess_tracks_selected[side][width][height][k] > 0);
                            excess_tracks_selected[side][width][height][k]--;
                        }
                    }
                }
            }

            /* Assign the group of tracks for the Fc pattern */
            for (int k = 0; k < group_size; ++k) {
                tracks_connected_to_pin[pin][width][height][layer][side][group_size * j + k] = (itrack + k) % max_chan_width;
                excess_tracks_selected[side][width][height][(itrack + k) % max_chan_width]++;
            }
        }
    }
}

/*AA: Will need to modify this perhaps to acount for the type of the segment that we're loading the cb for. 
 * waiting for reply from VB if yes, sides that are perpendicular to the channel don't connect to it. We look
 * at the side we are at and only distribute those connections in the two sides that work. 
 * 
 * 
 * 
 * 
 * 
 *
 *
 *
 */
static void load_perturbed_connection_block_pattern(vtr::NdMatrix<int, 6>& tracks_connected_to_pin,
                                                    const std::vector<t_pin_loc>& pin_locations,
                                                    const int x_chan_width,
                                                    const int y_chan_width,
                                                    const int Fc,
                                                    enum e_directionality directionality) {
    /* Loads the tracks_connected_to_pin array with an unevenly distributed     *
     * set of switches across the channel.  This is done for inputs when        *
     * Fc_input = Fc_output to avoid creating "pin domains" -- certain output   *
     * pins being able to talk only to certain input pins because their switch  *
     * patterns exactly line up.  Distribute Fc/2 + 1 switches over half the    *
     * channel and Fc/2 - 1 switches over the other half to make the switch     *
     * pattern different from the uniform one of the outputs.  Also, have half  *
     * the pins put the "dense" part of their connections in the first half of  *
     * the channel and the other half put the "dense" part in the second half,  *
     * to make sure each track can connect to about the same number of ipins.   */

    VTR_ASSERT(directionality == BI_DIRECTIONAL);

    int Fc_dense = (Fc / 2) + 1;
    int Fc_sparse = Fc - Fc_dense; /* Works for even or odd Fc */
    int Fc_half[2];

    int num_phys_pins = pin_locations.size();

    for (int i = 0; i < num_phys_pins; ++i) {
        int pin = pin_locations[i].pin_index;
        e_side side = pin_locations[i].side;
        int width = pin_locations[i].width_offset;
        int height = pin_locations[i].height_offset;
        int layer = pin_locations[i].layer_offset;

        int max_chan_width = (((side == TOP) || (side == BOTTOM)) ? x_chan_width : y_chan_width);
        float step_size = (float)max_chan_width / (float)(Fc * num_phys_pins);

        float spacing_dense = (float)max_chan_width / (float)(2 * Fc_dense);
        float spacing_sparse = (float)max_chan_width / (float)(2 * Fc_sparse);
        float spacing[2];

        /* Flip every pin to balance switch density */
        spacing[i % 2] = spacing_dense;
        Fc_half[i % 2] = Fc_dense;
        spacing[(i + 1) % 2] = spacing_sparse;
        Fc_half[(i + 1) % 2] = Fc_sparse;

        float ftrack = i * step_size; /* Start point.  Staggered from pin to pin */
        int iconn = 0;

        for (int ihalf = 0; ihalf < 2; ihalf++) { /* For both dense and sparse halves. */
            for (int j = 0; j < Fc_half[ihalf]; ++j) {
                /* Can occasionally get wraparound due to floating point rounding.
                 * This is okay because the starting position > 0 when this occurs
                 * so connection is valid and fine */
                int itrack = (int)ftrack;
                itrack = itrack % max_chan_width;
                tracks_connected_to_pin[pin][width][height][layer][side][iconn] = itrack;

                ftrack += spacing[ihalf];
                iconn++;
            }
        }
    } /* End for all physical pins. */
}

#ifdef ENABLE_CHECK_ALL_TRACKS

static void check_all_tracks_reach_pins(t_logical_block_type_ptr type,
                                        int***** tracks_connected_to_pin,
                                        int max_chan_width,
                                        int Fc,
                                        enum e_pin_type ipin_or_opin) {
    /* Checks that all tracks can be reached by some pin.   */
    VTR_ASSERT(max_chan_width > 0);

    std::vector<int> num_conns_to_track(max_chan_width, 0); /* [0..max_chan_width-1] */

    for (int pin = 0; pin < type->num_pins; ++pin) {
        for (int width = 0; width < type->width; ++width) {
            for (int height = 0; height < type->height; ++height) {
                for (int side = 0; side < 4; ++side) {
                    if (tracks_connected_to_pin[pin][width][height][side][0] != OPEN) { /* Pin exists */
                        for (int conn = 0; conn < Fc; ++conn) {
                            int track = tracks_connected_to_pin[pin][width][height][side][conn];
                            num_conns_to_track[track]++;
                        }
                    }
                }
            }
        }
    }

    for (int track = 0; track < max_chan_width; ++track) {
        if (num_conns_to_track[track] <= 0) {
            VTR_LOG_ERROR("check_all_tracks_reach_pins: Track %d does not connect to any CLB %ss.\n",
                          track, (ipin_or_opin == DRIVER ? "OPIN" : "IPIN"));
        }
    }
}
#endif

/* Allocates and loads the track to ipin lookup for each physical grid type. This
 * is the same information as the ipin_to_track map but accessed in a different way. */

static vtr::NdMatrix<std::vector<int>, 5> alloc_and_load_track_to_pin_lookup(vtr::NdMatrix<std::vector<int>, 5> pin_to_track_map,
                                                                             const vtr::Matrix<int>& Fc,
                                                                             const t_physical_tile_type_ptr Type,
                                                                             const std::set<int> type_layer,
                                                                             const int type_width,
                                                                             const int type_height,
                                                                             const int num_pins,
                                                                             const int max_chan_width,
                                                                             const std::vector<t_segment_inf>& seg_inf) {
    /* [0..max_chan_width-1][0..width][0..height][0..layer-1][0..3].  For each track number
     * it stores a vector for each of the four sides.  x-directed channels will
     * use the TOP and BOTTOM vectors to figure out what clb input pins they
     * connect to above and below them, respectively, while y-directed channels
     * use the LEFT and RIGHT vectors.  Each vector contains an nelem field
     * saying how many ipins it connects to.  The list[0..nelem-1] array then
     * gives the pin numbers.                                                  */

    /* Note that a clb pin that connects to a channel on its RIGHT means that  *
     * that channel connects to a clb pin on its LEFT.  The convention used    *
     * here is always in the perspective of the CLB                            */

    if (num_pins < 1) {
        return vtr::NdMatrix<std::vector<int>, 5>();
    }

    const int num_seg_types = seg_inf.size();
    auto& grid = g_vpr_ctx.device().grid;
    /* Alloc and zero the the lookup table */
    auto track_to_pin_lookup = vtr::NdMatrix<std::vector<int>, 5>({size_t(max_chan_width), size_t(type_width), size_t(type_height), size_t(grid.get_num_layers()), 4});

    /* Count number of pins to which each track connects  */
    for (auto type_layer_index : type_layer) {
        for (int pin = 0; pin < num_pins; ++pin) {
            for (int width = 0; width < type_width; ++width) {
                for (int height = 0; height < type_height; ++height) {
                    for (int side = 0; side < 4; ++side) {
                        /* get number of tracks to which this pin connects */
                        int num_tracks = 0;
                        for (int iseg = 0; iseg < num_seg_types; iseg++) {
                            num_tracks += Fc[pin][seg_inf[iseg].seg_index]; // AA: Fc_in and Fc_out matrices are unified for all segments so need to map index.
                        }
                        for (auto connected_layer : get_layers_pin_is_connected_to(Type, type_layer_index, pin)) {
                            if (!pin_to_track_map[pin][width][height][connected_layer][side].empty()) {
                                num_tracks = std::min(num_tracks,
                                                      (int)pin_to_track_map[pin][width][height][connected_layer][side].size());
                                for (int conn = 0; conn < num_tracks; ++conn) {
                                    int track = pin_to_track_map[pin][width][height][connected_layer][side][conn];
                                    VTR_ASSERT(track < max_chan_width);
                                    VTR_ASSERT(track >= 0);
                                    track_to_pin_lookup[track][width][height][connected_layer][side].push_back(pin);
                                }
                            }
                        }
                    }
                }
            }
        }
    }

    return track_to_pin_lookup;
}

/*AA: 
 * So I need to update this cause the Fc_xofs and Fc_yofs are size of
 * X and Y segment counts. When going through the side of the logic block,
 * need to consider what segments to build Fc nodes for. More on this: 
 * I may have to update the Fc_out[][][] structure allocator because we have
 * different segments for horizontal and vertical channels. Now we are giving the 
 * fc_specs in the architecture file, which refers to a segment by name and a port
 * for a tile (block type). If we figure out [as done in previous routine 
 * get actual_fc ?] we need distribute them properly with consideration to the 
 * type of the segment they're giving specifications for. So say for uniform, we 
 * distribute them evenly across TOP and BOTTOM for a y-parallel channel and 
 * LEFT and RIGHT for x-parallel channel. 
 */
static void build_unidir_rr_opins(RRGraphBuilder& rr_graph_builder,
                                  const RRGraphView& rr_graph,
                                  const int layer,
                                  const int i,
                                  const int j,
                                  const e_side side,
                                  const DeviceGrid& grid,
                                  const std::vector<vtr::Matrix<int>>& Fc_out,
                                  const t_chan_width& nodes_per_chan,
                                  const t_chan_details& chan_details_x,
                                  const t_chan_details& chan_details_y,
                                  vtr::NdMatrix<int, 3>& Fc_xofs,
                                  vtr::NdMatrix<int, 3>& Fc_yofs,
                                  t_rr_edge_info_set& rr_edges_to_create,
                                  bool* Fc_clipped,
                                  const t_unified_to_parallel_seg_index& seg_index_map,
                                  const t_direct_inf* directs,
                                  const int num_directs,
                                  const t_clb_to_clb_directs* clb_to_clb_directs,
                                  const int num_seg_types,
                                  int& rr_edge_count) {
    /*
     * This routine adds the edges from opins to channels at the specified
     * grid location (i,j) and grid tile side
     */
    *Fc_clipped = false;

    auto type = grid.get_physical_type({i, j, layer});

    int width_offset = grid.get_width_offset({i, j, layer});
    int height_offset = grid.get_height_offset({i, j, layer});

    /* Go through each pin and find its fanout. */
    for (int pin_index = 0; pin_index < type->num_pins; ++pin_index) {
        /* Skip global pins and pins that are not of DRIVER type */
        auto pin_type = get_pin_type_from_pin_physical_num(type, pin_index);
        if (pin_type != DRIVER) {
            continue;
        }
        if (type->is_ignored_pin[pin_index]) {
            continue;
        }

        RRNodeId opin_node_index = rr_graph_builder.node_lookup().find_node(layer, i, j, OPIN, pin_index, side);
        if (!opin_node_index) continue; //No valid from node

        for (int iseg = 0; iseg < num_seg_types; iseg++) {
            /* get Fc for this segment type */
            int seg_type_Fc = Fc_out[type->index][pin_index][iseg];
            VTR_ASSERT(seg_type_Fc >= 0);
            if (seg_type_Fc == 0) {
                continue;
            }

            /* Can't do anything if pin isn't at this location */
            if (0 == type->pinloc[width_offset][height_offset][side][pin_index]) {
                continue;
            }

            /* Figure out the chan seg at that side.
             * side is the side of the logic or io block. */
            bool vert = ((side == TOP) || (side == BOTTOM));
            bool pos_dir = ((side == TOP) || (side == RIGHT));
            t_rr_type chan_type = (vert ? CHANX : CHANY);
            int chan = (vert ? (j) : (i));
            int seg = (vert ? (i) : (j));
            int max_len = (vert ? grid.width() : grid.height());
            e_parallel_axis wanted_axis = chan_type == CHANX ? X_AXIS : Y_AXIS;
            int seg_index = get_parallel_seg_index(iseg, seg_index_map, wanted_axis);

            /*The segment at index iseg doesn't have the proper adjacency so skip building Fc_out conenctions for it*/
            if (seg_index < 0)
                continue;

            vtr::NdMatrix<int, 3>& Fc_ofs = (vert ? Fc_xofs : Fc_yofs);
            if (false == pos_dir) {
                --chan;
            }

            /* Skip the location if there is no channel. */
            if (chan < 0) {
                continue;
            }
            if (seg < 1) {
                continue;
            }
            if (seg > int(vert ? grid.width() : grid.height()) - 2) { //-2 since no channels around perim
                continue;
            }
            if (chan > int(vert ? grid.height() : grid.width()) - 2) { //-2 since no channels around perim
                continue;
            }

            const t_chan_seg_details* seg_details = (chan_type == CHANX ? chan_details_x[seg][chan] : chan_details_y[chan][seg]).data();

            if (seg_details[0].length() == 0)
                continue;

            /* Get the list of opin to mux connections for that chan seg. */
            bool clipped;

            for (auto connected_layer : get_layers_pin_is_connected_to(type, layer, pin_index)) {
                /* Check the pin physical layer and connect it to the same layer if necessary */
                rr_edge_count += get_unidir_opin_connections(rr_graph_builder, layer, connected_layer, chan, seg,
                                                             seg_type_Fc, seg_index, chan_type, seg_details,
                                                             opin_node_index,
                                                             rr_edges_to_create,
                                                             Fc_ofs, max_len, nodes_per_chan,
                                                             &clipped);
            }

            if (clipped) {
                *Fc_clipped = true;
            }
        }

        /* Add in direct connections */
        get_opin_direct_connections(rr_graph_builder, rr_graph, layer, i, j, side, pin_index, opin_node_index, rr_edges_to_create,
                                    directs, num_directs, clb_to_clb_directs);
    }
}

/**
 * Parse out which CLB pins should connect directly to which other CLB pins then store that in a clb_to_clb_directs data structure
 * This data structure supplements the the info in the "directs" data structure
 * TODO: The function that does this parsing in placement is poorly done because it lacks generality on heterogeniety, should replace with this one
 */
static t_clb_to_clb_directs* alloc_and_load_clb_to_clb_directs(const t_direct_inf* directs, const int num_directs, int delayless_switch) {
    int i;
    t_clb_to_clb_directs* clb_to_clb_directs;
    char *tile_name, *port_name;
    int start_pin_index, end_pin_index;
    t_physical_tile_type_ptr physical_tile = nullptr;
    t_physical_tile_port tile_port;

    auto& device_ctx = g_vpr_ctx.device();

    clb_to_clb_directs = new t_clb_to_clb_directs[num_directs];

    tile_name = nullptr;
    port_name = nullptr;

    for (i = 0; i < num_directs; i++) {
        //clb_to_clb_directs[i].from_clb_type;
        clb_to_clb_directs[i].from_clb_pin_start_index = 0;
        clb_to_clb_directs[i].from_clb_pin_end_index = 0;
        //clb_to_clb_directs[i]. t_physical_tile_type_ptr to_clb_type;
        clb_to_clb_directs[i].to_clb_pin_start_index = 0;
        clb_to_clb_directs[i].to_clb_pin_end_index = 0;
        clb_to_clb_directs[i].switch_index = 0;

        tile_name = new char[strlen(directs[i].from_pin) + strlen(directs[i].to_pin)];
        port_name = new char[strlen(directs[i].from_pin) + strlen(directs[i].to_pin)];

        // Load from pins
        // Parse out the pb_type name, port name, and pin range
        parse_direct_pin_name(directs[i].from_pin, directs[i].line, &start_pin_index, &end_pin_index, tile_name, port_name);

        // Figure out which type, port, and pin is used
        for (const auto& type : device_ctx.physical_tile_types) {
            if (strcmp(type.name, tile_name) == 0) {
                physical_tile = &type;
                break;
            }
        }

        if (physical_tile == nullptr) {
            VPR_THROW(VPR_ERROR_ARCH, "Unable to find block %s.\n", tile_name);
        }

        clb_to_clb_directs[i].from_clb_type = physical_tile;

        tile_port = find_tile_port_by_name(physical_tile, port_name);

        if (start_pin_index == OPEN) {
            VTR_ASSERT(start_pin_index == end_pin_index);
            start_pin_index = 0;
            end_pin_index = tile_port.num_pins - 1;
        }

        // Add clb directs start/end pin indices based on the absolute pin position
        // of the port defined in the direct connection. The CLB is the source one.
        clb_to_clb_directs[i].from_clb_pin_start_index = tile_port.absolute_first_pin_index + start_pin_index;
        clb_to_clb_directs[i].from_clb_pin_end_index = tile_port.absolute_first_pin_index + end_pin_index;

        // Load to pins
        // Parse out the pb_type name, port name, and pin range
        parse_direct_pin_name(directs[i].to_pin, directs[i].line, &start_pin_index, &end_pin_index, tile_name, port_name);

        // Figure out which type, port, and pin is used
        for (const auto& type : device_ctx.physical_tile_types) {
            if (strcmp(type.name, tile_name) == 0) {
                physical_tile = &type;
                break;
            }
        }

        if (physical_tile == nullptr) {
            VPR_THROW(VPR_ERROR_ARCH, "Unable to find block %s.\n", tile_name);
        }

        clb_to_clb_directs[i].to_clb_type = physical_tile;

        tile_port = find_tile_port_by_name(physical_tile, port_name);

        if (start_pin_index == OPEN) {
            VTR_ASSERT(start_pin_index == end_pin_index);
            start_pin_index = 0;
            end_pin_index = tile_port.num_pins - 1;
        }

        // Add clb directs start/end pin indices based on the absolute pin position
        // of the port defined in the direct connection. The CLB is the destination one.
        clb_to_clb_directs[i].to_clb_pin_start_index = tile_port.absolute_first_pin_index + start_pin_index;
        clb_to_clb_directs[i].to_clb_pin_end_index = tile_port.absolute_first_pin_index + end_pin_index;

        if (abs(clb_to_clb_directs[i].from_clb_pin_start_index - clb_to_clb_directs[i].from_clb_pin_end_index) != abs(clb_to_clb_directs[i].to_clb_pin_start_index - clb_to_clb_directs[i].to_clb_pin_end_index)) {
            vpr_throw(VPR_ERROR_ARCH, get_arch_file_name(), directs[i].line,
                      "Range mismatch from %s to %s.\n", directs[i].from_pin, directs[i].to_pin);
        }

        //Set the switch index
        if (directs[i].switch_type > 0) {
            //Use the specified switch
            clb_to_clb_directs[i].switch_index = directs[i].switch_type;
        } else {
            //Use the delayless switch by default
            clb_to_clb_directs[i].switch_index = delayless_switch;
        }
        delete[] tile_name;
        delete[] port_name;
    }

    return clb_to_clb_directs;
}

/* Add all direct clb-pin-to-clb-pin edges to given opin
 *
 * The current opin is located at (layer,x,y) along the specified side
 */
static int get_opin_direct_connections(RRGraphBuilder& rr_graph_builder,
                                       const RRGraphView& rr_graph,
                                       int layer,
                                       int x,
                                       int y,
                                       e_side side,
                                       int opin,
                                       RRNodeId from_rr_node,
                                       t_rr_edge_info_set& rr_edges_to_create,
                                       const t_direct_inf* directs,
                                       const int num_directs,
                                       const t_clb_to_clb_directs* clb_to_clb_directs) {
    auto& device_ctx = g_vpr_ctx.device();

    t_physical_tile_type_ptr curr_type = device_ctx.grid.get_physical_type({x, y, layer});

    int num_pins = 0;

    int width_offset = device_ctx.grid.get_width_offset({x, y, layer});
    int height_offset = device_ctx.grid.get_height_offset({x, y, layer});
    if (!curr_type->pinloc[width_offset][height_offset][side][opin]) {
        return num_pins; //No source pin on this side
    }

    //Capacity location determined by pin number relative to pins per capacity instance
    int z, relative_opin;
    std::tie(z, relative_opin) = get_capacity_location_from_physical_pin(curr_type, opin);
    VTR_ASSERT(z >= 0 && z < curr_type->capacity);

    /* Iterate through all direct connections */
    for (int i = 0; i < num_directs; i++) {
        /* Find matching direct clb-to-clb connections with the same type as current grid location */
        if (clb_to_clb_directs[i].from_clb_type == curr_type) { //We are at a valid starting point

            if (directs[i].from_side != NUM_2D_SIDES && directs[i].from_side != side) continue;

            //Offset must be in range
            if (x + directs[i].x_offset < int(device_ctx.grid.width() - 1)
                && x + directs[i].x_offset > 0
                && y + directs[i].y_offset < int(device_ctx.grid.height() - 1)
                && y + directs[i].y_offset > 0) {
                //Only add connections if the target clb type matches the type in the direct specification
                t_physical_tile_type_ptr target_type = device_ctx.grid.get_physical_type({x + directs[i].x_offset,
                                                                                          y + directs[i].y_offset,
                                                                                          layer});

                if (clb_to_clb_directs[i].to_clb_type == target_type
                    && z + directs[i].sub_tile_offset < int(target_type->capacity)
                    && z + directs[i].sub_tile_offset >= 0) {
                    /* Compute index of opin with regards to given pins */
                    int max_index = OPEN, min_index = OPEN;
                    bool swap = false;
                    if (clb_to_clb_directs[i].from_clb_pin_start_index > clb_to_clb_directs[i].from_clb_pin_end_index) {
                        swap = true;
                        max_index = clb_to_clb_directs[i].from_clb_pin_start_index;
                        min_index = clb_to_clb_directs[i].from_clb_pin_end_index;
                    } else {
                        swap = false;
                        min_index = clb_to_clb_directs[i].from_clb_pin_start_index;
                        max_index = clb_to_clb_directs[i].from_clb_pin_end_index;
                    }

                    if (max_index >= relative_opin && min_index <= relative_opin) {
                        int offset = relative_opin - min_index;
                        /* This opin is specified to connect directly to an ipin, now compute which ipin to connect to */
                        int relative_ipin = OPEN;
                        if (clb_to_clb_directs[i].to_clb_pin_start_index > clb_to_clb_directs[i].to_clb_pin_end_index) {
                            if (swap) {
                                relative_ipin = clb_to_clb_directs[i].to_clb_pin_end_index + offset;
                            } else {
                                relative_ipin = clb_to_clb_directs[i].to_clb_pin_start_index - offset;
                            }
                        } else {
                            if (swap) {
                                relative_ipin = clb_to_clb_directs[i].to_clb_pin_end_index - offset;
                            } else {
                                relative_ipin = clb_to_clb_directs[i].to_clb_pin_start_index + offset;
                            }
                        }

                        //directs[i].sub_tile_offset is added to from_capacity(z) to get the
                        // target_capacity
                        int target_cap = z + directs[i].sub_tile_offset;

                        // Iterate over all sub_tiles to get the sub_tile which the target_cap belongs to.
                        const t_sub_tile* target_sub_tile = nullptr;
                        for (const auto& sub_tile : target_type->sub_tiles) {
                            if (sub_tile.capacity.is_in_range(target_cap)) {
                                target_sub_tile = &sub_tile;
                                break;
                            }
                        }
                        VTR_ASSERT(target_sub_tile != nullptr);
                        if (relative_ipin >= target_sub_tile->num_phy_pins) continue;

                        //If this block has capacity > 1 then the pins of z position > 0 are offset
                        //by the number of pins per capacity instance
                        int ipin = get_physical_pin_from_capacity_location(target_type, relative_ipin, target_cap);

                        /* Add new ipin edge to list of edges */
                        std::vector<RRNodeId> inodes;

                        if (directs[i].to_side != NUM_2D_SIDES) {
                            //Explicit side specified, only create if pin exists on that side
                            RRNodeId inode = rr_graph_builder.node_lookup().find_node(layer, x + directs[i].x_offset, y + directs[i].y_offset, IPIN, ipin, directs[i].to_side);
                            if (inode) {
                                inodes.push_back(inode);
                            }
                        } else {
                            //No side specified, get all candidates
                            inodes = rr_graph_builder.node_lookup().find_nodes_at_all_sides(layer, x + directs[i].x_offset, y + directs[i].y_offset, IPIN, ipin);
                        }

                        if (inodes.size() > 0) {
                            //There may be multiple physical pins corresponding to the logical
                            //target ipin. We only need to connect to one of them (since the physical pins
                            //are logically equivalent). This also ensures the graphics look reasonable and map
                            //back fairly directly to the architecture file in the case of pin equivalence
                            RRNodeId inode = pick_best_direct_connect_target_rr_node(rr_graph, from_rr_node, inodes);

                            rr_edges_to_create.emplace_back(from_rr_node, inode, clb_to_clb_directs[i].switch_index, false);
                            ++num_pins;
                        }
                    }
                }
            }
        }
    }
    return num_pins;
}
/* Determines whether the output pins of the specified block type should be perturbed.	*
 *  This is to prevent pathological cases where the output pin connections are		*
 *  spaced such that the connection pattern always skips some types of wire (w.r.t.	*
 *  starting points)									*/
static std::vector<bool> alloc_and_load_perturb_opins(const t_physical_tile_type_ptr type,
                                                      const vtr::Matrix<int>& Fc_out,
                                                      const int max_chan_width,
                                                      const std::vector<t_segment_inf>& segment_inf) {
    int i, Fc_max, iclass, num_wire_types;
    int num, max_primes, factor, num_factors;
    int* prime_factors;
    float step_size = 0;
    float n = 0;
    float threshold = 0.07;

    std::vector<bool> perturb_opins(segment_inf.size(), false);

    i = Fc_max = iclass = 0;
    if (segment_inf.size() > 1) {
        /* Segments of one length are grouped together in the channel.	*
         *  In the future we can determine if any of these segments will	*
         *  encounter the pathological step size case, and determine if	*
         *  we need to perturb based on the segment's frequency (if 	*
         *  frequency is small we should not perturb - testing has found	*
         *  that perturbing a channel when unnecessary increases needed	*
         *  W to achieve the same delay); but for now we just return.	*/
        return perturb_opins;
    } else {
        /* There are as many wire start points as the value of L */
        num_wire_types = segment_inf[0].length;
    }

    /* get Fc_max */
    for (i = 0; i < type->num_pins; ++i) {
        auto pin_type = get_pin_type_from_pin_physical_num(type, i);
        if (Fc_out[i][0] > Fc_max && pin_type == DRIVER) {
            Fc_max = Fc_out[i][0];
        }
    }
    /* Nothing to perturb if Fc=0; no need to perturb if Fc = 1 */
    if (Fc_max == 0 || Fc_max == max_chan_width) {
        return perturb_opins;
    }

    /* Pathological cases occur when the step size, W/Fc, is a multiple of	*
     *  the number of wire starting points, L. Specifically, when the step 	*
     *  size is a multiple of a prime factor of L, the connection pattern	*
     *  will always skip some wires. Thus, we perturb pins if we detect this	*
     *  case.								*/

    /* get an upper bound on the number of prime factors of num_wire_types	*/
    max_primes = (int)floor(log((float)num_wire_types) / log(2.0));
    max_primes = std::max(max_primes, 1); //Minimum of 1 to ensure we allocate space for at least one prime_factor

    prime_factors = new int[max_primes];
    for (i = 0; i < max_primes; i++) {
        prime_factors[i] = 0;
    }

    /* Find the prime factors of num_wire_types */
    num = num_wire_types;
    factor = 2;
    num_factors = 0;
    while (pow((float)factor, 2) <= num) {
        if (num % factor == 0) {
            num /= factor;
            if (factor != prime_factors[num_factors]) {
                prime_factors[num_factors] = factor;
                num_factors++;
            }
        } else {
            factor++;
        }
    }
    if (num_factors == 0) {
        prime_factors[num_factors++] = num_wire_types; /* covers cases when num_wire_types is prime */
    }

    /* Now see if step size is an approximate multiple of one of the factors. A 	*
     *  threshold is used because step size may not be an integer.			*/
    step_size = (float)max_chan_width / Fc_max;
    for (i = 0; i < num_factors; i++) {
        if (vtr::nint(step_size) < prime_factors[i]) {
            perturb_opins[0] = false;
            break;
        }

        n = step_size / prime_factors[i];
        n = n - (float)vtr::nint(n); /* fractional part */
        if (fabs(n) < threshold) {
            perturb_opins[0] = true;
            break;
        } else {
            perturb_opins[0] = false;
        }
    }
    delete[] prime_factors;

    return perturb_opins;
}

static RRNodeId pick_best_direct_connect_target_rr_node(const RRGraphView& rr_graph,
                                                        RRNodeId from_rr,
                                                        const std::vector<RRNodeId>& candidate_rr_nodes) {
    //With physically equivalent pins there may be multiple candidate rr nodes (which are equivalent)
    //to connect the direct edge to.
    //As a result it does not matter (from a correctness standpoint) which is picked.
    //
    //However intuitively we would expect (e.g. when visualizing the drawn RR graph) that the 'closest'
    //candidate would be picked (i.e. to minimize the drawn edge length).
    //
    //This function attempts to pick the 'best/closest' of the candidates.
    VTR_ASSERT(rr_graph.node_type(from_rr) == OPIN);

    float best_dist = std::numeric_limits<float>::infinity();
    RRNodeId best_rr = RRNodeId::INVALID();

    for (const e_side& from_side : TOTAL_2D_SIDES) {
        /* Bypass those side where the node does not appear */
        if (!rr_graph.is_node_on_specific_side(from_rr, from_side)) {
            continue;
        }

        for (RRNodeId to_rr : candidate_rr_nodes) {
            VTR_ASSERT(rr_graph.node_type(to_rr) == IPIN);
            float to_dist = std::abs(rr_graph.node_xlow(from_rr) - rr_graph.node_xlow(to_rr))
                            + std::abs(rr_graph.node_ylow(from_rr) - rr_graph.node_ylow(to_rr));

            for (const e_side& to_side : TOTAL_2D_SIDES) {
                /* Bypass those side where the node does not appear */
                if (!rr_graph.is_node_on_specific_side(to_rr, to_side)) {
                    continue;
                }

                //Include a partial unit of distance based on side alignment to ensure
                //we prefer facing sides
                if ((from_side == RIGHT && to_side == LEFT)
                    || (from_side == LEFT && to_side == RIGHT)
                    || (from_side == TOP && to_side == BOTTOM)
                    || (from_side == BOTTOM && to_side == TOP)) {
                    //Facing sides
                    to_dist += 0.25;
                } else if (((from_side == RIGHT || from_side == LEFT) && (to_side == TOP || to_side == BOTTOM))
                           || ((from_side == TOP || from_side == BOTTOM) && (to_side == RIGHT || to_side == LEFT))) {
                    //Perpendicular sides
                    to_dist += 0.5;

                } else {
                    //Opposite sides
                    to_dist += 0.75;
                }

                if (to_dist < best_dist) {
                    best_dist = to_dist;
                    best_rr = to_rr;
                }
            }
        }
    }

    VTR_ASSERT(best_rr);

    return best_rr;
}

//Collects the sets of connected non-configurable edges in the RR graph
static void create_edge_groups(EdgeGroups* groups) {
    auto& device_ctx = g_vpr_ctx.device();
    const auto& rr_graph = device_ctx.rr_graph;
    rr_graph.rr_nodes().for_each_edge(
        [&](RREdgeId edge, RRNodeId src, RRNodeId sink) {
            if (!rr_graph.rr_switch_inf(RRSwitchId(rr_graph.rr_nodes().edge_switch(edge))).configurable()) {
                groups->add_non_config_edge(src, sink);
            }
        });

    groups->create_sets();
}

t_non_configurable_rr_sets identify_non_configurable_rr_sets() {
    EdgeGroups groups;
    create_edge_groups(&groups);

    return groups.output_sets();
}

bool pins_connected(t_block_loc cluster_loc,
                    t_physical_tile_type_ptr physical_type,
                    t_logical_block_type_ptr logical_block,
                    int from_pin_logical_num,
                    int to_pin_logical_num) {
    const auto& rr_graph = g_vpr_ctx.device().rr_graph;
    const auto& rr_spatial_look_up = rr_graph.node_lookup();

    int x = cluster_loc.loc.x;
    int y = cluster_loc.loc.y;
    int layer = cluster_loc.loc.layer;
    int abs_cap = cluster_loc.loc.sub_tile;
    const t_sub_tile* sub_tile = nullptr;

    for (const auto& sub_tile_ : physical_type->sub_tiles) {
        if (sub_tile_.capacity.is_in_range(abs_cap)) {
            sub_tile = &sub_tile_;
            break;
        }
    }
    VTR_ASSERT(sub_tile != nullptr);
    int rel_cap = abs_cap - sub_tile->capacity.low;
    VTR_ASSERT(rel_cap >= 0);

    auto from_pb_pin = logical_block->pin_logical_num_to_pb_pin_mapping.at(from_pin_logical_num);
    int from_pin_physical_num = get_pb_pin_physical_num(physical_type,
                                                        sub_tile,
                                                        logical_block,
                                                        rel_cap,
                                                        from_pb_pin);
    VTR_ASSERT(from_pin_physical_num != OPEN);

    auto to_pb_pin = logical_block->pin_logical_num_to_pb_pin_mapping.at(to_pin_logical_num);
    int to_pin_physical_num = get_pb_pin_physical_num(physical_type,
                                                      sub_tile,
                                                      logical_block,
                                                      rel_cap,
                                                      to_pb_pin);

    VTR_ASSERT(to_pin_physical_num != OPEN);

    RRNodeId from_node = get_pin_rr_node_id(rr_spatial_look_up, physical_type, layer, x, y, from_pin_physical_num);
    VTR_ASSERT(from_node != RRNodeId::INVALID());

    RRNodeId to_node = get_pin_rr_node_id(rr_spatial_look_up, physical_type, layer, x, y, to_pin_physical_num);
    VTR_ASSERT(to_node != RRNodeId::INVALID());

    int num_edges = rr_graph.num_edges(from_node);

    for (int iedge = 0; iedge < num_edges; iedge++) {
        RRNodeId sink_node = rr_graph.edge_sink_node(from_node, iedge);
        if (sink_node == to_node) {
            return true;
        }
    }
    return false;
}

static t_cluster_pin_chain get_cluster_directly_connected_nodes(const std::vector<int>& cluster_pins,
                                                                t_physical_tile_type_ptr physical_type,
                                                                t_logical_block_type_ptr logical_block,
                                                                bool is_flat) {
    std::unordered_set<int> cluster_pins_set(cluster_pins.begin(), cluster_pins.end()); // Faster for search

    VTR_ASSERT(is_flat);
    std::vector<int> pin_index_vec(get_tile_total_num_pin(physical_type), OPEN);

    std::vector<std::vector<t_pin_chain_node>> chains;
    for (auto pin_physical_num : cluster_pins) {
        auto pin_type = get_pin_type_from_pin_physical_num(physical_type, pin_physical_num);
        auto conn_sink_pins = get_sink_pins_in_cluster(cluster_pins_set,
                                                       physical_type,
                                                       logical_block,
                                                       pin_physical_num);
        VTR_ASSERT(pin_type != OPEN);
        // Continue if the fan-out or fan-in of pin_physical_num is not equal to one or pin is already assigned to a chain.
        if (pin_index_vec[pin_physical_num] >= 0 || conn_sink_pins.size() != 1) {
            continue;
        } else {
            auto node_chain = get_directly_connected_nodes(physical_type,
                                                           logical_block,
                                                           cluster_pins_set,
                                                           pin_physical_num,
                                                           is_flat);
            // node_chain contains the pin_physical_num itself to. Thus, we store the chain if its size is greater than 1.
            if (node_chain.size() > 1) {
                int num_chain = (int)chains.size();
                int chain_idx = get_chain_idx(pin_index_vec, node_chain, num_chain);
                add_pin_chain(node_chain,
                              chain_idx,
                              pin_index_vec,
                              chains,
                              (chain_idx == num_chain));
            }
        }
    }

    auto chain_sinks = get_node_chain_sinks(chains);

    VTR_ASSERT(is_node_chain_sorted(physical_type,
                                    logical_block,
                                    cluster_pins_set,
                                    pin_index_vec,
                                    chains));

    return {pin_index_vec, chains, chain_sinks};
}

static std::vector<int> get_directly_connected_nodes(t_physical_tile_type_ptr physical_type,
                                                     t_logical_block_type_ptr logical_block,
                                                     const std::unordered_set<int>& pins_in_cluster,
                                                     int pin_physical_num,
                                                     bool is_flat) {
    VTR_ASSERT(is_flat);
    if (is_primitive_pin(physical_type, pin_physical_num)) {
        return {pin_physical_num};
    }
    std::vector<int> conn_node_chain;
    auto pin_type = get_pin_type_from_pin_physical_num(physical_type, pin_physical_num);

    // Forward
    {
        conn_node_chain.push_back(pin_physical_num);
        int last_pin_num = pin_physical_num;
        auto sink_pins = get_sink_pins_in_cluster(pins_in_cluster,
                                                  physical_type,
                                                  logical_block,
                                                  pin_physical_num);
        while (sink_pins.size() == 1) {
            last_pin_num = sink_pins[0];

            if (is_primitive_pin(physical_type, last_pin_num) || pin_type != get_pin_type_from_pin_physical_num(physical_type, last_pin_num)) {
                break;
            }

            conn_node_chain.push_back(sink_pins[0]);

            sink_pins = get_sink_pins_in_cluster(pins_in_cluster,
                                                 physical_type,
                                                 logical_block,
                                                 last_pin_num);
        }
    }
    return conn_node_chain;
}

static bool is_node_chain_sorted(t_physical_tile_type_ptr physical_type,
                                 t_logical_block_type_ptr logical_block,
                                 const std::unordered_set<int>& pins_in_cluster,
                                 const std::vector<int>& pin_index_vec,
                                 const std::vector<std::vector<t_pin_chain_node>>& all_node_chain) {
    int num_chain = (int)all_node_chain.size();
    for (int chain_idx = 0; chain_idx < num_chain; chain_idx++) {
        const auto& curr_chain = all_node_chain[chain_idx];
        int num_nodes = (int)curr_chain.size();
        for (int node_idx = 0; node_idx < num_nodes; node_idx++) {
            auto curr_node = curr_chain[node_idx];
            int curr_pin_num = curr_node.pin_physical_num;
            auto nxt_idx = curr_node.nxt_node_idx;
            if (pin_index_vec[curr_pin_num] != chain_idx) {
                return false;
            }
            if (nxt_idx == OPEN) {
                continue;
            }
            auto conn_pin_vec = get_sink_pins_in_cluster(pins_in_cluster, physical_type, logical_block, curr_node.pin_physical_num);
            if (conn_pin_vec.size() != 1 || conn_pin_vec[0] != curr_chain[nxt_idx].pin_physical_num) {
                return false;
            }
        }
    }

    return true;
}

static std::vector<int> get_node_chain_sinks(const std::vector<std::vector<t_pin_chain_node>>& cluster_chains) {
    int num_chain = (int)cluster_chains.size();
    std::vector<int> chain_sink_pin(num_chain);

    for (int chain_idx = 0; chain_idx < num_chain; chain_idx++) {
        const auto& chain = cluster_chains[chain_idx];
        int num_nodes = (int)chain.size();

        bool sink_node_found = false;
        for (int node_idx = 0; node_idx < num_nodes; node_idx++) {
            if (chain[node_idx].nxt_node_idx == OPEN) {
                // Each chain should only contain ONE sink pin
                VTR_ASSERT(!sink_node_found);
                sink_node_found = true;
                chain_sink_pin[chain_idx] = chain[node_idx].pin_physical_num;
            }
        }
        // Make sure that the chain contains a sink pin
        VTR_ASSERT(sink_node_found);
    }

    return chain_sink_pin;
}

static std::vector<int> get_sink_pins_in_cluster(const std::unordered_set<int>& pins_in_cluster,
                                                 t_physical_tile_type_ptr physical_type,
                                                 t_logical_block_type_ptr logical_block,
                                                 const int pin_physical_num) {
    std::vector<int> sink_pins_in_cluster;
    auto all_conn_pins = get_physical_pin_sink_pins(physical_type,
                                                    logical_block,
                                                    pin_physical_num);
    sink_pins_in_cluster.reserve(all_conn_pins.size());
    for (auto conn_pin : all_conn_pins) {
        if (pins_in_cluster.find(conn_pin) != pins_in_cluster.end()) {
            sink_pins_in_cluster.push_back(conn_pin);
        }
    }

    return sink_pins_in_cluster;
}

static std::vector<int> get_src_pins_in_cluster(const std::unordered_set<int>& pins_in_cluster,
                                                t_physical_tile_type_ptr physical_type,
                                                t_logical_block_type_ptr logical_block,
                                                const int pin_physical_num) {
    std::vector<int> src_pins_in_cluster;
    auto all_conn_pins = get_physical_pin_src_pins(physical_type,
                                                   logical_block,
                                                   pin_physical_num);
    for (auto conn_pin : all_conn_pins) {
        if (pins_in_cluster.find(conn_pin) != pins_in_cluster.end()) {
            src_pins_in_cluster.push_back(conn_pin);
        }
    }

    return src_pins_in_cluster;
}

static int get_chain_idx(const std::vector<int>& pin_idx_vec, const std::vector<int>& pin_chain, int new_idx) {
    int chain_idx = OPEN;
    for (auto pin_num : pin_chain) {
        int pin_chain_num = pin_idx_vec[pin_num];
        if (pin_chain_num != OPEN) {
            chain_idx = pin_chain_num;
            break;
        }
    }
    if (chain_idx == OPEN) {
        chain_idx = new_idx;
    }
    return chain_idx;
}

static void add_pin_chain(const std::vector<int>& pin_chain,
                          int chain_idx,
                          std::vector<int>& pin_index_vec,
                          std::vector<std::vector<t_pin_chain_node>>& all_chains,
                          bool is_new_chain) {
    std::list<int> new_chain;

    // None of the pins in the chain has been added to all_chains before
    if (is_new_chain) {
        std::vector<t_pin_chain_node> new_pin_chain;
        new_pin_chain.reserve(pin_chain.size());

        // Basically, the next pin connected to the current pin is located in the next element of the array
        int nxt_node_idx = 1;
        for (auto pin_num : pin_chain) {
            // Since we assume that none of the pins in the pin_chain has seen before
            VTR_ASSERT(pin_index_vec[pin_num] == OPEN);
            // Assign the pin its chain index
            pin_index_vec[pin_num] = chain_idx;
            new_pin_chain.emplace_back(pin_num, nxt_node_idx);
            nxt_node_idx++;
        }

        // For the last pin in the chain, there is no next pin.
        new_pin_chain[new_pin_chain.size() - 1].nxt_node_idx = OPEN;

        all_chains.push_back(new_pin_chain);

    } else {
        // If the chain_idx is not equal to the all_chains.size(), it means that some of the pins in the chain has already been added
        // to the data structure which stores all the chains.

        auto& node_chain = all_chains[chain_idx];
        int pin_chain_init_size = (int)node_chain.size();
        // For the pins in the chain which are not added, the pin connected to each of the is located in the vector element next to them.
        // Except for the last node in the chain which has not been added. We set the correct value for that particular pin later.
        int nxt_node_idx = pin_chain_init_size + 1;
        bool is_new_pin_added = false;
        bool found_pin_in_chain = false;
        for (auto pin_num : pin_chain) {
            if (pin_index_vec[pin_num] == OPEN) {
                pin_index_vec[pin_num] = chain_idx;
                node_chain.emplace_back(pin_num, nxt_node_idx);
                nxt_node_idx++;
                is_new_pin_added = true;
            } else {
                found_pin_in_chain = true;
                // pin_num is the pin_number of a pin which is the first pin in the chain that is added to all_chains
                int first_pin_in_chain_idx = OPEN;
                for (int pin_idx = 0; pin_idx < pin_chain_init_size; pin_idx++) {
                    if (node_chain[pin_idx].pin_physical_num == pin_num) {
                        first_pin_in_chain_idx = pin_idx;
                        break;
                    }
                }
                // We assume that this pin is already added to all_chains
                VTR_ASSERT(first_pin_in_chain_idx != OPEN);
                // We assume than if this block is being run, at least one new pin should be added to the chain
                VTR_ASSERT(is_new_pin_added);

                // The last added pin is connected to a pin which is already added to the chain
                node_chain[node_chain.size() - 1].nxt_node_idx = first_pin_in_chain_idx;

                // The rest of the chain should have already been added to the chain
                break;
            }
        }
        // There should be a pin which has been added to the chain before
        VTR_ASSERT(found_pin_in_chain);
    }
}

static std::pair<bool, int> find_create_intra_cluster_sw(RRGraphBuilder& rr_graph,
                                                         std::map<int, t_arch_switch_inf>& arch_sw_inf,
                                                         float R_minW_nmos,
                                                         float R_minW_pmos,
                                                         bool is_rr_sw,
                                                         float delay) {
    const auto& rr_graph_switches = rr_graph.rr_switch();

    if (is_rr_sw) {
        for (int rr_switch_id = 0; rr_switch_id < (int)rr_graph_switches.size(); rr_switch_id++) {
            const auto& rr_sw = rr_graph_switches[RRSwitchId(rr_switch_id)];
            if (rr_sw.intra_tile) {
                if (rr_sw.Tdel == delay) {
                    return std::make_pair(false, rr_switch_id);
                }
            }
        }
        t_rr_switch_inf new_rr_switch_inf = create_rr_switch_from_arch_switch(create_internal_arch_sw(delay),
                                                                              R_minW_nmos,
                                                                              R_minW_pmos);
        RRSwitchId rr_sw_id = rr_graph.add_rr_switch(new_rr_switch_inf);

        return std::make_pair(true, (size_t)rr_sw_id);

    } else {
        // Check whether is there any other intra-tile edge with the same delay
        auto find_res = std::find_if(arch_sw_inf.begin(), arch_sw_inf.end(),
                                     [delay](const std::pair<int, t_arch_switch_inf>& sw_inf_pair) {
                                         const t_arch_switch_inf& sw_inf = std::get<1>(sw_inf_pair);
                                         if (sw_inf.intra_tile && sw_inf.Tdel() == delay) {
                                             return true;
                                         } else {
                                             return false;
                                         }
                                     });

        // There isn't any other intra-tile edge with the same delay - Create a new one!
        if (find_res == arch_sw_inf.end()) {
            auto arch_sw = create_internal_arch_sw(delay);
            int max_key_num = std::numeric_limits<int>::min();
            // Find the maximum edge index
            for (const auto& arch_sw_pair : arch_sw_inf) {
                if (arch_sw_pair.first > max_key_num) {
                    max_key_num = arch_sw_pair.first;
                }
            }
            int new_key_num = ++max_key_num;
            arch_sw_inf.insert(std::make_pair(new_key_num, arch_sw));
            // We assume that the delay of internal switches is not dependent on their fan-in
            // If this assumption proven to not be accurate, the implementation needs to be changed.
            VTR_ASSERT(arch_sw.fixed_Tdel());

            t_rr_switch_inf new_rr_switch_inf = create_rr_switch_from_arch_switch(create_internal_arch_sw(delay), 
                                                                                    R_minW_nmos, 
                                                                                    R_minW_pmos);
            RRSwitchId rr_switch_id = rr_graph.add_rr_switch(new_rr_switch_inf);

            /*If the switch found inside the cluster has not seen before and RR graph is not read from a file, 
            we need to add this switch to switch_fanin_remap data strcutre which is used later to remap switch IDs
            from architecture ID to RR graph switch ID. The reason why we don't this when RR graph is read from a file
            is that in that case, the switch IDs of edges are alreay RR graph switch IDs. */
            auto& switch_fanin_remap = g_vpr_ctx.mutable_device().switch_fanin_remap;
            switch_fanin_remap.push_back({{UNDEFINED, size_t(rr_switch_id)}});

            return std::make_pair(true, new_key_num);
        } else {
            return std::make_pair(false, find_res->first);
        }
    }
}

static float get_delay_directly_connected_pins(t_physical_tile_type_ptr physical_type,
                                               t_logical_block_type_ptr logical_block,
                                               const std::unordered_set<int>& cluster_pins,
                                               int first_pin_num,
                                               int second_pin_num) {
    float delay = 0.;

    int curr_pin = first_pin_num;
    while (true) {
        auto sink_pins = get_sink_pins_in_cluster(cluster_pins,
                                                  physical_type,
                                                  logical_block,
                                                  curr_pin);
        // We expect the pins to be located on a chain
        VTR_ASSERT(sink_pins.size() == 1);
        delay += get_edge_delay(physical_type,
                                logical_block,
                                curr_pin,
                                sink_pins[0]);
        if (sink_pins[0] == second_pin_num) {
            break;
        }
        curr_pin = sink_pins[0];
    }

    return delay;
}

static void process_non_config_sets() {
    auto& device_ctx = g_vpr_ctx.mutable_device();
    EdgeGroups groups;
    create_edge_groups(&groups);
    groups.set_device_context(device_ctx);
}<|MERGE_RESOLUTION|>--- conflicted
+++ resolved
@@ -2285,9 +2285,7 @@
             }
         }
     }
-<<<<<<< HEAD
-    VTR_LOGV(verbosity > 1,"CHAN->CHAN type edge count:%d\n", num_edges);
-=======
+
 
     if(grid.get_num_layers() > 1 && sb_conn_map != nullptr){
         uniquify_edges(des_3d_rr_edges_to_create);
@@ -2297,8 +2295,8 @@
     }
 
 
-    VTR_LOG("CHAN->CHAN type edge count:%d\n", num_edges);
->>>>>>> 85c99288
+    VTR_LOGV(verbosity > 1,"CHAN->CHAN type edge count:%d\n", num_edges);
+
     num_edges = 0;
     std::function<void(t_chan_width*)> update_chan_width = [](t_chan_width*) noexcept {};
     if (clock_modeling == DEDICATED_NETWORK) {
