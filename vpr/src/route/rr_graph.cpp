--- conflicted
+++ resolved
@@ -1656,13 +1656,8 @@
         }
 
         /* Edge arrays have now been built up.  Do everything else.  */
-<<<<<<< HEAD
         L_rr_node.set_node_cost_index(node, RRIndexedDataId(cost_index_offset + seg_details[track].index()));
-        L_rr_node.set_node_capacity(node, 1); /* GLOBAL routing handled elsewhere */
-=======
-        L_rr_node.set_node_cost_index(node, cost_index_offset + seg_details[track].index());
         rr_graph_builder.set_node_capacity(node, 1); /* GLOBAL routing handled elsewhere */
->>>>>>> e82ecbb2
 
         if (chan_type == CHANX) {
             rr_graph_builder.set_node_coordinates(node, start, y_coord, end, y_coord);
