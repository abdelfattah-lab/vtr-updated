--- conflicted
+++ resolved
@@ -560,18 +560,6 @@
             }
         }
     }
-<<<<<<< HEAD
-    if (is_flat_) {
-        t_rr_type to_type = rr_graph_->node_type(to_node);
-        if (to_type == IPIN || to_type == OPIN) {
-            int node_ptc = rr_graph_->node_ptc_num(to_node);
-            auto type = g_vpr_ctx.device().grid.get_physical_type(to_xlow, to_ylow);
-            if (!is_pin_on_tile(type, node_ptc))
-                return;
-        }
-    }
-=======
->>>>>>> 4d302da1
 
     VTR_LOGV_DEBUG(router_debug_, "      Expanding node %d edge %zu -> %d\n",
                    from_node, size_t(from_edge), to_node_int);
