/********************************************************************
 * This file includes functions that are used to annotate routing results
 * from VPR to OpenFPGA
 *******************************************************************/
/* Headers from vtrutil library */
#include "vtr_assert.h"
#include "vtr_time.h"
#include "vtr_log.h"

#include "vpr_error.h"
#include "rr_graph.h"
#include "annotate_routing.h"

/********************************************************************
 * Create a mapping between each rr_node and its mapped nets 
 * based on VPR routing results
 * - Store the net ids mapped to each routing resource nodes
 * - Mapped nodes should have valid net ids (except SOURCE and SINK nodes)
 * - Unmapped rr_node will use invalid ids 
 *******************************************************************/
<<<<<<< HEAD
vtr::vector<RRNodeId, ParentNetId> annotate_rr_node_nets(const Netlist<>& net_list,
                                                         const DeviceContext& device_ctx,
                                                         const RoutingContext& routing_ctx,
                                                         const bool& verbose,
                                                         bool is_flat) {
=======
vtr::vector<RRNodeId, ClusterNetId> annotate_rr_node_nets(const DeviceContext& device_ctx,
                                                          const ClusteringContext& clustering_ctx,
                                                          const RoutingContext& routing_ctx,
                                                          const bool& verbose,
                                                          bool is_flat) {
>>>>>>> c1b695af
    size_t counter = 0;
    vtr::ScopedStartFinishTimer timer("Annotating rr_node with routed nets");

    const auto& rr_graph = device_ctx.rr_graph;

    vtr::vector<RRNodeId, ParentNetId> rr_node_nets;
    rr_node_nets.resize(rr_graph.num_nodes(), ParentNetId::INVALID());

    for (auto net_id : net_list.nets()) {
        if (net_list.net_is_ignored(net_id)) {
            continue;
        }

        /* Ignore used in local cluster only, reserved one CLB pin */
        if (net_list.net_sinks(net_id).empty()) {
            continue;
        }
        t_trace* tptr = routing_ctx.trace[net_id].head;
        while (tptr != nullptr) {
            const RRNodeId& rr_node = RRNodeId(tptr->index);
            /* Ignore source and sink nodes, they are the common node multiple starting and ending points */
            if ((SOURCE != rr_graph.node_type(rr_node))
                && (SINK != rr_graph.node_type(rr_node))) {
                /* Sanity check: ensure we do not revoke any net mapping
                 * In some routing architectures, node capacity is more than 1
                 * which allows a node to be mapped by multiple nets
                 * Therefore, the sanity check should focus on the nodes 
                 * whose capacity is 1 
                 */
                if ((rr_node_nets[rr_node])
                    && (1 == rr_graph.node_capacity(rr_node))
                    && (net_id != rr_node_nets[rr_node])) {
                    VPR_FATAL_ERROR(VPR_ERROR_ANALYSIS,
                                    "Detect two nets '%s' and '%s' that are mapped to the same rr_node '%ld'!\n%s\n",
                                    net_list.net_name(net_id).c_str(),
                                    net_list.net_name(rr_node_nets[rr_node]).c_str(),
                                    size_t(rr_node),
<<<<<<< HEAD
                                    describe_rr_node((int)size_t(rr_node), is_flat).c_str());
=======
                                    describe_rr_node(rr_graph,
                                                     device_ctx.grid,
                                                     device_ctx.rr_indexed_data,
                                                     (int)size_t(rr_node),
                                                     is_flat).c_str());
>>>>>>> c1b695af
                } else {
                    rr_node_nets[rr_node] = net_id;
                }
                counter++;
            }
            tptr = tptr->next;
        }
    }

    VTR_LOGV(verbose, "Done with %d nodes mapping\n", counter);

    return rr_node_nets;
}<|MERGE_RESOLUTION|>--- conflicted
+++ resolved
@@ -18,19 +18,11 @@
  * - Mapped nodes should have valid net ids (except SOURCE and SINK nodes)
  * - Unmapped rr_node will use invalid ids 
  *******************************************************************/
-<<<<<<< HEAD
 vtr::vector<RRNodeId, ParentNetId> annotate_rr_node_nets(const Netlist<>& net_list,
-                                                         const DeviceContext& device_ctx,
-                                                         const RoutingContext& routing_ctx,
-                                                         const bool& verbose,
-                                                         bool is_flat) {
-=======
-vtr::vector<RRNodeId, ClusterNetId> annotate_rr_node_nets(const DeviceContext& device_ctx,
-                                                          const ClusteringContext& clustering_ctx,
+                                                          const DeviceContext& device_ctx,
                                                           const RoutingContext& routing_ctx,
                                                           const bool& verbose,
                                                           bool is_flat) {
->>>>>>> c1b695af
     size_t counter = 0;
     vtr::ScopedStartFinishTimer timer("Annotating rr_node with routed nets");
 
@@ -68,15 +60,11 @@
                                     net_list.net_name(net_id).c_str(),
                                     net_list.net_name(rr_node_nets[rr_node]).c_str(),
                                     size_t(rr_node),
-<<<<<<< HEAD
-                                    describe_rr_node((int)size_t(rr_node), is_flat).c_str());
-=======
                                     describe_rr_node(rr_graph,
                                                      device_ctx.grid,
                                                      device_ctx.rr_indexed_data,
                                                      (int)size_t(rr_node),
                                                      is_flat).c_str());
->>>>>>> c1b695af
                 } else {
                     rr_node_nets[rr_node] = net_id;
                 }
