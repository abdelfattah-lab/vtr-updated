#include <sys/types.h>

#include <cstdio>
#include <ctime>
#include <climits>
#include <cstdlib>
#include <cmath>
#include <algorithm>

#include "vtr_util.h"
#include "vtr_memory.h"
#include "vtr_assert.h"
#include "vtr_log.h"

#include "vpr_types.h"
#include "vpr_utils.h"
#include "vpr_error.h"
#include "globals.h"
#include "atom_netlist.h"
#include "place_and_route.h"
#include "place.h"
#include "read_place.h"
#include "read_route.h"
#include "route.h"
#include "route_export.h"
#include "draw.h"
#include "stats.h"
#include "check_route.h"
#include "rr_graph.h"
#include "net_delay.h"
#include "timing_place.h"
#include "read_xml_arch_file.h"
#include "echo_files.h"
#include "route_common.h"
#include "place_macro.h"
#include "power.h"
#include "place_util.h"

#include "RoutingDelayCalculator.h"
#include "timing_info.h"
#include "tatum/echo_writer.hpp"

/******************* Subroutines local to this module ************************/

static int compute_chan_width(int cfactor, t_chan chan_dist, float distance, float separation, t_graph_type graph_directionality);
static float comp_width(t_chan* chan, float x, float separation);

/************************* Subroutine Definitions ****************************/

/**
 * @brief This routine performs a binary search to find the minimum number of
 *        tracks per channel required to successfully route a circuit, and returns
 *        that minimum width_fac.
 */
int binary_search_place_and_route(const Netlist<>& placement_net_list,
                                  const Netlist<>& router_net_list,
                                  const t_placer_opts& placer_opts_ref,
                                  const t_annealing_sched& annealing_sched,
                                  const t_router_opts& router_opts,
                                  const t_analysis_opts& analysis_opts,
                                  const t_noc_opts& noc_opts,
                                  const t_file_name_opts& filename_opts,
                                  const t_arch* arch,
                                  bool verify_binary_search,
                                  int min_chan_width_hint,
                                  t_det_routing_arch* det_routing_arch,
                                  std::vector<t_segment_inf>& segment_inf,
                                  NetPinsMatrix<float>& net_delay,
                                  const std::shared_ptr<SetupHoldTimingInfo>& timing_info,
                                  const std::shared_ptr<RoutingDelayCalculator>& delay_calc,
                                  bool is_flat) {
    vtr::vector<ParentNetId, vtr::optional<RouteTree>> best_routing; /* Saves the best routing found so far. */
    int current, low, high, final;
    bool success, prev_success, prev2_success, Fc_clipped = false;
    bool using_minw_hint = false;

    auto& device_ctx = g_vpr_ctx.mutable_device();
    auto& route_ctx = g_vpr_ctx.mutable_routing();

    t_clb_opins_used saved_clb_opins_used_locally;

    int attempt_count;
    int udsd_multiplier;
    int warnings;

    t_graph_type graph_type;
    t_graph_type graph_directionality;

    /* We have chosen to pass placer_opts_ref by reference because of its large size. *
     * However, since the value is mutated later in the function, we declare a        *
     * mutable variable called placer_opts equal to placer_opts_ref.                  */

    t_placer_opts placer_opts = placer_opts_ref;

    /* Allocate the major routing structures. */

    if (router_opts.route_type == GLOBAL) {
        graph_type = GRAPH_GLOBAL;
        graph_directionality = GRAPH_BIDIR;
    } else {
        graph_type = (det_routing_arch->directionality == BI_DIRECTIONAL ? GRAPH_BIDIR : GRAPH_UNIDIR);
        graph_directionality = (det_routing_arch->directionality == BI_DIRECTIONAL ? GRAPH_BIDIR : GRAPH_UNIDIR);
    }

    VTR_ASSERT(!net_delay.empty());

    if (det_routing_arch->directionality == BI_DIRECTIONAL)
        udsd_multiplier = 1;
    else
        udsd_multiplier = 2;

    if (router_opts.fixed_channel_width != NO_FIXED_CHANNEL_WIDTH) {
        current = router_opts.fixed_channel_width + 5 * udsd_multiplier;
        low = router_opts.fixed_channel_width - 1 * udsd_multiplier;
    } else {
        /* Initialize binary serach guess */

        if (min_chan_width_hint > 0) {
            //If the user provided a hint use it as the initial guess
            VTR_LOG("Initializing minimum channel width search using specified hint\n");
            current = min_chan_width_hint;
            using_minw_hint = true;
        } else {
            //Otherwise base it off the architecture
            VTR_LOG("Initializing minimum channel width search based on maximum CLB pins\n");
            int max_pins = max_pins_per_grid_tile();
            current = max_pins + max_pins % 2;
        }

        low = -1;
    }

    /* Constraints must be checked to not break rr_graph generator */
    if (det_routing_arch->directionality == UNI_DIRECTIONAL) {
        if (current % 2 != 0) {
            VPR_FATAL_ERROR(VPR_ERROR_ROUTE,
                            "Tried odd chan width (%d) in uni-directional routing architecture (chan width must be even).\n",
                            current);
        }
    } else {
        if (det_routing_arch->Fs % 3) {
            VPR_FATAL_ERROR(VPR_ERROR_ROUTE,
                            "Fs must be three in bidirectional mode.\n");
        }
    }
    VTR_ASSERT(current > 0);

    high = -1;
    final = -1;

    attempt_count = 0;

    while (final == -1) {
        VTR_LOG("\n");
        VTR_LOG("Attempting to route at %d channels (binary search bounds: [%d, %d])\n", current, low, high);
        fflush(stdout);

        /* Check if the channel width is huge to avoid overflow.  Assume the *
         * circuit is unroutable with the current router options if we're    *
         * going to overflow.                                                */
        if (router_opts.fixed_channel_width != NO_FIXED_CHANNEL_WIDTH) {
            if (current > router_opts.fixed_channel_width * 4) {
                VPR_FATAL_ERROR(VPR_ERROR_ROUTE,
                                "This circuit appears to be unroutable with the current router options. Last failed at %d.\n"
                                "Aborting routing procedure.\n",
                                low);
            }
        } else {
            if (current > 1000) {
                VPR_FATAL_ERROR(VPR_ERROR_ROUTE,
                                "This circuit requires a channel width above 1000, probably is not going to route.\n"
                                "Aborting routing procedure.\n");
            }
        }

        if ((current * 3) < det_routing_arch->Fs) {
            VTR_LOG("Width factor is now below specified Fs. Stop search.\n");
            final = high;
            break;
        }

        if (placer_opts.place_freq == PLACE_ALWAYS) {
            placer_opts.place_chan_width = current;
            try_place(placement_net_list,
                      placer_opts,
                      annealing_sched,
                      router_opts,
                      analysis_opts,
                      noc_opts,
                      arch->Chans,
                      det_routing_arch,
                      segment_inf,
                      arch->Directs,
                      arch->num_directs,
                      false);
        }
        success = route(router_net_list,
                        current,
                        router_opts,
                        analysis_opts,
                        det_routing_arch, segment_inf,
                        net_delay,
                        timing_info,
                        delay_calc,
                        arch->Chans,
                        arch->Directs,
                        arch->num_directs,
                        (attempt_count == 0) ? ScreenUpdatePriority::MAJOR : ScreenUpdatePriority::MINOR,
                        is_flat);

        attempt_count++;
        fflush(stdout);

        float scale_factor = 2;

        if (success && !Fc_clipped) {
            if (current == high) {
                /* Can't go any lower */
                final = current;
            }
            high = current;

            /* If Fc_output is too high, set to full connectivity but warn the user */
            if (Fc_clipped) {
                VTR_LOG_WARN("Fc_output was too high and was clipped to full (maximum) connectivity.\n");
            }

            /* Save routing in case it is best. */
            save_routing(best_routing,
                         route_ctx.clb_opins_used_locally,
                         saved_clb_opins_used_locally);

            //If the user gave us a minW hint (and we routed successfully at that width)
            //make the initial guess closer to the current value instead of the standard guess.
            //
            //To avoid wasting time at unroutable channel widths we want to determine an un-routable (but close
            //to the hint channel width). Picking a value too far below the hint may cause us to waste time
            //at an un-routable channel width.  Picking a value too close to the hint may cause a spurious
            //failure (c.f. verify_binary_search). The scale_factor below seems a reasonable compromise.
            //
            //Note this is only active for only the first re-routing after the initial guess,
            //and we use the default scale_factor otherwise
            if (using_minw_hint && attempt_count == 1) {
                scale_factor = 1.1;
            }

            if ((high - std::max(low, 0)) <= 1 * udsd_multiplier) { //No more steps
                final = high;
            }

            if (low != -1) { //Have lower-bound, step to midpoint
                current = (high + low) / scale_factor;
            } else { //Haven't found lower bound yet
                current = high / scale_factor;

                if (std::abs(current - high) < udsd_multiplier) {
                    //If high and scale_factor are both small, we might have ended
                    //up with no change in current.
                    //In that case, ensure we reduce current by at least the track multiplier
                    current = high - udsd_multiplier;
                }
                VTR_ASSERT(current < high);
            }

        } else { /* last route not successful */
            if (success && Fc_clipped) {
                VTR_LOG("Routing rejected, Fc_output was too high.\n");
                success = false;
            }
            low = current;
            if (high != -1) {
                if ((high - low) <= 1 * udsd_multiplier) { //No more steps
                    final = high;
                }

                current = (high + low) / scale_factor; //Step to midpoint
            } else {
                if (router_opts.fixed_channel_width != NO_FIXED_CHANNEL_WIDTH) {
                    /* FOR Wneed = f(Fs) search */
                    if (low < router_opts.fixed_channel_width + 30) {
                        current = low + 5 * udsd_multiplier;
                    } else {
                        VPR_FATAL_ERROR(VPR_ERROR_ROUTE,
                                        "Aborting: Wneed = f(Fs) search found exceedingly large Wneed (at least %d).\n", low);
                    }
                } else {
                    current = low * scale_factor; /* Haven't found upper bound yet */

                    if (std::abs(current - low) < udsd_multiplier) {
                        //If high and scale_factor are both small, we might have ended
                        //up with no change in current.
                        //In that case, ensure we increase current by at least the track multiplier
                        current = high + udsd_multiplier;
                    }
                    VTR_ASSERT(current > low);
                }
            }
        }
        current = current + current % udsd_multiplier;
    }

    /* The binary search above occasionally does not find the minimum    *
     * routeable channel width.  Sometimes a circuit that will not route  *
     * in 19 channels will route in 18, due to router flukiness.  If      *
     * verify_binary_search is set, the code below will ensure that FPGAs *
     * with channel widths of final-2 and final-3 wil not route           *
     * successfully.  If one does route successfully, the router keeps    *
     * trying smaller channel widths until two in a row (e.g. 8 and 9)    *
     * fail.                                                              */

    if (verify_binary_search) {
        VTR_LOG("\n");
        VTR_LOG("Verifying that binary search found min channel width...\n");

        prev_success = true; /* Actually final - 1 failed, but this makes router */
        /* try final-2 and final-3 even if both fail: safer */
        prev2_success = true;

        current = final - 2;

        while (prev2_success || prev_success) {
            if ((router_opts.fixed_channel_width != NO_FIXED_CHANNEL_WIDTH)
                && (current < router_opts.fixed_channel_width)) {
                break;
            }
            fflush(stdout);
            if (current < 1)
                break;
            if (placer_opts.place_freq == PLACE_ALWAYS) {
                placer_opts.place_chan_width = current;
                try_place(placement_net_list, placer_opts, annealing_sched, router_opts, analysis_opts, noc_opts,
                          arch->Chans, det_routing_arch, segment_inf,
                          arch->Directs, arch->num_directs,
                          false);
            }

            success = route(router_net_list,
                            current,
                            router_opts,
                            analysis_opts,
                            det_routing_arch,
                            segment_inf,
                            net_delay,
                            timing_info,
                            delay_calc,
                            arch->Chans,
                            arch->Directs,
                            arch->num_directs,
                            ScreenUpdatePriority::MINOR,
                            is_flat);

            if (success && !Fc_clipped) {
                final = current;
                save_routing(best_routing,
                             route_ctx.clb_opins_used_locally,
                             saved_clb_opins_used_locally);

                if (placer_opts.place_freq == PLACE_ALWAYS) {
                    auto& cluster_ctx = g_vpr_ctx.clustering();
                    // Cluster-based net_list is used for placement
                    std::string placement_id = print_place(filename_opts.NetFile.c_str(), cluster_ctx.clb_nlist.netlist_id().c_str(),
                                                           filename_opts.PlaceFile.c_str(), g_vpr_ctx.placement().block_locs());
                    g_vpr_ctx.mutable_placement().placement_id = placement_id;
                }
            }

            prev2_success = prev_success;
            prev_success = success;
            current--;
            if (det_routing_arch->directionality == UNI_DIRECTIONAL) {
                current--; /* width must be even */
            }
        }
    }

    /* End binary search verification. */
    /* Restore the best placement (if necessary), the best routing, and  *
     * * the best channel widths for final drawing and statistics output.  */
    t_chan_width chan_width = init_chan(final, arch->Chans, graph_directionality);

    free_rr_graph();

    create_rr_graph(graph_type,
                    device_ctx.physical_tile_types,
                    device_ctx.grid,
                    chan_width,
                    det_routing_arch,
                    segment_inf,
                    router_opts,
                    arch->Directs, arch->num_directs,
                    &warnings,
                    is_flat);

    init_draw_coords(final, g_vpr_ctx.placement().blk_loc_registry());

    /* Allocate and load additional rr_graph information needed only by the router. */
    alloc_and_load_rr_node_route_structs();

    init_route_structs(router_net_list,
                       router_opts.bb_factor,
                       router_opts.has_choking_spot,
                       is_flat);

    restore_routing(best_routing,
                    route_ctx.clb_opins_used_locally,
                    saved_clb_opins_used_locally);

    if (Fc_clipped) {
        VTR_LOG_WARN("Best routing Fc_output too high, clipped to full (maximum) connectivity.\n");
    }
    VTR_LOG("Best routing used a channel width factor of %d.\n", final);

    print_route(router_net_list,
                filename_opts.PlaceFile.c_str(),
                filename_opts.RouteFile.c_str(),
                is_flat);

    fflush(stdout);

    return (final);
}

/**
 * @brief Assigns widths to channels (in tracks).
 *
 * Minimum one track per channel. The channel distributions read from
 * the architecture file are scaled by cfactor. The graph directionality
 * is used to determine if the channel width should be rounded to an
 * even number.
 */
t_chan_width init_chan(int cfactor, const t_chan_width_dist& chan_width_dist, t_graph_type graph_directionality) {
    auto& device_ctx = g_vpr_ctx.mutable_device();
    auto& grid = device_ctx.grid;

    t_chan chan_x_dist = chan_width_dist.chan_x_dist;
    t_chan chan_y_dist = chan_width_dist.chan_y_dist;

    t_chan_width chan_width;
    chan_width.x_list.resize(grid.height());
    chan_width.y_list.resize(grid.width());

    if (grid.height() > 1) {
        int num_channels = grid.height() - 1;
        VTR_ASSERT(num_channels > 0);
        float separation = 1.0 / num_channels; /* Norm. distance between two channels. */

        for (size_t i = 0; i < grid.height(); ++i) {
            float y = float(i) / num_channels;
            chan_width.x_list[i] = compute_chan_width(cfactor, chan_x_dist, y, separation, graph_directionality);
            chan_width.x_list[i] = std::max(chan_width.x_list[i], 1); //Minimum channel width 1
        }
    }

    if (grid.width() > 1) {
        int num_channels = grid.width() - 1;
        VTR_ASSERT(num_channels > 0);
        float separation = 1.0 / num_channels; /* Norm. distance between two channels. */

        for (size_t i = 0; i < grid.width(); ++i) { //-2 for no perim channels
            float x = float(i) / num_channels;
            chan_width.y_list[i] = compute_chan_width(cfactor, chan_y_dist, x, separation, graph_directionality);
            chan_width.y_list[i] = std::max(chan_width.y_list[i], 1); //Minimum channel width 1
        }
    }

    auto minmax = std::minmax_element(chan_width.x_list.begin(), chan_width.x_list.end());
    chan_width.x_min = *minmax.first;
    chan_width.x_max = *minmax.second;

    minmax = std::minmax_element(chan_width.y_list.begin(), chan_width.y_list.end());
    chan_width.y_min = *minmax.first;
    chan_width.y_max = *minmax.second;

    chan_width.max = std::max(chan_width.x_max, chan_width.y_max);

#ifdef VERBOSE
    VTR_LOG("\n");
    VTR_LOG("device_ctx.chan_width.x_list:\n");
    for (size_t i = 0; i < grid.height(); ++i) {
        VTR_LOG("%d  ", chan_width.x_list[i]);
    }
    VTR_LOG("\n");
    VTR_LOG("device_ctx.chan_width.y_list:\n");
    for (size_t i = 0; i < grid.width(); ++i) {
        VTR_LOG("%d  ", chan_width.y_list[i]);
    }
    VTR_LOG("\n");
#endif

    return chan_width;
}

/**
 * @brief Computes the channel width and adjusts it to be an an even number if unidirectional
 *        since unidirectional graphs need to have paired wires.
 *
 *   @param cfactor                 Channel width factor: multiplier on the channel width distribution (usually the number of tracks in the widest channel).
 *   @param chan_dist               Channel width distribution.
 *   @param x                       The distance (between 0 and 1) we are across the chip.
 *   @param separation              The distance between two channels in the 0 to 1 coordinate system.
 *   @param graph_directionality    The directionality of the graph (unidirectional or bidirectional).
 */
static int compute_chan_width(int cfactor, t_chan chan_dist, float distance, float separation, t_graph_type graph_directionality) {
    int computed_width;
    computed_width = (int)floor(cfactor * comp_width(&chan_dist, distance, separation) + 0.5);
    if ((GRAPH_BIDIR == graph_directionality) || computed_width % 2 == 0) {
        return computed_width;
    } else {
        return computed_width - 1;
    }
}

/**
 * @brief Return the relative channel density.
 *
 *   @param chan        points to a channel functional description data structure
 *   @param x           the distance (between 0 and 1) we are across the chip.
 *   @param separation  the distance between two channels, in the 0 to 1 coordinate system
 */
static float comp_width(t_chan* chan, float x, float separation) {
    float val;

    switch (chan->type) {
        case UNIFORM:
            val = chan->peak;
            break;

        case GAUSSIAN:
            val = (x - chan->xpeak) * (x - chan->xpeak)
                  / (2 * chan->width * chan->width);
            val = chan->peak * exp(-val);
            val += chan->dc;
            break;

        case PULSE:
            val = (float)fabs((double)(x - chan->xpeak));
            if (val > chan->width / 2.) {
                val = 0;
            } else {
                val = chan->peak;
            }
            val += chan->dc;
            break;

        case DELTA:
            val = x - chan->xpeak;
            if (val > -separation / 2. && val <= separation / 2.)
                val = chan->peak;
            else
                val = 0.;
            val += chan->dc;
            break;

        default:
            VPR_FATAL_ERROR(VPR_ERROR_ROUTE,
                            "in comp_width: Unknown channel type %d.\n", chan->type);
            val = OPEN;
            break;
    }

    return val;
}

/**
 * @brief After placement, logical pins for blocks, and nets must be updated to correspond with physical pins of type.
 *
 * This is required by blocks with capacity > 1 (e.g. typically IOs with multiple instances in each placement
 * grid location). Since they may be swapped around during placement, we need to update which pins the various
 * nets use.
 *
 * This updates both the external inter-block net connectivity (i.e. the clustered netlist), and the intra-block
 * connectivity (since the internal pins used also change).
 *
 * This function should only be called once
 */
void post_place_sync() {
    /* Go through each block */
    const auto& cluster_ctx = g_vpr_ctx.clustering();
    auto& blk_loc_registry = g_vpr_ctx.mutable_placement().mutable_blk_loc_registry();

    // Cluster-based netlist is used for placement
    for (const ClusterBlockId block_id : cluster_ctx.clb_nlist.blocks()) {
<<<<<<< HEAD
        place_sync_external_block_connections(block_id, blk_loc_registry);
=======
        blk_loc_registry.place_sync_external_block_connections(block_id);
>>>>>>> 33a82f1c
    }
}<|MERGE_RESOLUTION|>--- conflicted
+++ resolved
@@ -580,10 +580,6 @@
 
     // Cluster-based netlist is used for placement
     for (const ClusterBlockId block_id : cluster_ctx.clb_nlist.blocks()) {
-<<<<<<< HEAD
-        place_sync_external_block_connections(block_id, blk_loc_registry);
-=======
         blk_loc_registry.place_sync_external_block_connections(block_id);
->>>>>>> 33a82f1c
     }
 }