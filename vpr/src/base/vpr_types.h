--- conflicted
+++ resolved
@@ -834,112 +834,6 @@
     bool is_fixed = false;
 };
 
-<<<<<<< HEAD
-///@brief Stores the clustered blocks placed at a particular grid location
-struct t_grid_blocks {
-    int usage; ///<How many valid blocks are in use at this location
-
-    /**
-     * @brief The clustered blocks associated with this grid location.
-     *
-     * Index range: [0..device_ctx.grid[x_loc][y_loc].type->capacity]
-     */
-    std::vector<ClusterBlockId> blocks;
-
-    /**
-     * @brief Test if a subtile at a grid location is occupied by a block.
-     *
-     * Returns true if the subtile corresponds to the passed-in id is not
-     * occupied by a block at this grid location. The subtile id serves
-     * as the z-dimensional offset in the grid indexing.
-     */
-    inline bool subtile_empty(size_t isubtile) const {
-        return blocks[isubtile] == EMPTY_BLOCK_ID;
-    }
-};
-
-class GridBlock {
-  public:
-    GridBlock() = default;
-
-    GridBlock(size_t width, size_t height, size_t layers) {
-        grid_blocks_.resize({layers, width, height});
-    }
-
-    inline void initialized_grid_block_at_location(const t_physical_tile_loc& loc, int num_sub_tiles) {
-        grid_blocks_[loc.layer_num][loc.x][loc.y].blocks.resize(num_sub_tiles, EMPTY_BLOCK_ID);
-    }
-
-    inline void set_block_at_location(const t_pl_loc& loc, ClusterBlockId blk_id) {
-        grid_blocks_[loc.layer][loc.x][loc.y].blocks[loc.sub_tile] = blk_id;
-    }
-
-    inline ClusterBlockId block_at_location(const t_pl_loc& loc) const {
-        return grid_blocks_[loc.layer][loc.x][loc.y].blocks[loc.sub_tile];
-    }
-
-    inline size_t num_blocks_at_location(const t_physical_tile_loc& loc) const {
-        return grid_blocks_[loc.layer_num][loc.x][loc.y].blocks.size();
-    }
-
-    inline int set_usage(const t_physical_tile_loc loc, int usage) {
-        return grid_blocks_[loc.layer_num][loc.x][loc.y].usage = usage;
-    }
-
-    inline int get_usage(const t_physical_tile_loc loc) const {
-        return grid_blocks_[loc.layer_num][loc.x][loc.y].usage;
-    }
-
-    inline bool is_sub_tile_empty(const t_physical_tile_loc loc, int sub_tile) const {
-        return grid_blocks_[loc.layer_num][loc.x][loc.y].subtile_empty(sub_tile);
-    }
-
-    inline void clear() {
-        grid_blocks_.clear();
-    }
-
-  private:
-    vtr::NdMatrix<t_grid_blocks, 3> grid_blocks_;
-};
-
-class BlkLocRegistry {
-  public:
-    BlkLocRegistry() = default;
-    ~BlkLocRegistry() = default;
-    BlkLocRegistry(const BlkLocRegistry&) = delete;
-    BlkLocRegistry& operator=(const BlkLocRegistry&) = default;
-    BlkLocRegistry(BlkLocRegistry&&) = delete;
-    BlkLocRegistry& operator=(BlkLocRegistry&&) = delete;
-
-  private:
-    ///@brief Clustered block placement locations
-    vtr::vector_map<ClusterBlockId, t_block_loc> block_locs_;
-
-    ///@brief Clustered block associated with each grid location (i.e. inverse of block_locs)
-    GridBlock grid_blocks_;
-
-    ///@brief Clustered pin placement mapping with physical pin
-    vtr::vector_map<ClusterPinId, int> physical_pins_;
-
-  public:
-    inline const vtr::vector_map<ClusterBlockId, t_block_loc>& block_locs() const { return block_locs_; }
-    inline vtr::vector_map<ClusterBlockId, t_block_loc>& mutable_block_locs() { return block_locs_; }
-
-    inline const GridBlock& grid_blocks() const { return grid_blocks_; }
-    inline GridBlock& mutable_grid_blocks() { return grid_blocks_; }
-
-    inline const vtr::vector_map<ClusterPinId, int>& physical_pins() const { return physical_pins_; }
-    inline vtr::vector_map<ClusterPinId, int>& mutable_physical_pins() { return physical_pins_; }
-
-    ///@brief Returns the physical pin of the tile, related to the given ClusterPinId
-    inline int tile_pin_index(const ClusterPinId pin) const { return physical_pins_[pin]; }
-
-     ///@brief Returns the physical pin of the tile, related to the given ClusterNedId, and the net pin index.
-    int net_pin_to_tile_pin_index(const ClusterNetId net_id, int net_pin_index) const;
-};
-
-=======
->>>>>>> 33a82f1c
 ///@brief Names of various files
 struct t_file_name_opts {
     std::string ArchFile;
