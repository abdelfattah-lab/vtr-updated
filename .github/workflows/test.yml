name: Test

on:
  push:
  pull_request:
  workflow_dispatch:
  schedule:
  - cron: '0 0 * * *' # daily

env:
  # default compiler for all non-compatibility tests
  MATRIX_EVAL: "CC=gcc-11 && CXX=g++-11"

jobs:


  Run-tests:
    # Prevents from running on forks where no custom runners are available
    if: ${{ github.repository_owner == 'verilog-to-routing' }}

    container: ubuntu:bionic

    runs-on: [self-hosted, Linux, X64]

    strategy:
      fail-fast: false
      matrix:
        include:
          - {test: "vtr_reg_nightly_test1", cores: "8",  options: "",          cmake: ""                                             }
          - {test: "vtr_reg_nightly_test2", cores: "16", options: "",          cmake: ""                                             }
          - {test: "vtr_reg_nightly_test3", cores: "16", options: "",          cmake: ""                                             }
          - {test: "vtr_reg_nightly_test4", cores: "16", options: "",          cmake: ""                                             }
<<<<<<< HEAD
          - {test: "vtr_reg_nightly_test6", cores: "16", options: "",          cmake: "-DODIN_USE_YOSYS=ON"                          }
=======
          - {test: "vtr_reg_nightly_test5", cores: "16", options: "",          cmake: ""                                             }
>>>>>>> ebbce783
          - {test: "vtr_reg_strong",        cores: "16", options: "",          cmake: "-DVTR_ASSERT_LEVEL=3"                         }
          - {test: "vtr_reg_strong",        cores: "16", options: "-skip_qor", cmake: "-DVTR_ASSERT_LEVEL=3 -DVTR_ENABLE_SANITIZE=ON"}
          - {test: "vtr_reg_yosys",         cores: "16", options: "",          cmake: "-DWITH_YOSYS=ON -DYOSYS_SV_UHDM_PLUGIN=ON"    }
          - {test: "vtr_reg_yosys_odin",    cores: "16", options: "",          cmake: "-DODIN_USE_YOSYS=ON -DYOSYS_SV_UHDM_PLUGIN=ON"}
          - {test: "odin_tech_strong",      cores: "16", options: "",          cmake: "-DODIN_USE_YOSYS=ON"                          }
          - {test: "odin_reg_strong",       cores: "16", options: "",          cmake: ""                                             }

    env:
      DEBIAN_FRONTEND: "noninteractive"

    steps:

    - uses: actions/checkout@v2

    - name: Setup
      run: stdbuf -i0 -i0 -e0 ./.github/scripts/hostsetup.sh

    - name: Execute test script
      run: stdbuf -i0 -o0 -e0 ./.github/scripts/run-vtr.sh
      env:
        VTR_TEST: ${{ matrix.test }}
        VTR_TEST_OPTIONS: ${{ matrix.options }}
        VTR_CMAKE_PARAMS: ${{ matrix.cmake }}
        NUM_CORES: ${{ matrix.cores }}

    - uses: actions/upload-artifact@v2
      if: ${{ always() }}
      with:
        path: |
          **/results*.gz
          **/plot_*.svg
          **/qor_results*.tar.gz


  Build:
    name: 'B: Building VtR'
    runs-on: ubuntu-18.04
    strategy:
      fail-fast: false
      matrix:
        include:
        - { build_type: 'release', verbose: '0' }
        - { build_type: 'debug',   verbose: '0' }
        - { build_type: 'debug',   verbose: '1' }
    steps:

    - uses: actions/setup-python@v2
      with:
        python-version: 3.6
    - uses: actions/checkout@v2
    - run: ./.github/scripts/install_dependencies.sh

    - uses: hendrikmuhs/ccache-action@v1

    - name: Test
      env:
        BUILD_TYPE: ${{ matrix.build_type }}
      run: |
        export PATH="/usr/lib/ccache:/usr/local/opt/ccache/libexec:$PATH"
        ./.github/scripts/build.sh VERBOSE=${{ matrix.verbose }}


  Format:
    runs-on: ubuntu-18.04
    strategy:
      fail-fast: false
      matrix:
        include:
        - { name: 'C/C++',       script: 'check-format.sh'    }
        - { name: 'Python',      script: 'check-format-py.sh' }
        - { name: 'Python Lint', script: 'pylint_check.py'    }
    name: 'F: ${{ matrix.name }}'
    steps:

    - uses: actions/setup-python@v2
      with:
        python-version: 3.6
    - uses: actions/checkout@v2
    - run: ./.github/scripts/install_dependencies.sh

    - name: Test
      run: ./dev/${{ matrix.script }}


  UniTests:
    name: 'U: C++ Unit Tests'
    runs-on: ubuntu-18.04
    steps:

    - uses: actions/setup-python@v2
      with:
        python-version: 3.6
    - uses: actions/checkout@v2
    - run: ./.github/scripts/install_dependencies.sh

    - name: Test
      env:
        CMAKE_PARAMS: "-DVTR_ASSERT_LEVEL=3 -DWITH_BLIFEXPLORER=on"
      run: ./.github/scripts/unittest.sh


  Warnings:
    name: 'W: Check Compilation Warnings'
    runs-on: ubuntu-18.04
    steps:

    - uses: actions/setup-python@v2
      with:
        python-version: 3.6
    - uses: actions/checkout@v2
    - run: ./.github/scripts/install_dependencies.sh

    - uses: hendrikmuhs/ccache-action@v1

    - name: Test
      env:
        #In order to get compilation warnings produced per source file, we must do a non-IPO build
        #We also turn warnings into errors for this target by doing a strict compile
        CMAKE_PARAMS: "-DVTR_ASSERT_LEVEL=3 -DWITH_BLIFEXPLORER=on -DVTR_ENABLE_STRICT_COMPILE=on -DVTR_IPO_BUILD=off"
      run: |
        export PATH="/usr/lib/ccache:/usr/local/opt/ccache/libexec:$PATH"
        ./.github/scripts/build.sh


  Regression:
    runs-on: ubuntu-18.04
    strategy:
      fail-fast: false
      matrix:
        include: [
          {
            name: 'Basic',
            params: '-DVTR_ASSERT_LEVEL=3 -DWITH_BLIFEXPLORER=on -DODIN_USE_YOSYS=ON',
            suite: 'vtr_reg_basic'
          },
          {
            name: 'Basic with NO_GRAPHICS',
            params: '-DVTR_ASSERT_LEVEL=3 -DWITH_BLIFEXPLORER=on -DVPR_USE_EZGL=off -DODIN_USE_YOSYS=ON',
            suite: 'vtr_reg_basic'
          },
          {
            name: 'Basic with VTR_ENABLE_DEBUG_LOGGING',
            params: '-DVTR_ASSERT_LEVEL=3 -DWITH_BLIFEXPLORER=on -DVTR_ENABLE_DEBUG_LOGGING=on -DODIN_USE_YOSYS=ON',
            suite: 'vtr_reg_basic'
          },
          {
            name: 'Strong',
            params: '-DVTR_ASSERT_LEVEL=3 -DWITH_BLIFEXPLORER=on',
            suite: 'vtr_reg_strong'
          },
          {
            name: 'Valgrind Memory',
            params: '-DVTR_ASSERT_LEVEL=3 -DWITH_BLIFEXPLORER=on',
            suite: 'vtr_reg_valgrind_small'
          }
        ]
    name: 'R: ${{ matrix.name }}'
    steps:

    - uses: actions/setup-python@v2
      with:
        python-version: 3.6
    - uses: actions/checkout@v2
    - run: ./.github/scripts/install_dependencies.sh

    - uses: hendrikmuhs/ccache-action@v1

    - name: Test
      env:
        CMAKE_PARAMS: ${{ matrix.params }}
      run: |
        export PATH="/usr/lib/ccache:/usr/local/opt/ccache/libexec:$PATH"
        ./.github/scripts/build.sh
        ./run_reg_test.py ${{ matrix.suite }} -show_failures -j2

    - name: Upload regression run files
      uses: actions/upload-artifact@v2
      with:
        name: ${{matrix.name}}_run_files
        path: |
          vtr_flow/**/*.out
          vtr_flow/**/*.blif
          vtr_flow/**/*.p
          vtr_flow/**/*.net
          vtr_flow/**/*.r

    - name: Upload regression results
      uses: actions/upload-artifact@v2
      with:
        name: ${{matrix.name}}_results
        path: |
          vtr_flow/**/*.log
          vtr_flow/**/parse_results*.txt

  Sanitized:
    runs-on: ubuntu-18.04
    strategy:
      fail-fast: false
      matrix:
        include:
        - { name: 'Basic',  suite: 'vtr_reg_basic'  }
        #- { name: 'Strong', suite: 'vtr_reg_strong' } # SKIP Too long to run on GitHub Actions (max 6h)
    name: 'S: ${{ matrix.name }}'
    steps:

    - uses: actions/setup-python@v2
      with:
        python-version: 3.6
    - uses: actions/checkout@v2
    - run: ./.github/scripts/install_dependencies.sh

    - uses: hendrikmuhs/ccache-action@v1

    - name: Test
      env:
        CMAKE_PARAMS: '-DVTR_ASSERT_LEVEL=3 -DVTR_ENABLE_SANITIZE=on -DVTR_IPO_BUILD=off -DWITH_BLIFEXPLORER=on -DODIN_USE_YOSYS=ON'
        BUILD_TYPE: debug
        LSAN_OPTIONS: 'exitcode=42' #Use a non-standard exit code to ensure LSAN errors are detected
      run: |
        export PATH="/usr/lib/ccache:/usr/local/opt/ccache/libexec:$PATH"
        ./.github/scripts/build.sh
        # We skip QoR since we are only checking for errors in sanitizer runs
        ./run_reg_test.py ${{ matrix.suite }} -show_failures -j2 -skip_qor


  ODINII:
    name: 'ODIN-II Basic Test'
    runs-on: ubuntu-18.04
    steps:

    - uses: actions/setup-python@v2
      with:
        python-version: 3.6
    - uses: actions/checkout@v2
    - run: ./.github/scripts/install_dependencies.sh

    - uses: hendrikmuhs/ccache-action@v1

    - name: Test
      env:
        CMAKE_PARAMS: '-DVTR_ASSERT_LEVEL=3 -DVTR_ENABLE_SANITIZE=on -DVTR_IPO_BUILD=off -DWITH_BLIFEXPLORER=on'
        BUILD_TYPE: debug
      run: |
        export PATH="/usr/lib/ccache:/usr/local/opt/ccache/libexec:$PATH"
        ./.github/scripts/build.sh
        ./run_reg_test.py odin_reg_basic -show_failures -j2


  VQM2BLIF:
    name: 'VQM2BLIF Basic Tests'
    runs-on: ubuntu-18.04
    steps:

    - uses: actions/setup-python@v2
      with:
        python-version: 3.6
    - uses: actions/checkout@v2
    - run: ./.github/scripts/install_dependencies.sh

    - uses: hendrikmuhs/ccache-action@v1

    - name: Test
      env:
        BUILD_TYPE: release
      run: |
        export PATH="/usr/lib/ccache:/usr/local/opt/ccache/libexec:$PATH"
        ./.github/scripts/build.sh
        ./utils/vqm2blif/test/scripts/test_vqm2blif.sh


  YOSYSODINII:
    runs-on: ubuntu-18.04
    strategy:
      fail-fast: false
      matrix:
        include: [
          {
            name: 'Yosys+ODIN-II Basic',
            suite: 'odin_tech_basic'
          }
        ]
    name: '${{ matrix.name }}'
    steps:

    - uses: actions/setup-python@v2
      with:
        python-version: 3.6
    - uses: actions/checkout@v2
    - run: ./.github/scripts/install_dependencies.sh

    - uses: hendrikmuhs/ccache-action@v1

    - name: Test
      env:
        CMAKE_PARAMS: '-DVTR_ASSERT_LEVEL=3 -DVTR_ENABLE_SANITIZE=on -DVTR_IPO_BUILD=off -DWITH_BLIFEXPLORER=on -DODIN_USE_YOSYS=ON'
        BUILD_TYPE: debug
      run: |
        export PATH="/usr/lib/ccache:/usr/local/opt/ccache/libexec:$PATH"
        ./.github/scripts/build.sh
        ./run_reg_test.py ${{ matrix.suite }} -show_failures -j2


  Compatibility:
    runs-on: ubuntu-18.04
    strategy:
      fail-fast: false
      matrix:
        include:
        - { name: 'GCC 7 (Ubuntu Bionic - 18.04)',    eval: 'CC=gcc-7 && CXX=g++-7',           }
        - { name: 'GCC 8 (Debian Buster)',            eval: 'CC=gcc-8 && CXX=g++-8',           }
        - { name: 'GCC 9 (Ubuntu Focal - 20.04)',     eval: 'CC=gcc-9 && CXX=g++-9',           }
        - { name: 'GCC 10 (Ubuntu Hirsute - 21.04)',  eval: 'CC=gcc-10 && CXX=g++-10',         }
        - { name: 'GCC 11 (Latest)',                  eval: 'CC=gcc-11 && CXX=g++-11',         }
        - { name: 'Clang 6 (Ubuntu Bionic - 18.04)',  eval: 'CC=clang-6.0 && CXX=clang++-6.0', }
        - { name: 'Clang 7 (Debian Buster)',          eval: 'CC=clang-7 && CXX=clang++-7',     }
        - { name: 'Clang 10 (Ubuntu Focal - 20.04)',  eval: 'CC=clang-10 && CXX=clang++-10',   }
    name: 'B: ${{ matrix.name }}'
    steps:

    - uses: actions/setup-python@v2
      with:
        python-version: 3.6
    - uses: actions/checkout@v2
    - run: ./.github/scripts/install_dependencies.sh

    - uses: hendrikmuhs/ccache-action@v1

    - name: Test
      env:
        CMAKE_PARAMS: "-DVTR_ASSERT_LEVEL=3 -DWITH_BLIFEXPLORER=on"
        MATRIX_EVAL: ${{ matrix.eval }}
        BUILD_TYPE: release
      run: |
        export PATH="/usr/lib/ccache:/usr/local/opt/ccache/libexec:$PATH"
        ./.github/scripts/build.sh


  Coverity:
    name: 'Coverity Scan'
    needs:
      - Build
      - Format
      - UniTests
      - Warnings
      - Regression
      - Sanitized
      - ODINII
      - VQM2BLIF
      - YOSYSODINII
      - Compatibility
    runs-on: ubuntu-18.04
    steps:

    - uses: actions/setup-python@v2
      with:
        python-version: 3.6
    - uses: actions/checkout@v2
    - run: ./.github/scripts/install_dependencies.sh

    - uses: hendrikmuhs/ccache-action@v1

    - name: Test
      env:
        CMAKE_PARAMS: '-DVTR_ASSERT_LEVEL=3 -DWITH_BLIFEXPLORER=on'
        _COVERITY_URL: 'https://scan.coverity.com/download/linux64'
        _COVERITY_MD5: 'd0d7d7df9d6609e578f85096a755fb8f'
      run: |
        export PATH="/usr/lib/ccache:/usr/local/opt/ccache/libexec:$PATH"
        ./.github/scripts/build.sh<|MERGE_RESOLUTION|>--- conflicted
+++ resolved
@@ -30,11 +30,8 @@
           - {test: "vtr_reg_nightly_test2", cores: "16", options: "",          cmake: ""                                             }
           - {test: "vtr_reg_nightly_test3", cores: "16", options: "",          cmake: ""                                             }
           - {test: "vtr_reg_nightly_test4", cores: "16", options: "",          cmake: ""                                             }
-<<<<<<< HEAD
+          - {test: "vtr_reg_nightly_test5", cores: "16", options: "",          cmake: ""                                             }
           - {test: "vtr_reg_nightly_test6", cores: "16", options: "",          cmake: "-DODIN_USE_YOSYS=ON"                          }
-=======
-          - {test: "vtr_reg_nightly_test5", cores: "16", options: "",          cmake: ""                                             }
->>>>>>> ebbce783
           - {test: "vtr_reg_strong",        cores: "16", options: "",          cmake: "-DVTR_ASSERT_LEVEL=3"                         }
           - {test: "vtr_reg_strong",        cores: "16", options: "-skip_qor", cmake: "-DVTR_ASSERT_LEVEL=3 -DVTR_ENABLE_SANITIZE=ON"}
           - {test: "vtr_reg_yosys",         cores: "16", options: "",          cmake: "-DWITH_YOSYS=ON -DYOSYS_SV_UHDM_PLUGIN=ON"    }
