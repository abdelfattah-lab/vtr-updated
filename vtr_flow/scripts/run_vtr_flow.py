#!/usr/bin/env python3
"""
    Module to run the VTR Flow
"""
import sys
from pathlib import Path
import argparse
import shutil
import textwrap
import socket
from datetime import datetime
from collections import OrderedDict
import os
<<<<<<< HEAD
=======

>>>>>>> 37d59288
# pylint: disable=wrong-import-position, import-error
sys.path.insert(0, str(Path(__file__).resolve().parent / "python_libs"))
import vtr

# pylint: enable=wrong-import-position, import-error

BASIC_VERBOSITY = 1

VTR_STAGES = ["odin", "parmys", "abc", "ace", "vpr"]

# pylint: disable=too-few-public-methods
class VtrStageArgparseAction(argparse.Action):
    """
    Class to parse the VTR stages to begin and end at.
    """

    def __call__(self, parser, namespace, value, option_string=None):
        if value == "odin":
            setattr(namespace, self.dest, vtr.VtrStage.ODIN)
        elif value == "parmys":
            setattr(namespace, self.dest, vtr.VtrStage.PARMYS)
        elif value == "abc":
            setattr(namespace, self.dest, vtr.VtrStage.ABC)
        elif value == "vpr":
            setattr(namespace, self.dest, vtr.VtrStage.VPR)
        elif value == "lec":
            setattr(namespace, self.dest, vtr.VtrStage.LEC)
        else:
            raise argparse.ArgumentError(self, "Invalid VTR stage '" + value + "'")


# pylint: enable=too-few-public-methods

# pylint: disable=too-many-statements
def vtr_command_argparser(prog=None):
    """
    The VTR command arg parser
    """
    usage = "%(prog)s circuit_file architecture_file [options]"
    description = textwrap.dedent(
        """
                    Runs a single architecture and circuit through the VTR CAD flow - mapping
                    the circuit onto the target archietcture.

                    Any unrecognzied arguments are passed to VPR.
                    """
    )

    epilog = textwrap.dedent(
        """
                Examples
                --------

                    Produce more output (e.g. individual tool outputs):

                        %(prog)s arch.xml circuit.v -v 2


                    Route at a fixed channel width:

                        %(prog)s arch.xml circuit.v --route_chan_width 100

                        Passing '--route_chan_width 100' will force VPR to route at a fixed channel
                        width, rather then attempting to find the minimum channel width
                        (VPR's default behaviour).


                    Run in the directory 'test' (rather than in a temporary directory):

                        %(prog)s arch.xml circuit.v -temp_dir test


                    Enable power analysis:

                        %(prog)s arch.xml circuit.v -power_tech power_tech.xml


                    Only run specific stage (assumes required results have already been generated):

                        %(prog)s arch.xml circuit.blif -start vpr -end vpr

                """
    )

    parser = argparse.ArgumentParser(
        prog=prog,
        usage=usage,
        description=description,
        epilog=epilog,
        formatter_class=vtr.RawDefaultHelpFormatter,
    )

    #
    # Major arguments
    #
    parser.add_argument("circuit_file", help="The circuit to map to the target architecture.")
    parser.add_argument("architecture_file", help="The FPGA architecture to target.")
    parser.add_argument(
        "-start",
        "-starting_stage",
        choices=VTR_STAGES,
        default=vtr.VtrStage.PARMYS,
        action=VtrStageArgparseAction,
        help="Starting stage of the VTR flow.",
    )
    parser.add_argument(
        "-delete_intermediate_files",
        default=True,
        action="store_false",
        dest="keep_intermediate_files",
        help="Determines if intermediate files are deleted.",
    )
    parser.add_argument(
        "-delete_result_files",
        default=True,
        action="store_false",
        dest="keep_result_files",
        help="Determines if result files are deleted.",
    )
    parser.add_argument(
        "-end",
        "-ending_stage",
        choices=VTR_STAGES,
        default=vtr.VtrStage.VPR,
        action=VtrStageArgparseAction,
        help="Ending stage of the VTR flow.",
    )

    parser.add_argument(
        "-verbose",
        default=False,
        action="store_true",
        dest="verbose",
        help="Verbosity of the script.",
    )
    parser.add_argument(
        "-include",
        nargs="*",
        default=None,
        dest="include_list_file",
        help="List of include files to a benchmark circuit (pass to VTR"
        + " frontends as a benchmark design set)",
    )

    #
    # Power arguments
    #
    power = parser.add_argument_group("Power", description="Power Analysis Related Options")
    power.add_argument(
        "-power",
        default=False,
        action="store_true",
        dest="do_power",
        help="Track the memory usage for each stage. Requires /usr/bin/time -v,"
        + " disabled if not available.",
    )
    power.add_argument(
        "-cmos_tech",
        default=None,
        dest="power_tech",
        metavar="POWER_TECH_FILE",
        help="Enables power analysis using the specified technology file."
        + " Power analysis is disabled if not specified.",
    )

    #
    # House keeping arguments
    #
    house_keeping = parser.add_argument_group(
        "House Keeping",
        description="Configuration related to how files/time/memory are used by the script.",
    )

    house_keeping.add_argument(
        "-temp_dir",
        default=os.getcwd() + "/temp",
<<<<<<< HEAD
        help="Directory to run the flow in (will be created if non-existant).",
=======
        help="Absolute Directory to run the flow in (will be created if non-existent).",
>>>>>>> 37d59288
    )

    house_keeping.add_argument("-name", default=None, help="Name for this run to be output.")

    house_keeping.add_argument(
        "-track_memory_usage",
        default=True,
        action="store_true",
        dest="track_memory_usage",
        help="Track the memory usage for each stage."
        + " Requires /usr/bin/time -v, disabled if not available.",
    )

    house_keeping.add_argument(
        "-show_failures",
        default=False,
        action="store_true",
        dest="show_failures",
        help="Tells the flow to display failures in the console.",
    )

    house_keeping.add_argument(
        "-limit_memory_usage",
        default=None,
        metavar="MAX_MEMORY_MB",
        help="Specifies the maximum memory usable by any stage. "
        "Not supported on some platforms (requires ulimit).",
    )

    house_keeping.add_argument(
        "-timeout",
        default=14 * 24 * 60 * 60,  # 14 days
        type=float,
        metavar="TIMEOUT_SECONDS",
        help="Maximum time in seconds to spend on a single stage.",
    )
    house_keeping.add_argument(
        "-expect_fail",
        default=None,
        type=str,
        help="Informs VTR that this run is expected to fail with this message.",
    )
    house_keeping.add_argument(
        "-valgrind",
        default=False,
        action="store_true",
        help="Runs the flow with valgrind with the following options (--leak-check=full,"
        + " --errors-for-leak-kinds=none, --error-exitcode=1, --track-origins=yes)",
    )
    #
    # ABC arguments
    #
    abc = parser.add_argument_group("abc", description="Arguments used by ABC")
    abc.add_argument(
        "-iterative_bb",
        default=False,
        action="store_true",
        dest="iterative_bb",
        help="Use iterative black-boxing flow for multi-clock circuits",
    )
    abc.add_argument(
        "-once_bb",
        default=False,
        action="store_true",
        dest="once_bb",
        help="Use the black-boxing flow a single time",
    )
    abc.add_argument(
        "-blanket_bb",
        default=False,
        action="store_true",
        dest="blanket_bb",
        help="Use iterative black-boxing on all the clocks",
    )
    abc.add_argument(
        "-use_old_latches_restoration_script",
        default=False,
        action="store_true",
        dest="use_old_latches_restoration_script",
        help="Use the old latches restoration script",
    )
    abc.add_argument(
        "-check_equivalent",
        default=False,
        action="store_true",
        help="Enables Logical Equivalence Checks",
    )
    abc.add_argument(
        "-use_old_abc_script",
        default=False,
        action="store_true",
        help="Enables use of legacy ABC script adapted for new ABC",
    )
    abc.add_argument("-lut_size", type=int, help="Tells ABC the LUT size of the FPGA architecture")
    #
    # ODIN II arguments
    #
    odin = parser.add_argument_group("Odin", description="Arguments to be passed to ODIN II")
    odin.add_argument(
        "-adder_type",
        default="default",
        help="Tells ODIN II the adder type used in this configuration",
    )
    odin.add_argument(
        "-adder_cin_global",
        default=False,
        action="store_true",
        dest="adder_cin_global",
        help="Tells ODIN II to connect the first cin in an adder/subtractor"
        + "chain to a global gnd/vdd net.",
    )
    odin.add_argument(
        "-disable_odin_xml",
        default=False,
        action="store_true",
        dest="disable_odin_xml",
        help="Disables the ODIN xml",
    )
    odin.add_argument(
        "-use_odin_simulation",
        default=False,
        action="store_true",
        dest="use_odin_simulation",
        help="Tells odin to run simulation.",
    )
    odin.add_argument(
        "-min_hard_mult_size",
        default=3,
        type=int,
        metavar="min_hard_mult_size",
        help="Tells ODIN II the minimum multiplier size to be implemented using hard multiplier.",
    )
    odin.add_argument(
        "-min_hard_adder_size",
        default=1,
        type=int,
        help="Tells ODIN II the minimum adder size that should be implemented using hard adder.",
    )
    odin.add_argument(
        "-odin_xml",
        default=None,
        dest="odin_config",
        help="Supplies Odin with a custom config file for optimizations.",
    )
    odin.add_argument(
        "-top_module",
        default=None,
        dest="top_module",
        help="Specify the name of the module in the design that should be considered as top",
    )
    odin.add_argument(
        "-mults_ratio",
        default=-1.0,
        dest="mults_ratio",
        help="Specify the percentage of multipliers optimizations",
    )
    odin.add_argument(
        "-adders_ratio",
        default=-1.0,
        dest="adders_ratio",
        help="Specify the percentage of adders optimizations",
    )
    #
    # PARMYS arguments
    #
    parmys = parser.add_argument_group("Parmys", description="Arguments to be passed to Parmys")
    parmys.add_argument(
        "-yosys_script",
        default=None,
        dest="yosys_script",
        help="Supplies Yosys with a .ys script file (similar to Tcl script)"
        + ", including synthesis steps.",
    )
    parmys.add_argument(
        "-parser",
        default="default",
        dest="parser",
        help="Specify a parser for the Yosys synthesizer [default (Verilog-2005), surelog (UHDM), "
        + "system-verilog]. The script used the Yosys conventional Verilog"
        + " parser if this argument is not specified.",
    )
    parmys.add_argument(
        "-top",
        default=None,
        dest="topmodule",
        help="Specify the name of the module in the design that should be considered as top",
    )
    parmys.add_argument(
        '-search',
        default=os.getcwd(),
        dest='searchpath',
        help='search path for verilog files'
    )
    #
    # VPR arguments
    #
    vpr = parser.add_argument_group(
        "Vpr", description="Arguments to be parsed and then passed to VPR"
    )
    vpr.add_argument(
        "-crit_path_router_iterations",
        type=int,
        default=150,
        help="Tells VPR the amount of iterations allowed to obtain the critical path.",
    )
    vpr.add_argument(
        "-fix_pins",
        type=str,
        help="Controls how the placer handles I/O pads during placement.",
    )
    vpr.add_argument(
        "-relax_w_factor",
        type=float,
        default=1.3,
        help="Factor by which to relax minimum channel width for critical path delay routing",
    )
    vpr.add_argument(
        "-verify_rr_graph",
        default=False,
        action="store_true",
        help="Tells VPR to verify the routing resource graph.",
    )
    vpr.add_argument(
        "-no_second_run",
        default=False,
        action="store_true",
        help="Don't run VPR a second time to check if it can read intermediate files.",
    )
    vpr.add_argument(
        "-rr_graph_ext",
        default=".xml",
        type=str,
        help="Determines the output rr_graph files' extension.",
    )
    vpr.add_argument(
        "-check_route",
        default=False,
        action="store_true",
        help="Tells VPR to run final analysis stage.",
    )
    vpr.add_argument(
        "-check_place",
        default=False,
        action="store_true",
        help="Tells VPR to run routing stage",
    )
    vpr.add_argument(
        "-sdc_file", default=None, type=str, help="Path to SDC timing constraints file."
    )
    vpr.add_argument(
        "-read_vpr_constraints", default=None, type=str, help="Path to vpr constraints file."
    )
    vpr.add_argument(
        "-check_incremental_sta_consistency",
        default=False,
        action="store_true",
        help="Do a second-run of the incremental analysis to compare the result files",
    )
    vpr.add_argument(
        "-verify_inter_cluster_router_lookahead",
        default=False,
        action="store_true",
        help="Tells VPR to verify the inter-cluster router lookahead.",
    )
    vpr.add_argument(
        "-verify_intra_cluster_router_lookahead",
        default=False,
        action="store_true",
        help="Tells VPR to verify the intra-cluster router lookahead. \
        Intra-cluster router lookahead information \
        is stored in a separate data structure than the \
        inter-cluster router lookahead information, \
        and they are written into separate files.",
    )

    return parser


def format_human_readable_memory(num_kbytes):
    """format the number of bytes given as a human readable value"""
    if num_kbytes < 1024:
        value = "%.2f KiB" % (num_kbytes)
    elif num_kbytes < (1024 ** 2):
        value = "%.2f MiB" % (num_kbytes / (1024 ** 1))
    else:
        value = "%.2f GiB" % (num_kbytes / (1024 ** 2))
    return value


def get_max_memory_usage(temp_dir):
    """
    Extracts the maximum memory usage of the VTR flow from generated .out files
    """
    cnt = 0
    output_files = {
        "parmys": Path(temp_dir / "parmys.out"),
        "odin": Path(temp_dir / "odin.out"),
        "abc": Path(temp_dir / "abc{}.out".format(cnt)),
        "vpr": Path(temp_dir / "vpr.out"),
    }
    memory_usages = {"parmys": -1, "odin": -1, "abc": -1, "vpr": -1}

    if output_files["parmys"].is_file():
        memory_usages["parmys"] = get_memory_usage(output_files["parmys"])

    if output_files["odin"].is_file():
        memory_usages["odin"] = get_memory_usage(output_files["odin"])

    while output_files["abc"].is_file():
        new_abc_mem_usage = get_memory_usage(output_files["abc"])
        if new_abc_mem_usage > memory_usages["abc"]:
            memory_usages["abc"] = new_abc_mem_usage

        cnt += 1
        output_files["abc"] = Path(temp_dir / "abc{}.out".format(cnt))

    if output_files["vpr"].is_file():
        memory_usages["vpr"] = get_memory_usage(output_files["vpr"])

    max_mem_key = max(memory_usages, key=memory_usages.get)
    if memory_usages[max_mem_key] != -1:
        return format_human_readable_memory(memory_usages[max_mem_key]), max_mem_key
    return "-", "-"


def get_memory_usage(logfile):
    """Extracts the memory usage from the *.out log files"""
    with open(logfile, "r") as fpmem:
        for line in fpmem.readlines():
            if "Maximum resident set size" in line:
                return int(line.split()[-1])
    return -1


# pylint: enable=too-many-statements


def vtr_command_main(arg_list, prog=None):
    """
    Running VTR with the specified arguemnts.
    """
    start = datetime.now()
    # Load the arguments
    args, unknown_args = vtr_command_argparser(prog).parse_known_args(arg_list)
    error_status = "Error"

    assert args.temp_dir
    temp_dir = Path(args.temp_dir)
    # Specify how command should be run
    command_runner = vtr.CommandRunner(
        track_memory=args.track_memory_usage,
        max_memory_mb=args.limit_memory_usage,
        timeout_sec=args.timeout,
        verbose=args.verbose,
        show_failures=args.show_failures,
        valgrind=args.valgrind,
        expect_fail=args.expect_fail,
    )
    exit_status = 0
    return_status = 0
    try:
        vpr_args = process_unknown_args(unknown_args)
        vpr_args = process_vpr_args(args, prog, temp_dir, vpr_args)
        if args.sdc_file:
            sdc_file_copy = get_sdc_file(args.sdc_file, prog, temp_dir)
            vpr_args["sdc_file"] = Path(sdc_file_copy).name
        if args.read_vpr_constraints:
            vpr_constraint_file_copy = get_read_vpr_constraints(
                args.read_vpr_constraints, prog, temp_dir
            )
            vpr_args["read_vpr_constraints"] = Path(vpr_constraint_file_copy).name

        print(
            args.name
            if args.name
            else Path(args.architecture_file).stem + "/" + Path(args.circuit_file).stem,
            end="\t\t",
        )
        # Run the flow
        vtr.run(
            Path(args.architecture_file),
            Path(args.circuit_file),
            power_tech_file=args.power_tech,
            include_files=args.include_list_file,
            temp_dir=temp_dir,
            start_stage=args.start,
            end_stage=args.end,
            command_runner=command_runner,
            vpr_args=vpr_args,
            abc_args=process_abc_args(args),
            odin_args=process_odin_args(args),
            parmys_args=process_parmys_args(args),
            keep_intermediate_files=args.keep_intermediate_files,
            keep_result_files=args.keep_result_files,
            min_hard_mult_size=args.min_hard_mult_size,
            min_hard_adder_size=args.min_hard_adder_size,
            odin_config=args.odin_config,
            yosys_script=args.yosys_script,
            check_equivalent=args.check_equivalent,
            check_incremental_sta_consistency=args.check_incremental_sta_consistency,
            use_old_abc_script=args.use_old_abc_script,
            relax_w_factor=args.relax_w_factor,
            check_route=args.check_route,
            check_place=args.check_place,
            no_second_run=args.no_second_run,
        )
        error_status = "OK"
    except vtr.VtrError as error:
        error_status, return_status, exit_status = except_vtr_error(
            error, args.expect_fail, args.verbose
        )

    except KeyboardInterrupt as error:
        print("{} received keyboard interrupt".format(prog))
        exit_status = 4
        return_status = exit_status

    finally:
        write_vtr_summary(start, error_status, exit_status, temp_dir)

    if __name__ == "__main__":
        sys.exit(return_status)
    return return_status


def write_vtr_summary(start, error_status, exit_status, temp_dir):
    """
    Write the summary of the results in vtr flow.
    Keep 15 variable limits of pylint in function vtr_command_main.
    """
    seconds = datetime.now() - start
    print(
        "{status} (took {time}, "
        "overall memory peak {stage[0]} consumed by {stage[1]} run)".format(
            status=error_status,
            time=vtr.format_elapsed_time(seconds),
            stage=get_max_memory_usage(temp_dir),
        )
    )
    temp_dir.mkdir(parents=True, exist_ok=True)
    out = temp_dir / "output.txt"
    out.touch()
    with out.open("w") as file:
        file.write("vpr_status=")
        if exit_status == 0:
            file.write("success\n")
        else:
            file.write("exited with return code {}\n".format(exit_status))
        file.write(
            "vpr_seconds=%d\nrundir=%s\nhostname=%s\nerror="
            % (seconds.total_seconds(), str(Path.cwd()), socket.gethostname())
        )
        file.write("\n")


def process_unknown_args(unknown_args):
    """
    We convert the unknown_args into a dictionary, which is eventually
    used to generate arguments for VPR
    """
    vpr_args = OrderedDict()
    while len(unknown_args) > 0:
        # Get the first argument
        arg = unknown_args.pop(0)

        if arg == "":
            continue

        if not arg.startswith("-"):
            raise vtr.VtrError(
                "Extra argument '{}' intended for VPR does not start with '-'".format(arg)
            )

        # To make it a valid kwargs dictionary we trim the initial '-' or '--' from the
        # argument name
        assert len(arg) >= 2
        if arg[1] == "-":
            # Double-dash prefix
            arg = arg[2:]
        else:
            # Single-dash prefix
            arg = arg[1:]

        # Determine if there is a value associated with this argument
        if len(unknown_args) == 0 or (
            unknown_args[0].startswith("-") and arg != "target_ext_pin_util"
        ):
            # Single value argument, we place these with value 'True'
            # in vpr_args
            vpr_args[arg] = True
        else:
            # Multivalue argument
            val = unknown_args.pop(0)
            if len(unknown_args) != 0 and not unknown_args[0].startswith("-"):
                temp = val
                val = []
                val.append(temp)
            while len(unknown_args) != 0 and not unknown_args[0].startswith("-"):
                val.append(unknown_args.pop(0))
            vpr_args[arg] = val

    return vpr_args


def process_abc_args(args):
    """
    Finds arguments needed in the ABC stage of the flow
    """
    abc_args = OrderedDict()
    if args.iterative_bb:
        abc_args["iterative_bb"] = True

    if args.once_bb:
        abc_args["once_bb"] = True

    if args.blanket_bb:
        abc_args["blanket_bb"] = True

    if args.use_old_latches_restoration_script:
        abc_args["use_old_latches_restoration_script"] = True

    if args.lut_size:
        abc_args["lut_size"] = args.lut_size
    return abc_args


def process_odin_args(args):
    """
    Finds arguments needed in the ODIN stage of the flow
    """
    odin_args = OrderedDict()
    odin_args["parser"] = args.parser
    odin_args["adder_type"] = args.adder_type
    odin_args["top_module"] = args.top_module
    odin_args["mults_ratio"] = args.mults_ratio
    odin_args["adders_ratio"] = args.adders_ratio

    if args.adder_cin_global:
        odin_args["adder_cin_global"] = True

    if args.disable_odin_xml:
        odin_args["disable_odin_xml"] = True

    if args.use_odin_simulation:
        odin_args["use_odin_simulation"] = True

    return odin_args


def process_parmys_args(args):
    """
    Finds arguments needed in the PARMYS stage of the flow
    """
    parmys_args = OrderedDict()
    parmys_args["parser"] = args.parser
    parmys_args["topmodule"] = args.topmodule
    parmys_args['searchpath'] = args.searchpath
    return parmys_args


def process_vpr_args(args, prog, temp_dir, vpr_args):
    """
    Finds arguments needed in the VPR stage of the flow
    """
    if args.crit_path_router_iterations:
        vpr_args["crit_path_router_iterations"] = args.crit_path_router_iterations
    if args.fix_pins:
        new_file = str(temp_dir / Path(args.fix_pins).name)
        shutil.copyfile(str((Path(prog).parent.parent / args.fix_pins)), new_file)
        vpr_args["fix_pins"] = new_file
    if args.verify_rr_graph:
        rr_graph_out_file = "rr_graph" + args.rr_graph_ext
        vpr_args["write_rr_graph"] = rr_graph_out_file
    if args.verify_inter_cluster_router_lookahead:
        vpr_args["write_router_lookahead"] = "inter_cluster_router_lookahead.capnp"
    if args.verify_intra_cluster_router_lookahead:
        assert (
            "flat_routing" in vpr_args
        ), "Flat router should be enabled if intra cluster router lookahead is to be verified"
        vpr_args["write_intra_cluster_router_lookahead"] = "intra_cluster_router_lookahead.capnp"

    return vpr_args


def get_sdc_file(sdc_file, prog, temp_dir):
    """
    takes in the sdc_file and returns a path to that file if it exists.
    """
    if not sdc_file.startswith("/"):
        sdc_file = Path(prog).parent.parent / sdc_file
    sdc_file_name = Path(sdc_file).name
    sdc_file_copy = Path(temp_dir) / Path(sdc_file_name)
    shutil.copy(str(sdc_file), str(sdc_file_copy))

    return str(vtr.verify_file(sdc_file_copy, "sdc file"))


def get_read_vpr_constraints(read_vpr_constraints, prog, temp_dir):
    """
    takes in the read_vpr_constraints and returns a path to that file if it exists.
    """
    if not read_vpr_constraints.startswith("/"):
        read_vpr_constraints = Path(prog).parent.parent / read_vpr_constraints
    vpr_constraint_file_name = Path(read_vpr_constraints).name
    vpr_constraint_file_copy = Path(temp_dir) / Path(vpr_constraint_file_name)
    shutil.copy(str(read_vpr_constraints), str(vpr_constraint_file_copy))

    return str(vtr.verify_file(vpr_constraint_file_copy, "vpr constraint file"))


def except_vtr_error(error, expect_fail, verbose):
    """
    Handle vtr exceptions
    """
    error_status = None
    actual_error = None
    exit_status = None
    if isinstance(error, vtr.CommandError):
        # An external command failed
        return_status = 1
        if expect_fail:
            expect_string = expect_fail
            actual_error = None
            if "exited with return code" in expect_string:
                actual_error = "exited with return code {}".format(error.returncode)
            else:
                actual_error = error.msg
            if expect_string != actual_error:
                error_status = "failed: expected '{expected}' but was '{actual}'".format(
                    expected=expect_string, actual=actual_error
                )
                exit_status = 1
            else:
                error_status = "OK"
                return_status = 0
                if verbose:
                    error_status += " (as expected {})".format(expect_string)
                else:
                    error_status += "*"
        else:
            error_status = "failed: {}".format(error.msg)
        if not expect_fail or exit_status:
            print("Error: {msg}".format(msg=error.msg))
            print("\tfull command: ", " ".join(error.cmd))
            print("\treturncode  : ", error.returncode)
            print("\tlog file    : ", error.log)
        exit_status = error.returncode
    elif isinstance(error, vtr.InspectError):
        # Something went wrong gathering information
        print("\tfile        : ", error.filename)
        exit_status = 2
        return_status = exit_status
        error_status = "failed: {}".format(error.msg)

    elif isinstance(error, vtr.VtrError):
        # Generic VTR errors
        exit_status = 3
        return_status = exit_status
        error_status = "failed: {}".format(error.msg)
    return error_status, return_status, exit_status


if __name__ == "__main__":
    sys.exit(vtr_command_main(sys.argv[1:], prog=sys.argv[0]))<|MERGE_RESOLUTION|>--- conflicted
+++ resolved
@@ -2,6 +2,7 @@
 """
     Module to run the VTR Flow
 """
+import vtr
 import sys
 from pathlib import Path
 import argparse
@@ -11,13 +12,9 @@
 from datetime import datetime
 from collections import OrderedDict
 import os
-<<<<<<< HEAD
-=======
-
->>>>>>> 37d59288
+import os
 # pylint: disable=wrong-import-position, import-error
 sys.path.insert(0, str(Path(__file__).resolve().parent / "python_libs"))
-import vtr
 
 # pylint: enable=wrong-import-position, import-error
 
@@ -26,6 +23,8 @@
 VTR_STAGES = ["odin", "parmys", "abc", "ace", "vpr"]
 
 # pylint: disable=too-few-public-methods
+
+
 class VtrStageArgparseAction(argparse.Action):
     """
     Class to parse the VTR stages to begin and end at.
@@ -191,11 +190,7 @@
     house_keeping.add_argument(
         "-temp_dir",
         default=os.getcwd() + "/temp",
-<<<<<<< HEAD
-        help="Directory to run the flow in (will be created if non-existant).",
-=======
         help="Absolute Directory to run the flow in (will be created if non-existent).",
->>>>>>> 37d59288
     )
 
     house_keeping.add_argument("-name", default=None, help="Name for this run to be output.")
